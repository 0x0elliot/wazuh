# Change Log
All notable changes to this project will be documented in this file.

## [v3.8.0]

### Added

- New dedicated thread for AR command running on Windows agent. ([#1725](https://github.com/wazuh/wazuh/pull/1725))
  -  This will prevent the agent from delaying due to an AR execution.
- Get process inventory for Windows natively. ([#1760](https://github.com/wazuh/wazuh/pull/1760))
- Add retries to download the OVAL files in vulnerability-detector. ([#1832](https://github.com/wazuh/wazuh/pull/1832))
- Add options to detect changes attributes and file permissions for Windows. ([#1918](https://github.com/wazuh/wazuh/pull/1918))
- New internal option to clean the residual files of the multigroups. ([#1985](https://github.com/wazuh/wazuh/pull/1985))
- Add a manifest to run `agent-auth.exe` with elevated privileges. ([#1998](https://github.com/wazuh/wazuh/pull/1998))
- New module "Agent Key Polling" to integrate agent key request to external data sources. ([#2127](https://github.com/wazuh/wazuh/pull/2127))
  - Look for missing or old agent keys when Remoted detects an authorization failure.
  - Request agent keys by calling a defined executable or connecting to a local socket.
- Compress `last-entry` files to check differences by FIM. ([#2034](https://github.com/wazuh/wazuh/pull/2034))
- Auto-upgrade FIM databases in Wazuh-DB. ([#2147](https://github.com/wazuh/wazuh/pull/2147))

### Changed

- Improved IP address validation in the option `<white_list>` (by @pillarsdotnet). ([#1497](https://github.com/wazuh/wazuh/pull/1497))
- Improved rule option `<info>` validation (by @pillarsdotnet). ([#1541](https://github.com/wazuh/wazuh/pull/1541))
- Deprecated the Syscheck option `<remove_old_diff>` by making it mandatory. ([#1915](https://github.com/wazuh/wazuh/pull/1915))
- Improved the build system to automatically detect a big-endian platform. ([#2031](https://github.com/wazuh/wazuh/pull/2031))
  - Building option `USE_BIG_ENDIAN` is not already needed on Solaris (SPARC) or HP-UX.
- Expanded the regex pattern maximum size from 2048 to 20480 bytes. ([#2036](https://github.com/wazuh/wazuh/pull/2036))
- Fix invalid error "Unable to verity server certificate" in _ossec-authd_ (server). ([#2045](https://github.com/wazuh/wazuh/pull/2045))
- Remove deprecated flag `REUSE_ID` from the Makefile options. ([#2107](https://github.com/wazuh/wazuh/pull/2107))
- Authd is enabled by default. ([#2129](https://github.com/wazuh/wazuh/pull/2129))
- Now Wazuh manager can be started with an empty configuration in ossec.conf. ([#2086](https://github.com/wazuh/wazuh/pull/2086))
- Improve vulnerability detection in Red Hat systems. ([#2137](https://github.com/wazuh/wazuh/pull/2137))

### Fixed

- Fixed error description in the osquery configuration parser (by @pillarsdotnet). ([#1499](https://github.com/wazuh/wazuh/pull/1499))
- The FTS comment option `<ftscomment>` was not being read (by @pillarsdotnet). ([#1536](https://github.com/wazuh/wazuh/pull/1536))
- Replaced "getline" function with "fgets" in vulnerability-detector to avoid compilation errors with older versions of libC. ([#1822](https://github.com/wazuh/wazuh/pull/1822))
- Improved consistency of multigroups. ([#1985](https://github.com/wazuh/wazuh/pull/1985))
- Fixed the reading of the OS name and version in HP-UX systems. ([#1990](https://github.com/wazuh/wazuh/pull/1990))
- Prevent the agent from producing an error on platforms that don't support network timeout. ([#2001](https://github.com/wazuh/wazuh/pull/2001))
- Logcollector could not set the maximum file limit on HP-UX platform. ([2030](https://github.com/wazuh/wazuh/pull/2030))
- Allow strings up to 64KB long for log difference analysis. ([#2032](https://github.com/wazuh/wazuh/pull/2032))
- Now agents keep their registration date when upgrading the manager. ([#2033](https://github.com/wazuh/wazuh/pull/2033))
- Create an empty `client.keys` file on a fresh installation of a Windows agent. ([2040](https://github.com/wazuh/wazuh/pull/2040))
- Allow CDB list keys and values to have double quotes surrounding. ([#2046](https://github.com/wazuh/wazuh/pull/2046))
<<<<<<< HEAD
- Fixed error ocurred while monitoring symbolic links in Linux. ([#2152](https://github.com/wazuh/wazuh/pull/2152))
=======
- Remove file `queue/db/.template.db` on upgrade / restart. ([2073](https://github.com/wazuh/wazuh/pull/2073))
- Fix error on Analysisd when `check_value` doesn't exist. ([2080](https://github.com/wazuh/wazuh/pull/2080))
- Prevent Rootcheck from looking for invalid link count in agents running on Solaris (by @ecsc-georgew). ([2087](https://github.com/wazuh/wazuh/pull/2087))
- Fixed the warning messages when compiling the agent on AIX. ([2099](https://github.com/wazuh/wazuh/pull/2099))
- Fix missing library when building Wazuh with MySQL support. ([#2108](https://github.com/wazuh/wazuh/pull/2108))
- Fix compile warnings for the Solaris platform. ([#2121](https://github.com/wazuh/wazuh/pull/2121))
- Fixed regular expression for audit.key in audit decoder. ([#2134](https://github.com/wazuh/wazuh/pull/2134))
- Agent's ossec-control stop should wait a bit after killing a process. ([#2149](https://github.com/wazuh/wazuh/pull/2149))


## [v3.7.2] 2018-12-17

### Changed

- Logcollector will fully read a log file if it reappears after being deleted. ([#2041](https://github.com/wazuh/wazuh/pull/2041))

### Fixed

- Fix some bugs in Logcollector: ([#2041](https://github.com/wazuh/wazuh/pull/2041))
  - Logcollector ceases monitoring any log file containing a binary zero-byte.
  - If a local file defined with wildcards disappears, Logcollector incorrectly shows a negative number of remaining open attempts.
  - Fixed end-of-file detection for text-based file formats.
- Fixed a bug in Analysisd that made it crash when decoding a malformed FIM message. ([#2089](https://github.com/wazuh/wazuh/pull/2089))
>>>>>>> b09e4384


## [v3.7.1] 2018-12-05

### Added

- New internal option `remoted.guess_agent_group` allowing agent group guessing by Remoted to be optional. ([#1890](https://github.com/wazuh/wazuh/pull/1890))
- Added option to configure another audit keys to monitor. ([#1882](https://github.com/wazuh/wazuh/pull/1882))
- Added option to create the SSL certificate and key with the install.sh script. ([#1856](https://github.com/wazuh/wazuh/pull/1856))
- Add IPv6 support to `host-deny.sh` script. (by @iasdeoupxe). ([#1583](https://github.com/wazuh/wazuh/pull/1583))
- Added tracing information (PID, function, file and line number) to logs when debugging is enabled. ([#1866](https://github.com/wazuh/wazuh/pull/1866))

### Changed

- Change errors messages to descriptive warnings in Syscheck when a files is not reachable. ([#1730](https://github.com/wazuh/wazuh/pull/1730))
- Add default values to global options to let the manager start. ([#1894](https://github.com/wazuh/wazuh/pull/1894))
- Improve Remoted performance by reducing interaction between threads. ([#1902](https://github.com/wazuh/wazuh/pull/1902))

### Fixed

- Prevent duplicates entries for denied IP addresses by `host-deny.sh`. (by @iasdeoupxe). ([#1583](https://github.com/wazuh/wazuh/pull/1583))
- Fix issue in Logcollector when reaching the file end before getting a full line. ([#1744](https://github.com/wazuh/wazuh/pull/1744))
- Throw an error when a nonexistent CDB file is added in the ossec.conf file. ([#1783](https://github.com/wazuh/wazuh/pull/1783))
- Fix bug in Remoted that truncated control messages to 1024 bytes. ([#1847](https://github.com/wazuh/wazuh/pull/1847))
- Avoid that the attribute `ignore` of rules silence alerts. ([#1874](https://github.com/wazuh/wazuh/pull/1874))
- Fix race condition when decoding file permissions. ([#1879](https://github.com/wazuh/wazuh/pull/1879)
- Fix to overwrite FIM configuration when directories come in the same tag separated by commas. ([#1886](https://github.com/wazuh/wazuh/pull/1886))
- Fixed issue with hash table handling in FTS and label management. ([#1889](https://github.com/wazuh/wazuh/pull/1889))
- Fixed id's and description of FIM alerts. ([#1891](https://github.com/wazuh/wazuh/pull/1891))
- Fix log flooding by Logcollector when monitored files disappear. ([#1893](https://github.com/wazuh/wazuh/pull/1893))
- Fix bug configuring empty blocks in FIM. ([#1897](https://github.com/wazuh/wazuh/pull/1897))
- Let the Windows agent reset the random generator context if it's corrupt. ([#1898](https://github.com/wazuh/wazuh/pull/1898))
- Prevent Remoted from logging errors if the cluster configuration is missing or invalid. ([#1900](https://github.com/wazuh/wazuh/pull/1900))
- Fix race condition hazard in Remoted when handling control messages. ([#1902](https://github.com/wazuh/wazuh/pull/1902))
- Fix uncontrolled condition in the vulnerability-detector version checker. ([#1932](https://github.com/wazuh/wazuh/pull/1932))
- Restore support for Amazon Linux in vulnerability-detector. ([#1932](https://github.com/wazuh/wazuh/pull/1932))
- Fixed starting wodles after a delay specified in `interval` when `run_on_start` is set to `no`, on the first run of the agent. ([#1906](https://github.com/wazuh/wazuh/pull/1906))
- Prevent `agent-auth` tool from creating the file _client.keys_ outside the agent's installation folder. ([#1924](https://github.com/wazuh/wazuh/pull/1924))
- Fix symbolic links attributes reported by `syscheck` in the alerts. ([#1926](https://github.com/wazuh/wazuh/pull/1926))
- Added some improvements and fixes in Whodata. ([#1929](https://github.com/wazuh/wazuh/pull/1929))
- Fix FIM decoder to accept Windows user containing spaces. ([#1930](https://github.com/wazuh/wazuh/pull/1930))
- Add missing field `restrict` when querying the FIM configuration remotely. ([#1931](https://github.com/wazuh/wazuh/pull/1931))
- Fix values of FIM scan showed in agent_control info. ([#1940](https://github.com/wazuh/wazuh/pull/1940))
- Fix agent group updating in database module. ([#2004](https://github.com/wazuh/wazuh/pull/2004))
- Logcollector prevents vmhgfs from synchronizing the inode. ([#2022](https://github.com/wazuh/wazuh/pull/2022/files))
- File descriptor leak that may impact agents running on UNIX platforms. ([#2021](https://github.com/wazuh/wazuh/pull/2021/files))
- CIS-CAT events were being processed by a wrong decoder ([#2014](https://github.com/wazuh/wazuh/pull/2014/files))


## [v3.7.0] - 2018-11-10

### Added

- Adding feature to **remotely query agent configuration on demand.** ([#548](https://github.com/wazuh/wazuh/pull/548))
- **Boost Analysisd performance with multithreading.** ([#1039](https://github.com/wazuh/wazuh/pull/1039))
- Adding feature to **let agents belong to multiple groups.** ([#1135](https://github.com/wazuh/wazuh/pull/1135))
  - API support for multiple groups. ([#1300](https://github.com/wazuh/wazuh/pull/1300) [#1135](https://github.com/wazuh/wazuh/pull/1135))
- **Boost FIM decoding performance** by storing data into Wazuh DB using SQLite databases. ([#1333](https://github.com/wazuh/wazuh/pull/1333))
  - FIM database is cleaned after restarting agent 3 times, deleting all entries that left being monitored.
  - Added script to migrate older Syscheck databases to WazuhDB. ([#1504](https://github.com/wazuh/wazuh/pull/1504)) ([#1333](https://github.com/wazuh/wazuh/pull/1333))
- Added rule testing output when restarting manager. ([#1196](https://github.com/wazuh/wazuh/pull/1196))
- New wodle for **Azure environment log and process collection.** ([#1306](https://github.com/wazuh/wazuh/pull/1306))
- New wodle for **Docker container monitoring.** ([#1368](https://github.com/wazuh/wazuh/pull/1368))
- Disconnect manager nodes in cluster if no keep alive is received or sent during two minutes. ([#1482](https://github.com/wazuh/wazuh/pull/1482))
- API requests are forwarded to the proper manager node in cluster. ([#885](https://github.com/wazuh/wazuh/pull/885))
- Centralized configuration pushed from manager overwrite the configuration of directories that exist with the same path in ossec.conf. ([#1740](https://github.com/wazuh/wazuh/pull/1740))

### Changed

- Refactor Python framework code to standardize database requests and support queries. ([#921](https://github.com/wazuh/wazuh/pull/921))
- Replaced the `execvpe` function by `execvp` for the Wazuh modules. ([#1207](https://github.com/wazuh/wazuh/pull/1207))
- Avoid the use of reference ID in Syscollector network tables. ([#1315](https://github.com/wazuh/wazuh/pull/1315))
- Make Syscheck case insensitive on Windows agent. ([#1349](https://github.com/wazuh/wazuh/pull/1349))
- Avoid conflicts with the size of time_t variable in wazuh-db. ([#1366](https://github.com/wazuh/wazuh/pull/1366))
- Osquery integration updated: ([#1369](https://github.com/wazuh/wazuh/pull/1369))
  - Nest the result data into a "osquery" object.
  - Extract the pack name into a new field.
  - Include the query name in the alert description.
  - Minor fixes.
- Increased AWS S3 database entry limit to 5000 to prevent reprocessing repeated events. ([#1391](https://github.com/wazuh/wazuh/pull/1391))
- Increased the limit of concurrent agent requests: 1024 by default, configurable up to 4096. ([#1473](https://github.com/wazuh/wazuh/pull/1473))
- Change the default vulnerability-detector interval from 1 to 5 minutes. ([#1729](https://github.com/wazuh/wazuh/pull/1729))
- Port the UNIX version of Auth client (_agent_auth_) to the Windows agent. ([#1790](https://github.com/wazuh/wazuh/pull/1790))
  - Support of TLSv1.2 through embedded OpenSSL library.
  - Support of SSL certificates for agent and manager validation.
  - Unify Auth client option set.

### Fixed

- Fixed email_alerts configuration for multiple recipients. ([#1193](https://github.com/wazuh/wazuh/pull/1193))
- Fixed manager stopping when no command timeout is allowed. ([#1194](https://github.com/wazuh/wazuh/pull/1194))
- Fixed getting RAM memory information from mac OS X and FreeBSD agents. ([#1203](https://github.com/wazuh/wazuh/pull/1203))
- Fixed mandatory configuration labels check. ([#1208](https://github.com/wazuh/wazuh/pull/1208))
- Fix 0 value at check options from Syscheck. ([1209](https://github.com/wazuh/wazuh/pull/1209))
- Fix bug in whodata field extraction for Windows. ([#1233](https://github.com/wazuh/wazuh/issues/1233))
- Fix stack overflow when monitoring deep files. ([#1239](https://github.com/wazuh/wazuh/pull/1239))
- Fix typo in whodata alerts. ([#1242](https://github.com/wazuh/wazuh/issues/1242))
- Fix bug when running quick commands with timeout of 1 second. ([#1259](https://github.com/wazuh/wazuh/pull/1259))
- Prevent offline agents from generating vulnerability-detector alerts. ([#1292](https://github.com/wazuh/wazuh/pull/1292))
- Fix empty SHA256 of rotated alerts and log files. ([#1308](https://github.com/wazuh/wazuh/pull/1308))
- Fixed service startup on error. ([#1324](https://github.com/wazuh/wazuh/pull/1324))
- Set connection timeout for Auth server ([#1336](https://github.com/wazuh/wazuh/pull/1336))
- Fix the cleaning of the temporary folder. ([#1361](https://github.com/wazuh/wazuh/pull/1361))
- Fix check_mtime and check_inode views in Syscheck alerts. ([#1364](https://github.com/wazuh/wazuh/pull/1364))
- Fixed the reading of the destination address and type for PPP interfaces. ([#1405](https://github.com/wazuh/wazuh/pull/1405))
- Fixed a memory bug in regex when getting empty strings. ([#1430](https://github.com/wazuh/wazuh/pull/1430))
- Fixed report_changes with a big ammount of files. ([#1465](https://github.com/wazuh/wazuh/pull/1465))
- Prevent Logcollector from null-terminating socket output messages. ([#1547](https://github.com/wazuh/wazuh/pull/1547))
- Fix timeout overtaken message using infinite timeout. ([#1604](https://github.com/wazuh/wazuh/pull/1604))
- Prevent service from crashing if _global.db_ is not created. ([#1485](https://github.com/wazuh/wazuh/pull/1485))
- Set new agent.conf template when creating new groups. ([#1647](https://github.com/wazuh/wazuh/pull/1647))
- Fix bug in Wazuh Modules that tried to delete PID folders if a subprocess call failed. ([#1836](https://github.com/wazuh/wazuh/pull/1836))


## [v3.6.1] 2018-09-07

### Fixed

- Fixed ID field length limit in JSON alerts, by @gandalfn. ([#1052](https://github.com/wazuh/wazuh/pull/1052))
- Fix segmentation fault when the agent version is empty in Vulnerability Detector. ([#1191](https://github.com/wazuh/wazuh/pull/1191))
- Fix bug that removes file extensions in rootcheck. ([#1197](https://github.com/wazuh/wazuh/pull/1197))
- Fixed incoherence in Client Syslog between plain-text and JSON alert input in `<location>` filter option. ([#1204](https://github.com/wazuh/wazuh/pull/1204))
- Fixed missing agent name and invalid predecoded hostname in JSON alerts. ([#1213](https://github.com/wazuh/wazuh/pull/1213))
- Fixed invalid location string in plain-text alerts. ([#1213](https://github.com/wazuh/wazuh/pull/1213))
- Fixed default stack size in threads on AIX and HP-UX. ([#1215](https://github.com/wazuh/wazuh/pull/1215))
- Fix socket error during agent restart due to daemon start/stop order. ([#1221](https://github.com/wazuh/wazuh/issues/1221))
- Fix bug when checking agent configuration in logcollector. ([#1225](https://github.com/wazuh/wazuh/issues/1225))
- Fix bug in folder recursion limit count in FIM real-time mode. ([#1226](https://github.com/wazuh/wazuh/issues/1226))
- Fixed errors when parsing AWS events in Elasticsearch. ([#1229](https://github.com/wazuh/wazuh/issues/1229))
- Fix bug when launching osquery from Wazuh. ([#1230](https://github.com/wazuh/wazuh/issues/1230))


## [v3.6.0] - 2018-08-29

### Added

- Add rescanning of expanded files with wildcards in logcollector ([#332](https://github.com/wazuh/wazuh/pull/332))
- Parallelization of logcollector ([#627](https://github.com/wazuh/wazuh/pull/672))
  - Now the input of logcollector is multithreaded, reading logs in parallel.
  - A thread is created for each type of output socket.
  - Periodically rescan of new files.
  - New options have been added to internal_options.conf file.
- Added statistical functions to remoted. ([#682](https://github.com/wazuh/wazuh/pull/682))
- Rootcheck and Syscheck (FIM) will run independently. ([#991](https://github.com/wazuh/wazuh/pull/991))
- Add hash validation for binaries executed by the wodle `command`. ([#1027](https://github.com/wazuh/wazuh/pull/1027))
- Added a recursion level option to Syscheck to set the directory scanning depth. ([#1081](https://github.com/wazuh/wazuh/pull/1081))
- Added inactive agent filtering option to agent_control, syscheck_control and rootcheck control_tools. ([#1088](https://github.com/wazuh/wazuh/pull/1088))
- Added custom tags to FIM directories and registries. ([#1096](https://github.com/wazuh/wazuh/pull/1096))
- Improved AWS CloudTrail wodle by @UranusBytes ([#913](https://github.com/wazuh/wazuh/pull/913) & [#1105](https://github.com/wazuh/wazuh/pull/1105)).
- Added support to process logs from more AWS services: Guard Duty, IAM, Inspector, Macie and VPC. ([#1131](https://github.com/wazuh/wazuh/pull/1131)).
- Create script for blocking IP's using netsh-advfirewall. ([#1172](https://github.com/wazuh/wazuh/pull/1172)).

### Changed

- The maximum log length has been extended up to 64 KiB. ([#411](https://github.com/wazuh/wazuh/pull/411))
- Changed logcollector analysis message order. ([#675](https://github.com/wazuh/wazuh/pull/675))
- Let hostname field be the name of the agent, without the location part. ([#1080](https://github.com/wazuh/wazuh/pull/1080))
- The internal option `syscheck.max_depth` has been renamed to `syscheck.default_max_depth`. ([#1081](https://github.com/wazuh/wazuh/pull/1081))
- Show warning message when configuring vulnerability-detector for an agent. ([#1130](https://github.com/wazuh/wazuh/pull/1130))
- Increase the minimum waiting time from 0 to 1 seconds in Vulnerability-Detector. ([#1132](https://github.com/wazuh/wazuh/pull/1132))
- Prevent Windows agent from not loading the configuration if an AWS module block is found. ([#1143](https://github.com/wazuh/wazuh/pull/1143))
- Set the timeout to consider an agent disconnected to 1800 seconds in the framework. ([#1155](https://github.com/wazuh/wazuh/pull/1155))

### Fixed

- Fix agent ID zero-padding in alerts coming from Vulnerability Detector. ([#1083](https://github.com/wazuh/wazuh/pull/1083))
- Fix multiple warnings when agent is offline. ([#1086](https://github.com/wazuh/wazuh/pull/1086))
- Fixed minor issues in the Makefile and the sources installer on HP-UX, Solaris on SPARC and AIX systems. ([#1089](https://github.com/wazuh/wazuh/pull/1089))
- Fixed SHA256 changes messages in alerts when it is disabled. ([#1100](https://github.com/wazuh/wazuh/pull/1100))
- Fixed empty configuration blocks for Wazuh modules. ([#1101](https://github.com/wazuh/wazuh/pull/1101))
- Fix broken pipe error in Wazuh DB by Vulnerability Detector. ([#1111](https://github.com/wazuh/wazuh/pull/1111))
- Restored firewall-drop AR script for Linux. ([#1114](https://github.com/wazuh/wazuh/pull/1114))
- Fix unknown severity in Red Hat systems. ([#1118](https://github.com/wazuh/wazuh/pull/1118))
- Added a building flag to compile the SQLite library externally for the API. ([#1119](https://github.com/wazuh/wazuh/issues/1119))
- Fixed variables length when storing RAM information by Syscollector. ([#1124](https://github.com/wazuh/wazuh/pull/1124))
- Fix Red Hat vulnerability database update. ([#1127](https://github.com/wazuh/wazuh/pull/1127))
- Fix allowing more than one wodle command. ([#1128](https://github.com/wazuh/wazuh/pull/1128))
- Fixed `after_regex` offset for the decoding algorithm. ([#1129](https://github.com/wazuh/wazuh/pull/1129))
- Prevents some vulnerabilities from not being checked for Debian. ([#1166](https://github.com/wazuh/wazuh/pull/1166))
- Fixed legacy configuration for `vulnerability-detector`. ([#1174](https://github.com/wazuh/wazuh/pull/1174))
- Fix active-response scripts installation for Windows. ([#1182](https://github.com/wazuh/wazuh/pull/1182)).
- Fixed `open-scap` deadlock when opening large files. ([#1206](https://github.com/wazuh/wazuh/pull/1206)). Thanks to @juergenc for detecting this issue.


### Removed

- The 'T' multiplier has been removed from option `max_output_size`. ([#1089](https://github.com/wazuh/wazuh/pull/1089))


## [v3.5.0] 2018-08-10

### Added

- Improved configuration of OVAL updates. ([#416](https://github.com/wazuh/wazuh/pull/416))
- Added selective agent software request in vulnerability-detector. ([#404](https://github.com/wazuh/wazuh/pull/404))
- Get Linux packages inventory natively. ([#441](https://github.com/wazuh/wazuh/pull/441))
- Get Windows packages inventory natively. ([#471](https://github.com/wazuh/wazuh/pull/471))
- Supporting AES encryption for manager and agent. ([#448](https://github.com/wazuh/wazuh/pull/448))
- Added Debian and Ubuntu 18 support in vulnerability-detector. ([#470](https://github.com/wazuh/wazuh/pull/470))
- Added Rids Synchronization. ([#459](https://github.com/wazuh/wazuh/pull/459))
- Added option for setting the group that the agent belongs to when registering it with authd ([#460](https://github.com/wazuh/wazuh/pull/460))
- Added option for setting the source IP when the agent registers with authd ([#460](https://github.com/wazuh/wazuh/pull/460))
- Added option to force the vulnerability detection in unsupported OS. ([#462](https://github.com/wazuh/wazuh/pull/462))
- Get network inventory natively. ([#546](https://github.com/wazuh/wazuh/pull/546))
- Add arch check for Red Hat's OVAL in vulnerability-detector. ([#625](https://github.com/wazuh/wazuh/pull/625))
- Integration with Osquery. ([#627](https://github.com/wazuh/wazuh/pull/627))
    - Enrich osquery configuration with pack files aggregation and agent labels as decorators.
    - Launch osquery daemon in background.
    - Monitor results file and send them to the manager.
    - New option in rules `<location>` to filter events by osquery.
    - Support folders in shared configuration. This makes easy to send pack folders to agents.
    - Basic ruleset for osquery events and daemon logs.
- Boost Remoted performance with multithreading. ([#649](https://github.com/wazuh/wazuh/pull/649))
    - Up to 16 parallel threads to decrypt messages from agents.
    - Limit the frequency of agent keys reloading.
    - Message input buffer in Analysisd to prevent control messages starvation in Remoted.
- Module to download shared files for agent groups dinamically. ([#519](https://github.com/wazuh/wazuh/pull/519))
    - Added group creation for files.yml if the group does not exist. ([#1010](https://github.com/wazuh/wazuh/pull/1010))
- Added scheduling options to CIS-CAT integration. ([#586](https://github.com/wazuh/wazuh/pull/586))
- Option to download the wpk using http in `agent_upgrade`. ([#798](https://github.com/wazuh/wazuh/pull/798))
- Add `172.0.0.1` as manager IP when creating `global.db`. ([#970](https://github.com/wazuh/wazuh/pull/970))
- New requests for Syscollector. ([#728](https://github.com/wazuh/wazuh/pull/728))
- `cluster_control` shows an error if the status does not exist. ([#1002](https://github.com/wazuh/wazuh/pull/1002))
- Get Windows hardware inventory natively. ([#831](https://github.com/wazuh/wazuh/pull/831))
- Get processes and ports inventory by the Syscollector module.
- Added an integration with Kaspersky Endpoint Security for Linux via Active Response. ([#1056](https://github.com/wazuh/wazuh/pull/1056))

### Changed

- Add default value for option -x in agent_control tool.
- External libraries moved to an external repository.
- Ignore OverlayFS directories on Rootcheck system scan.
- Extracts agent's OS from the database instead of the agent-info.
- Increases the maximum size of XML parser to 20KB.
- Extract CVE instead of RHSA codes into vulnerability-detector. ([#549](https://github.com/wazuh/wazuh/pull/549))
- Store CIS-CAT results into Wazuh DB. ([#568](https://github.com/wazuh/wazuh/pull/568))
- Add profile information to CIS-CAT reports. ([#658](https://github.com/wazuh/wazuh/pull/658))
- Merge external libraries into a unique shared library. ([#620](https://github.com/wazuh/wazuh/pull/620))
- Cluster log rotation: set correct permissions and store rotations in /logs/ossec. ([#667](https://github.com/wazuh/wazuh/pull/667))
- `Distinct` requests don't allow `limit=0` or `limit>maximun_limit`. ([#1007](https://github.com/wazuh/wazuh/pull/1007))
- Deprecated arguments -i, -F and -r for Authd. ([#1013](https://github.com/wazuh/wazuh/pull/1013))
- Increase the internal memory for real-time from 12 KiB to 64 KiB. ([#1062](https://github.com/wazuh/wazuh/pull/1062))

### Fixed

- Fixed invalid alerts reported by Syscollector when the event contains the word "error". ([#461](https://github.com/wazuh/wazuh/pull/461))
- Silenced Vuls integration starting and ending alerts. ([#541](https://github.com/wazuh/wazuh/pull/541))
- Fix problem comparing releases of ubuntu packages. ([#556](https://github.com/wazuh/wazuh/pull/556))
- Windows delete pending active-responses before reset agent. ([#563](https://github.com/wazuh/wazuh/pull/563))
- Fix bug in Rootcheck for Windows that searches for keys in 32-bit mode only. ([#566](https://github.com/wazuh/wazuh/pull/566))
- Alert when unmerge files fails on agent. ([#731](https://github.com/wazuh/wazuh/pull/731))
- Fixed bugs reading logs in framework. ([#856](https://github.com/wazuh/wazuh/pull/856))
- Ignore uppercase and lowercase sorting an array in framework. ([#814](https://github.com/wazuh/wazuh/pull/814))
- Cluster: reject connection if the client node has a different cluster name. ([#892](https://github.com/wazuh/wazuh/pull/892))
- Prevent `the JSON object must be str, not 'bytes'` error. ([#997](https://github.com/wazuh/wazuh/pull/997))
- Fix long sleep times in vulnerability detector.
- Fix inconsistency in the alerts format for the manager in vulnerability-detector.
- Fix bug when processing the packages in vulnerability-detector.
- Prevent to process Syscollector events by the JSON decoder. ([#674](https://github.com/wazuh/wazuh/pull/674))
- Stop Syscollector data storage into Wazuh DB when an error appears. ([#674](https://github.com/wazuh/wazuh/pull/674))
- Fix bug in Syscheck that reported false positive about removed files. ([#1044](https://github.com/wazuh/wazuh/pull/1044))
- Fix bug in Syscheck that misinterpreted no_diff option. ([#1046](https://github.com/wazuh/wazuh/pull/1046))
- Fixes in file integrity monitoring for Windows. ([#1062](https://github.com/wazuh/wazuh/pull/1062))
  - Fix Windows agent crash if FIM fails to extract the file owner.
  - Prevent FIM real-time mode on Windows from stopping if the internal buffer gets overflowed.
- Prevent large logs from flooding the log file by Logcollector. ([#1067](https://github.com/wazuh/wazuh/pull/1067))
- Fix allowing more than one wodle command and compute command timeout when ignore_output is enabled. ([#1102](https://github.com/wazuh/wazuh/pull/1102))

### Removed

- Deleted Lua language support.
- Deleted integration with Vuls. ([#879](https://github.com/wazuh/wazuh/issues/879))
- Deleted agent_list tool, replaced by agent_control. ([#ba0265b](https://github.com/wazuh/wazuh/commit/ba0265b6e9e3fed133d60ef2df3450fdf26f7da4#diff-f57f2991a6aa25fe45d8036c51bf8b4d))

## [v3.4.0] 2018-07-24

### Added

- Support for SHA256 checksum in Syscheck (by @arshad01). ([#410](https://github.com/wazuh/wazuh/pull/410))
- Added an internal option for Syscheck to tune the RT alerting delay. ([#434](https://github.com/wazuh/wazuh/pull/434))
- Added two options in the tag <auto_ignore> `frequency` and `timeframe` to hide alerts when they are played several times in a given period of time. ([#857](https://github.com/wazuh/wazuh/pull/857))
- Include who-data in Syscheck for file integrity monitoring. ([#756](https://github.com/wazuh/wazuh/pull/756))
  - Linux Audit setup and monitoring to watch directories configured with who-data.
  - Direct communication with Auditd on Linux to catch who-data related events.
  - Setup of SACL for monitored directories on Windows.
  - Windows Audit events monitoring through Windows Event Channel.
  - Auto setup of audit configuration and reset when the agent quits.
- Syscheck in frequency time show alerts from deleted files. ([#857](https://github.com/wazuh/wazuh/pull/857))
- Added an option `target` to customize output format per-target in Logcollector. ([#863](https://github.com/wazuh/wazuh/pull/863))
- New option for the JSON decoder to choose the treatment of NULL values. ([#677](https://github.com/wazuh/wazuh/pull/677))
- Remove old snapshot files for FIM. ([#872](https://github.com/wazuh/wazuh/pull/872))
- Distinct operation in agents. ([#920](https://github.com/wazuh/wazuh/pull/920))
- Added support for unified WPK. ([#865](https://github.com/wazuh/wazuh/pull/865))
- Added missing debug options for modules in the internal options file. ([#901](https://github.com/wazuh/wazuh/pull/901))
- Added recursion limits when reading directories. ([#947](https://github.com/wazuh/wazuh/pull/947))

### Changed

- Renamed cluster _client_ node type to ___worker___ ([#850](https://github.com/wazuh/wazuh/pull/850)).
- Changed a descriptive message in the alert showing what attributes changed. ([#857](https://github.com/wazuh/wazuh/pull/857))
- Change visualization of Syscheck alerts. ([#857](https://github.com/wazuh/wazuh/pull/857))
- Add all the available fields in the Syscheck messages from the Wazuh configuration files. ([#857](https://github.com/wazuh/wazuh/pull/857))
- Now the no_full_log option only affects JSON alerts. ([#881](https://github.com/wazuh/wazuh/pull/881))
- Delete temporary files when stopping Wazuh. ([#732](https://github.com/wazuh/wazuh/pull/732))
- Send OpenSCAP checks results to a FIFO queue instead of temporary files. ([#732](https://github.com/wazuh/wazuh/pull/732))
- Default behavior when starting Syscheck and Rootcheck components. ([#829](https://github.com/wazuh/wazuh/pull/829))
  - They are disabled if not appear in the configuration.
  - They can be set up as empty blocks in the configuration, applying their default values.
  - Improvements of error and information messages when they start.
- Improve output of `DELETE/agents` when no agents were removed. ([#868](https://github.com/wazuh/wazuh/pull/868))
- Include the file owner SID in Syscheck alerts.
- Change no previous checksum error message to information log. ([#897](https://github.com/wazuh/wazuh/pull/897))
- Changed default Syscheck scan speed: 100 files per second. ([#975](https://github.com/wazuh/wazuh/pull/975))
- Show network protocol used by the agent when connecting to the manager. ([#980](https://github.com/wazuh/wazuh/pull/980))

### Fixed

- Syscheck RT process granularized to make frequency option more accurate. ([#434](https://github.com/wazuh/wazuh/pull/434))
- Fixed registry_ignore problem on Syscheck for Windows when arch="both" was used. ([#525](https://github.com/wazuh/wazuh/pull/525))
- Allow more than 256 directories in real-time for Windows agent using recursive watchers. ([#540](https://github.com/wazuh/wazuh/pull/540))
- Fix weird behavior in Syscheck when a modified file returns back to its first state. ([#434](https://github.com/wazuh/wazuh/pull/434))
- Replace hash value xxx (not enabled) for n/a if the hash couldn't be calculated. ([#857](https://github.com/wazuh/wazuh/pull/857))
- Do not report uid, gid or gname on Windows (avoid user=0). ([#857](https://github.com/wazuh/wazuh/pull/857))
- Several fixes generating sha256 hash. ([#857](https://github.com/wazuh/wazuh/pull/857))
- Fixed the option report_changes configuration. ([#857](https://github.com/wazuh/wazuh/pull/857))
- Fixed the 'report_changes' configuration when 'sha1' option is not set. ([#857](https://github.com/wazuh/wazuh/pull/857))
- Fix memory leak reading logcollector config. ([#884](https://github.com/wazuh/wazuh/pull/884))
- Fixed crash in Slack integration for alerts that don't have full log. ([#880](https://github.com/wazuh/wazuh/pull/880))
- Fixed active-responses.log definition path on Windows configuration. ([#739](https://github.com/wazuh/wazuh/pull/739))
- Added warning message when updating Syscheck/Rootcheck database to restart the manager. ([#817](https://github.com/wazuh/wazuh/pull/817))
- Fix PID file creation checking. ([#822](https://github.com/wazuh/wazuh/pull/822))
  - Check that the PID file was created and written.
  - This would prevent service from running multiple processes of the same daemon.
- Fix reading of Windows platform for 64 bits systems. ([#832](https://github.com/wazuh/wazuh/pull/832))
- Fixed Syslog output parser when reading the timestamp from the alerts in JSON format. ([#843](https://github.com/wazuh/wazuh/pull/843))
- Fixed filter for `gpg-pubkey` packages in Syscollector. ([#847](https://github.com/wazuh/wazuh/pull/847))
- Fixed bug in configuration when reading the `repeated_offenders` option in Active Response. ([#873](https://github.com/wazuh/wazuh/pull/873))
- Fixed variables parser when loading rules. ([#855](https://github.com/wazuh/wazuh/pull/855))
- Fixed parser files names in the Rootcheck scan. ([#840](https://github.com/wazuh/wazuh/pull/840))
- Removed frequency offset in rules. ([#827](https://github.com/wazuh/wazuh/pull/827)).
- Fix memory leak reading logcollector config. ([#884](https://github.com/wazuh/wazuh/pull/884))
- Fixed sort agents by status in `GET/agents` API request. ([#810](https://github.com/wazuh/wazuh/pull/810))
- Added exception when no agents are selected to restart. ([#870](https://github.com/wazuh/wazuh/pull/870))
- Prevent files from remaining open in the cluster. ([#874](https://github.com/wazuh/wazuh/pull/874))
- Fix network unreachable error when cluster starts. ([#800](https://github.com/wazuh/wazuh/pull/800))
- Fix empty rules and decoders file check. ([#887](https://github.com/wazuh/wazuh/pull/887))
- Prevent to access an unexisting hash table from 'whodata' thread. ([#911](https://github.com/wazuh/wazuh/pull/911))
- Fix CA verification with more than one 'ca_store' definitions. ([#927](https://github.com/wazuh/wazuh/pull/927))
- Fix error in syscollector API calls when Wazuh is installed in a directory different than `/var/ossec`. ([#942](https://github.com/wazuh/wazuh/pull/942)).
- Fix error in CentOS 6 when `wazuh-cluster` is disabled. ([#944](https://github.com/wazuh/wazuh/pull/944)).
- Fix Remoted connection failed warning in TCP mode due to timeout. ([#958](https://github.com/wazuh/wazuh/pull/958))
- Fix option 'rule_id' in syslog client. ([#979](https://github.com/wazuh/wazuh/pull/979))
- Fixed bug in legacy agent's server options that prevented it from setting port and protocol.

## [v3.3.1] 2018-06-18

### Added

- Added `total_affected_agents` and `total_failed_ids` to the `DELETE/agents` API request. ([#795](https://github.com/wazuh/wazuh/pull/795))

### Changed

- Management of empty blocks in the configuration files. ([#781](https://github.com/wazuh/wazuh/pull/781))
- Verify WPK with Wazuh CA by default. ([#799](https://github.com/wazuh/wazuh/pull/799))

### Fixed

- Windows prevents agent from renaming file. ([#773](https://github.com/wazuh/wazuh/pull/773))
- Fix manager-agent version comparison in remote upgrades. ([#765](https://github.com/wazuh/wazuh/pull/765))
- Fix log flooding when restarting agent while the merged file is being receiving. ([#788](https://github.com/wazuh/wazuh/pull/788))
- Fix issue when overwriting rotated logs in Windows agents. ([#776](https://github.com/wazuh/wazuh/pull/776))
- Prevent OpenSCAP module from running on Windows agents (incompatible). ([#777](https://github.com/wazuh/wazuh/pull/777))
- Fix issue in file changes report for FIM on Linux when a directory contains a backslash. ([#775](https://github.com/wazuh/wazuh/pull/775))
- Fixed missing `minor` field in agent data managed by the framework. ([#771](https://github.com/wazuh/wazuh/pull/771))
- Fixed missing `build` and `key` fields in agent data managed by the framework. ([#802](https://github.com/wazuh/wazuh/pull/802))
- Fixed several bugs in upgrade agents ([#784](https://github.com/wazuh/wazuh/pull/784)):
    - Error upgrading an agent with status `Never Connected`.
    - Fixed API support.
    - Sockets were not closing properly.
- Cluster exits showing an error when an error occurs. ([#790](https://github.com/wazuh/wazuh/pull/790))
- Fixed bug when cluster control or API cannot request the list of nodes to the master. ([#762](https://github.com/wazuh/wazuh/pull/762))
- Fixed bug when the `agent.conf` contains an unrecognized module. ([#796](https://github.com/wazuh/wazuh/pull/796))
- Alert when unmerge files fails on agent. ([#731](https://github.com/wazuh/wazuh/pull/731))
- Fix invalid memory access when parsing ruleset configuration. ([#787](https://github.com/wazuh/wazuh/pull/787))
- Check version of python in cluster control. ([#760](https://github.com/wazuh/wazuh/pull/760))
- Removed duplicated log message when Rootcheck is disabled. ([#783](https://github.com/wazuh/wazuh/pull/783))
- Avoid infinite attempts to download CVE databases when it fails. ([#792](https://github.com/wazuh/wazuh/pull/792))


## [v3.3.0] 2018-06-06

### Added

- Supporting multiple socket output in Logcollector. ([#395](https://github.com/wazuh/wazuh/pull/395))
- Allow inserting static field parameters in rule comments. ([#397](https://github.com/wazuh/wazuh/pull/397))
- Added an output format option for Logcollector to build custom logs. ([#423](https://github.com/wazuh/wazuh/pull/423))
- Included millisecond timing in timestamp to JSON events. ([#467](https://github.com/wazuh/wazuh/pull/467))
- Added an option in Analysisd to set input event offset for plugin decoders. ([#512](https://github.com/wazuh/wazuh/pull/512))
- Allow decoders mix plugin and multiregex children. ([#602](https://github.com/wazuh/wazuh/pull/602))
- Added the option to filter by any field in `get_agents_overview`, `get_agent_group` and `get_agents_without_group` functions of the Python framework. ([#743](https://github.com/wazuh/wazuh/pull/743))

### Changed

- Add default value for option -x in agent_upgrade tool.
- Changed output of agents in cluster control. ([#741](https://github.com/wazuh/wazuh/pull/741))

### Fixed

- Fix bug in Logcollector when removing duplicate localfiles. ([#402](https://github.com/wazuh/wazuh/pull/402))
- Fix memory error in Logcollector when using wildcards.
- Prevent command injection in Agentless daemon. ([#600](https://github.com/wazuh/wazuh/pull/600))
- Fixed bug getting the agents in cluster control. ([#741](https://github.com/wazuh/wazuh/pull/741))
- Prevent Logcollector from reporting an error when a path with wildcards matches no files.
- Fixes the feature to group with the option multi-line. ([#754](https://github.com/wazuh/wazuh/pull/754))


## [v3.2.4] 2018-06-01

### Fixed
- Fixed segmentation fault in maild when `<queue-size>` is included in the global configuration.
- Fixed bug in Framework when retrieving mangers logs. ([#644](https://github.com/wazuh/wazuh/pull/644))
- Fixed bug in clusterd to prevent the synchronization of `.swp` files. ([#694](https://github.com/wazuh/wazuh/pull/694))
- Fixed bug in Framework parsing agent configuration. ([#681](https://github.com/wazuh/wazuh/pull/681))
- Fixed several bugs using python3 with the Python framework. ([#701](https://github.com/wazuh/wazuh/pull/701))


## [v3.2.3] 2018-05-28

### Added

- New internal option to enable merged file creation by Remoted. ([#603](https://github.com/wazuh/wazuh/pull/603))
- Created alert item for GDPR and GPG13. ([#608](https://github.com/wazuh/wazuh/pull/608))
- Add support for Amazon Linux in vulnerability-detector.
- Created an input queue for Analysisd to prevent Remoted starvation. ([#661](https://github.com/wazuh/wazuh/pull/661))

### Changed

- Set default agent limit to 14.000 and file descriptor limit to 65.536 per process. ([#624](https://github.com/wazuh/wazuh/pull/624))
- Cluster improvements.
    - New protocol for communications.
    - Inverted communication flow: clients start communications with the master.
    - Just the master address is required in the `<nodes>` list configuration.
    - Improved synchronization algorithm.
    - Reduced the number of processes to one: `wazuh-clusterd`.
- Cluster control tool improvements: outputs are the same regardless of node type.
- The default input queue for remote events has been increased to 131072 events. ([#660](https://github.com/wazuh/wazuh/pull/660))
- Disconnected agents will no longer report vulnerabilities. ([#666](https://github.com/wazuh/wazuh/pull/666))

### Fixed

- Fixed agent wait condition and improve logging messages. ([#550](https://github.com/wazuh/wazuh/pull/550))
- Fix race condition in settings load time by Windows agent. ([#551](https://github.com/wazuh/wazuh/pull/551))
- Fix bug in Authd that prevented it from deleting agent-info files when removing agents.
- Fix bug in ruleset that did not overwrite the `<info>` option. ([#584](https://github.com/wazuh/wazuh/issues/584))
- Fixed bad file descriptor error in Wazuh DB ([#588](https://github.com/wazuh/wazuh/issues/588))
- Fixed unpredictable file sorting when creating merged files. ([#599](https://github.com/wazuh/wazuh/issues/599))
- Fixed race condition in Remoted when closing connections.
- Fix epoch check in vulnerability-detector.
- Fixed hash sum in logs rotation. ([#636](https://github.com/wazuh/wazuh/issues/636))
- Fixed cluster CPU usage.
- Fixed invalid deletion of agent timestamp entries. ([#639](https://github.com/wazuh/wazuh/issues/639))
- Fixed segmentation fault in logcollector when multi-line is applied to a remote configuration. ([#641](https://github.com/wazuh/wazuh/pull/641))
- Fixed issue in Syscheck that may leave the process running if the agent is stopped quickly. ([#671](https://github.com/wazuh/wazuh/pull/671))

### Removed

- Removed cluster database and internal cluster daemon.


## [v3.2.2] 2018-05-07

### Added

- Created an input queue for Remoted to prevent agent connection starvation. ([#509](https://github.com/wazuh/wazuh/pull/509))

### Changed

- Updated Slack integration. ([#443](https://github.com/wazuh/wazuh/pull/443))
- Increased connection timeout for remote upgrades. ([#480](https://github.com/wazuh/wazuh/pull/480))
- Vulnerability-detector does not stop agents detection if it fails to find the software for one of them.
- Improve the version comparator algorithm in vulnerability-detector. ([#508](https://github.com/wazuh/wazuh/pull/508/files))

### Fixed

- Fixed bug in labels settings parser that may make Agentd or Logcollector crash.
- Fixed issue when setting multiple `<server-ip>` stanzas in versions 3.0 - 3.2.1. ([#433](https://github.com/wazuh/wazuh/pull/433))
- Fixed bug when socket database messages are not sent correctly. ([#435](https://github.com/wazuh/wazuh/pull/435))
- Fixed unexpected stop in the sources installer when overwriting a previous corrupt installation.
- Added a synchronization timeout in the cluster to prevent it from blocking ([#447](https://github.com/wazuh/wazuh/pull/447))
- Fixed issue in CSyslogd when filtering by rule group. ([#446](https://github.com/wazuh/wazuh/pull/446))
- Fixed error on DB daemon when parsing rules with options introduced in version 3.0.0.
- Fixed unrecognizable characters error in Windows version name. ([#478](https://github.com/wazuh/wazuh/pull/478))
- Fix Authd client in old versions of Windows ([#479](https://github.com/wazuh/wazuh/pull/479))
- Cluster's socket management improved to use persistent connections ([#481](https://github.com/wazuh/wazuh/pull/481))
- Fix memory corruption in Syscollector decoder and memory leaks in Vulnerability Detector. ([#482](https://github.com/wazuh/wazuh/pull/482))
- Fixed memory corruption in Wazuh DB autoclosing procedure.
- Fixed dangling db files at DB Sync module folder. ([#489](https://github.com/wazuh/wazuh/pull/489))
- Fixed agent group file deletion when using Authd.
- Fix memory leak in Maild with JSON input. ([#498](https://github.com/wazuh/wazuh/pull/498))
- Fixed remote command switch option. ([#504](https://github.com/wazuh/wazuh/pull/504))

## [v3.2.1] 2018-03-03

### Added

- Added option in Makefile to disable CIS-CAT module. ([#381](https://github.com/wazuh/wazuh/pull/381))
- Added field `totalItems` to `GET/agents/purgeable/:timeframe` API call. ([#385](https://github.com/wazuh/wazuh/pull/385))

### Changed

- Giving preference to use the selected Java over the default one in CIS-CAT wodle.
- Added delay between message delivery for every module. ([#389](https://github.com/wazuh/wazuh/pull/389))
- Verify all modules for the shared configuration. ([#408](https://github.com/wazuh/wazuh/pull/408))
- Updated OpenSSL library to 1.1.0g.
- Insert agent labels in JSON archives no matter the event matched a rule.
- Support for relative/full/network paths in the CIS-CAT configuration. ([#419](https://github.com/wazuh/wazuh/pull/419))
- Improved cluster control to give more information. ([#421](https://github.com/wazuh/wazuh/pull/421))
- Updated rules for CIS-CAT.
- Removed unnecessary compilation of vulnerability-detector in agents.
- Increased wazuh-modulesd's subprocess pool.
- Improved the agent software recollection by Syscollector.

### Fixed

- Fixed crash in Agentd when testing Syscollector configuration from agent.conf file.
- Fixed duplicate alerts in Vulnerability Detector.
- Fixed compiling issues in Solaris and HP-UX.
- Fixed bug in Framework when listing directories due to permissions issues.
- Fixed error handling in CIS-CAT module. ([#401](https://github.com/wazuh/wazuh/pull/401))
- Fixed some defects reported by Coverity. ([#406](https://github.com/wazuh/wazuh/pull/406))
- Fixed OS name detection in macOS and old Linux distros. ([#409](https://github.com/wazuh/wazuh/pull/409))
- Fixed linked in HP-UX.
- Fixed Red Hat detection in vulnerability-detector.
- Fixed segmentation fault in wazuh-cluster when files path is too long.
- Fixed a bug getting groups and searching by them in `GET/agents` API call. ([#390](https://github.com/wazuh/wazuh/pull/390))
- Several fixes and improvements in cluster.
- Fixed bug in wazuh-db when closing exceeded databases in transaction.
- Fixed bug in vulnerability-detector that discarded valid agents.
- Fixed segmentation fault in Windows agents when getting OS info.
- Fixed memory leaks in vulnerability-detector and CIS-CAT wodle.
- Fixed behavior when working directory is not found in CIS-CAT wodle.

## [v3.2.0] 2018-02-13

### Added
- Added support to synchronize custom rules and decoders in the cluster.([#344](https://github.com/wazuh/wazuh/pull/344))
- Add field `status` to `GET/agents/groups/:group_id` API call.([#338](https://github.com/wazuh/wazuh/pull/338))
- Added support for Windows to CIS-CAT integration module ([#369](https://github.com/wazuh/wazuh/pull/369))
- New Wazuh Module "aws-cloudtrail" fetching logs from S3 bucket. ([#351](https://github.com/wazuh/wazuh/pull/351))
- New Wazuh Module "vulnerability-detector" to detect vulnerabilities in agents and managers.

### Fixed
- Fixed oscap.py to support new versions of OpenSCAP scanner.([#331](https://github.com/wazuh/wazuh/pull/331))
- Fixed timeout bug when the cluster port was closed. ([#343](https://github.com/wazuh/wazuh/pull/343))
- Improve exception handling in `cluster_control`. ([#343](https://github.com/wazuh/wazuh/pull/343))
- Fixed bug in cluster when receive an error response from client. ([#346](https://github.com/wazuh/wazuh/pull/346))
- Fixed bug in framework when the manager is installed in different path than /var/ossec. ([#335](https://github.com/wazuh/wazuh/pull/335))
- Fixed predecoder hostname field in JSON event output.
- Several fixes and improvements in cluster.

## [v3.1.0] 2017-12-22

### Added

- New Wazuh Module "command" for asynchronous command execution.
- New field "predecoder.timestamp" for JSON alerts including timestamp from logs.
- Added reload action to ossec-control in local mode.
- Add duration control of a cluster database synchronization.
- New internal option for agents to switch applying shared configuration.
- Added GeoIP address finding for input logs in JSON format.
- Added alert and archive output files rotation capabilities.
- Added rule option to discard field "firedtimes".
- Added VULS integration for running vulnerability assessments.
- CIS-CAT Wazuh Module to scan CIS policies.

### Changed

- Keepping client.keys file permissions when modifying it.
- Improve Rootcheck formula to select outstanding defects.
- Stop related daemon when disabling components in ossec-control.
- Prevented cluster daemon from starting on RHEL 5 or older.
- Let Syscheck report file changes on first scan.
- Allow requests by node name in cluster_control binary.
- Improved help of cluster_control binary.
- Integrity control of files in the cluster.

### Fixed

- Fixed netstat command in localfile configuration.
- Fixed error when searching agents by ID.
- Fixed syslog format pre-decoder for logs with missing (optional) space after tag.
- Fixed alert ID when plain-text alert output disabled.
- Fixed Monitord freezing when a sendmail-like executable SMTP server is set.
- Fixed validation of Active Response used by agent_control.
- Allow non-ASCII characters in Windows version string.

## [v3.0.0] 2017-12-12

### Added

- Added group property for agents to customize shared files set.
- Send shared files to multiple agents in parallel.
- New decoder plugin for logs in JSON format with dynamic fields definition.
- Brought framework from API to Wazuh project.
- Show merged files MD5 checksum by agent_control and framework.
- New reliable request protocol for manager-agent communication.
- Remote agent upgrades with signed WPK packages.
- Added option for Remoted to prevent it from writing shared merged file.
- Added state for Agentd and Windows agent to notify connection state and metrics.
- Added new JSON log format for local file monitoring.
- Added OpenSCAP SSG datastream content for Ubuntu Trusty Tahr.
- Field "alert_id" in JSON alerts (by Dan Parriott).
- Added support of "any" IP address to OSSEC batch manager (by Jozef Reisinger).
- Added ossec-agent SElinux module (by kreon).
- Added previous output to JSON output (by João Soares).
- Added option for Authd to specify the allowed cipher list (by James Le Cuirot).
- Added option for cipher suites in Authd settings.
- Added internal option for Remoted to set the shared configuration reloading time.
- Auto restart agents when new shared configuration is pushed from the manager.
- Added native support for Systemd.
- Added option to register unlimited agents in Authd.
- New internal option to limit the number of file descriptors in Analysisd and Remoted.
- Added new state "pending" for agents.
- Added internal option to disable real-time DB synchronization.
- Allow multiple manager stanzas in Agentd settings.
- New internal option to limit the receiving time in TCP mode.
- Added manager hostname data to agent information.
- New option for rotating internal logs by size.
- Added internal option to enable or disable daily rotation of internal logs.
- Added command option for Monitord to overwrite 'day_wait' parameter.
- Adding templates and sample alert for Elasticsearch 6.0.
- Added option to enable/disable Authd on install and auto-generate certificates.
- Pack secure TCP messages into a single packet.
- Added function to install SCAP policies depending on OS version.
- Added integration with Virustotal.
- Added timeout option for TCP sockets in Remoted and Agentd.
- Added option to start the manager after installing.
- Added a cluster of managers (`wazuh-clusterd`) and a script to control it (`cluster_control`).

### Changed

- Increased shared file delivery speed when using TCP.
- Increased TCP listening socket backlog.
- Changed Windows agent UI panel to show revision number instead of installation date.
- Group every decoded field (static and dynamic fields) into a data object for JSON alerts.
- Reload shared files by Remoted every 10 minutes.
- Increased string size limit for XML reader to 4096 bytes.
- Updated Logstash configuration and Elasticsearch mappings.
- Changed template fields structure for Kibana dashboards.
- Increased dynamic field limit to 1024, and default to 256.
- Changed agent buffer 'length' parameter to 'queue_size'.
- Changed some Rootcheck error messages to verbose logs.
- Removed unnecessary message by manage_agents advising to restart Wazuh manager.
- Update PF tables Active response (by d31m0).
- Create the users and groups as system users and groups in specs (by Dan Parriott).
- Show descriptive errors when an agent loses the connection using TCP.
- Prevent agents with the same name as the manager host from getting added.
- Changed 'message' field to 'data' for successful agent removing response in Authd API.
- Changed critical error to standard error in Syslog Remoted when no access list has been configured.
- Ignore hidden files in shared folder for merged file.
- Changed agent notification time values: notify time to 1 minute and reconnect time to 5 minutes.
- Prevent data field from being inserted into JSON alerts when it's empty.
- Spelling corrections (by Josh Soref).
- Moved debug messages when updating shared files to level 2.
- Do not create users ossecm or ossecr on agents.
- Upgrade netstat command in Logcollector.
- Prevent Monitord and DB sync module from dealing with agent files on local installations.
- Speed up DB syncing by keeping databases opened and an inotify event queue.
- Merge server's IP and hostname options to one setting.
- Enabled Active Response by default in both Windows and UNIX.
- Make Monitord 'day_wait' internal option affect log rotation.
- Extend Monitord 'day_wait' internal option range.
- Prevent Windows agent from log error when the manager disconnected.
- Improve Active Response filtering options.
- Use init system (Systemd/SysVinit) to restart Wazuh when upgrading.
- Added possibility of filtering agents by manager hostname in the Framework.
- Prevent installer from overwriting agent.conf file.
- Cancel file sending operation when agent socket is closed.
- Clean up agent shared folder before unmerging shared configuration.
- Print descriptive error when request socket refuses connection due to AR disabled.
- Extend Logcollector line burst limit range.
- Fix JSON alert file reloading when the file is rotated.
- Merge IP and Hostname server configuration into "Address" field.
- Improved TCP transmission performance by packing secure messages.

### Fixed

- Fixed wrong queries to get last Syscheck and Rootcheck date.
- Prevent Logcollector keep-alives from being stored on archives.json.
- Fixed length of random message within keep-alives.
- Fixed Windows version detection for Windows 8 and newer.
- Fixed incorrect CIDR writing on client.keys by Authd.
- Fixed missing buffer flush by Analysisd when updating Rootcheck database.
- Stop Wazuh service before removing folder to reinstall.
- Fixed Remoted service for Systemd (by Phil Porada).
- Fixed Administrator account mapping in Windows agent installation (by andrewm0374@gmail.com).
- Fixed MySQL support in dbd (by andrewm0374@gmail.com).
- Fixed incorrect warning when unencrypting messages (by Dan Parriott).
- Fixed Syslog mapping for alerts via Csyslogd (by Dan Parriott).
- Fixed syntax error in the creation of users in Solaris 11.2 (by Pedro Flor).
- Fixed some warnings that appeared when compiling on Fedora 26.
- Fixed permission issue in logs folder.
- Fixed issue in Remoted that prevented it from send shared configuration when it changed.
- Fixed Windows agent compilation compability with CentOS.
- Supporting different case from password prompt in Agentless (by Jesus Fidalgo).
- Fix bad detection of inotify queue overflowed.
- Fix repetitive error when a rule's diff file is empty.
- Fixed log group permission when created by a daemon running as root.
- Prevented Agentd from logging too many errors when restarted while receiving the merged file.
- Prevented Remoted from sending data to disconnected agents in TCP mode.
- Fixed alerts storage in PostgreSQL databases.
- Fixed invalid previous output data in JSON alerts.
- Fixed memory error in modulesd for invalid configurations.
- Fixed default Auth configuration to support custom install directory.
- Fixed directory transversal vulnerability in Active response commands.
- Fixed Active response timeout accuracy.
- Fixed race conditions in concurrent transmissions over TCP.

### Removed

- Removed Picviz support (by Dan Parriott).


## [v2.1.1] - 2017-09-21

### Changed

- Improved errors messages related to TCP connection queue.
- Changed info log about unsupported FS checking in Rootcheck scan to debug messages.
- Prevent Modules daemon from giving critical error when no wodles are enabled.

### Fixed

- Fix endianess incompatibility in agents on SPARC when connecting via TCP.
- Fix bug in Authd that made it crash when removing keys.
- Fix race condition in Remoted when writing logs.
- Avoid repeated errors by Remoted when sending data to a disconnected agent.
- Prevented Monitord from rotating non-existent logs.
- Some fixes to support HP-UX.
- Prevent processes from sending events when TCP connection is lost.
- Fixed output header by Syslog client when reading JSON alerts.
- Fixed bug in Integrator settings parser when reading rules list.

## [v2.1.0] - 2017-08-14

### Added

- Rotate and compress log feature.
- Labeling data for agents to be shown in alerts.
- New 'auth' configuration template.
- Make manage_agents capable of add and remove agents via Authd.
- Implemented XML configuration for Authd.
- Option -F for Authd to force insertion if it finds duplicated name.
- Local auth client to manage agent keys.
- Added OS name and version into global.db.
- Option for logging in JSON format.
- Allow maild to send through a sendmail-like executable (by James Le Cuirot).
- Leaky bucket-like buffer for agents to prevent network flooding.
- Allow Syslog client to read JSON alerts.
- Allow Mail reporter to read JSON alerts.
- Added internal option to tune Rootcheck sleep time.
- Added route-null Active Response script for Windows 2012 (by @CrazyLlama).

### Changed

- Updated SQLite library to 3.19.2.
- Updated zlib to 1.2.11.
- Updated cJSON library to 1.4.7.
- Change some manage_agents option parameters.
- Run Auth in background by default.
- Log classification as debug, info, warning, error and critical.
- Limit number of reads per cycle by Logcollector to prevent log starvation.
- Limit OpenSCAP module's event forwarding speed.
- Increased debug level of repeated Rootcheck messages.
- Send events when OpenSCAP starts and finishes scans.
- Delete PID files when a process exits not due to a signal.
- Change error messages due to SSL handshake failure to debug messages.
- Force group addition on installation for compatibility with LDAP (thanks to Gary Feltham).

### Fixed

- Fixed compiling error on systems with no OpenSSL.
- Fixed compiling warning at manage_agents.
- Fixed ossec-control enable/disable help message.
- Fixed unique aperture of random device on Unix.
- Fixed file sum comparison bug at Syscheck realtime engine. (Thanks to Arshad Khan)
- Close analysisd if alert outputs are disabled for all formats.
- Read Windows version name for versions newer than Windows 8 / Windows Server 2012.
- Fixed error in Analysisd that wrote Syscheck and Rootcheck databases of re-added agents on deleted files.
- Fixed internal option to configure the maximum labels' cache time.
- Fixed Auth password parsing on client side.
- Fix bad agent ID assignation in Authd on i686 architecture.
- Fixed Logcollector misconfiguration in Windows agents.

### Removed

- Remove unused message queue to send alerts from Authd.


## [v2.0.1] - 2017-07-19

### Changed

- Changed random data generator for a secure OS-provided generator.
- Changed Windows installer file name (depending on version).
- Linux distro detection using standard os-release file.
- Changed some URLs to documentation.
- Disable synchronization with SQLite databases for Syscheck by default.
- Minor changes at Rootcheck formatter for JSON alerts.
- Added debugging messages to Integrator logs.
- Show agent ID when possible on logs about incorrectly formatted messages.
- Use default maximum inotify event queue size.
- Show remote IP on encoding format errors when unencrypting messages.
- Remove temporary files created by Syscheck changes reports.
- Remove temporary Syscheck files for changes reporting by Windows installer when upgrading.

### Fixed

- Fixed resource leaks at rules configuration parsing.
- Fixed memory leaks at rules parser.
- Fixed memory leaks at XML decoders parser.
- Fixed TOCTOU condition when removing directories recursively.
- Fixed insecure temporary file creation for old POSIX specifications.
- Fixed missing agentless devices identification at JSON alerts.
- Fixed FIM timestamp and file name issue at SQLite database.
- Fixed cryptographic context acquirement on Windows agents.
- Fixed debug mode for Analysisd.
- Fixed bad exclusion of BTRFS filesystem by Rootcheck.
- Fixed compile errors on macOS.
- Fixed option -V for Integrator.
- Exclude symbolic links to directories when sending FIM diffs (by Stephan Joerrens).
- Fixed daemon list for service reloading at ossec-control.
- Fixed socket waiting issue on Windows agents.
- Fixed PCI_DSS definitions grouping issue at Rootcheck controls.
- Fixed segmentation fault bug when stopping on CentOS 5.
- Fixed compatibility with AIX.
- Fixed race conditions in ossec-control script.
- Fixed compiling issue on Windows.
- Fixed compatibility with Solaris.
- Fixed XML parsing error due to byte stashing issue.
- Fixed false error by Syscheck when creating diff snapshots of empty files.
- Fixed segmentation fault in Authd on i386 platform.
- Fixed agent-auth exit code for controlled server's errors.
- Fixed incorrect OVAL patch results classification.

## [v2.0] - 2017-03-14

### Added

- Wazuh modules manager.
- Wazuh module for OpenSCAP.
- Ruleset for OpenSCAP alerts.
- Kibana dashboards for OpenSCAP.
- Option at agent_control to restart all agents.
- Dynamic fields to rules and decoders.
- Dynamic fields to JSON in alerts/archives.
- CDB list lookup with dynamic fields.
- FTS for dynamic fields.
- Logcollector option to set the frequency of file checking.
- GeoIP support in Alerts (by Scott R Shinn).
- Internal option to output GeoIP data on JSON alerts.
- Matching pattern negation (by Daniel Cid).
- Syscheck and Rootcheck events on SQLite databases.
- Data migration tool to SQLite databases.
- Jenkins QA.
- 64-bit Windows registry keys support.
- Complete FIM data output to JSON and alerts.
- Username, date and inode attributes to FIM events on Unix.
- Username attribute to FIM events on Windows.
- Report changes (FIM file diffs) to Windows agent.
- File diffs to JSON output.
- Elastic mapping updated for new FIM events.
- Title and file fields extracted at Rootcheck alerts.
- Rule description formatting with dynamic field referencing.
- Multithreaded design for Authd server for fast and reliable client dispatching, with key caching and write scheduling.
- Auth registration client for Windows (by Gael Muller).
- Auth password authentication for Windows client.
- New local decoder file by default.
- Show server certificate and key paths at Authd help.
- New option for Authd to verify agent's address.
- Added support for new format at predecoder (by Brad Lhotsky).
- Agentless passlist encoding to Base64.
- New Auditd-specific log format for Logcollector.
- Option for Authd to auto-choose TLS/SSL method.
- Compile option for Authd to make it compatible with legacy OSs.
- Added new templates layout to auto-compose configuration file.
- New wodle for SQLite database syncing (agent information and fim/pm data).
- Added XML settings options to exclude some rules or decoders files.
- Option for agent_control to broadcast AR on all agents.
- Extended FIM event information forwarded by csyslogd (by Sivakumar Nellurandi).
- Report Syscheck's new file events on real time.

### Changed

- Isolated logtest directory from analysisd.
- Remoted informs Analysisd about agent ID.
- Updated Kibana dashboards.
- Syscheck FIM attributes to dynamic fields.
- Force services to exit if PID file creation fails.
- Atomic writing of client.keys through temporary files.
- Disabled remote message ID verification by default.
- Show actual IP on debug message when agents get connected.
- Enforce rules IDs to max 6 digits.
- OSSEC users and group as system (UI-hidden) users (by Dennis Golden).
- Increases Authd connection pool size.
- Use general-purpose version-flexible SSL/TLS methods for Authd registration.
- Enforce minimum 3-digit agent ID format.
- Exclude BTRFS from Rootcheck searching for hidden files inside directories (by Stephan Joerrens).
- Moved OSSEC and Wazuh decoders to one directory.
- Prevent manage_agents from doing invalid actions (such methods for manager at agent).
- Disabled capturing of security events 5145 and 5156 on Windows agent.
- Utilities to rename an agent or change the IP address (by Antonio Querubin).
- Added quiet option for Logtest (by Dan Parriott).
- Output decoder information onto JSON alerts.
- Enable mail notifications by default for server installation.
- Agent control option to restart all agents' Syscheck will also restart manager's Syscheck.
- Make ossec-control to check Authd PID.
- Enforce every rule to contain a description.
- JSON output won't contain field "agentip" if tis value is "any".
- Don't broadcast Active Response messages to disconnected agents.
- Don't print Syscheck logs if it's disabled.
- Set default Syscheck and Rootcheck frequency to 12 hours.
- Generate FIM new file alert by default.
- Added option for Integrator to set the maximum log length.
- JSON output nested objects modelling through dynamic fields.
- Disable TCP for unsupported OSs.
- Show previous log on JSON alert.
- Removed confirmation prompt when importing an agent key successfully.
- Made Syscheck not to ignore files that change more than 3 times by default.
- Enabled JSON output by default.
- Updated default syscheck configuration for Windows agents.
- Limited agent' maximum connection time for notification time.
- Improved client.keys changing detection method by remoted: use date and inode.
- Changed boot service name to Wazuh.
- Active response enabled on Windows agents by default.
- New folder structure for rules and decoders.
- More descriptive logs about syscheck real-time monitoring.
- Renamed XML tags related to rules and decoders inclusion.
- Set default maximum agents to 8000.
- Removed FTS numeric bitfield from JSON output.
- Fixed ID misassignment by manage_agents when the greatest ID exceeds 32512.
- Run Windows Registry Syscheck scan on first stage when scan_on_start enabled.
- Set all Syscheck delay stages to a multiple of internal_options.conf/syscheck.sleep value.
- Changed JSON timestamp format to ISO8601.
- Overwrite @timestamp field from Logstash with the alert timestamp.
- Moved timestamp JSON field to the beginning of the object.
- Changed random data generator for a secure OS-provided generator.

### Fixed

- Logcollector bug that inhibited alerts about file reduction.
- Memory issue on string manipulation at JSON.
- Memory bug at JSON alerts.
- Fixed some CLang warnings.
- Issue on marching OSSEC user on installing.
- Memory leaks at configuration.
- Memory leaks at Analysisd.
- Bugs and memory errors at agent management.
- Mistake with incorrect name for PID file (by Tickhon Clearscale).
- Agent-auth name at messages (it appeared to be the server).
- Avoid Monitord to log errors when the JSON alerts file doesn't exists.
- Agents numbering issue (minimum 3 digits).
- Avoid no-JSON message at agent_control when client.keys empty.
- Memory leaks at manage_agents.
- Authd error messages about connection to queue passed to warning.
- Issue with Authd password checking.
- Avoid ossec-control to use Dash.
- Fixed false error about disconnected agent when trying to send it the shared files.
- Avoid Authd to close when it reaches the maximum concurrency.
- Fixed memory bug at event diff execution.
- Fixed resource leak at file operations.
- Hide help message by useadd and groupadd on OpenBSD.
- Fixed error that made Analysisd to crash if it received a missing FIM file entry.
- Fixed compile warnings at cJSON library.
- Fixed bug that made Active Response to disable all commands if one of them was disabled (by Jason Thomas).
- Fixed segmentation fault at logtest (by Dan Parriott).
- Fixed SQL injection vulnerability at Database.
- Fixed Active Response scripts for Slack and Twitter.
- Fixed potential segmentation fault at file queue operation.
- Fixed file permissions.
- Fixed failing test for Apache 2.2 logs (by Brad Lhotsky).
- Fixed memory error at net test.
- Limit agent waiting time for retrying to connect.
- Fixed compile warnings on i386 architecture.
- Fixed Monitord crash when sending daily report email.
- Fixed script to null route an IP address on Windows Server 2012+ (by Theresa Meiksner).
- Fixed memory leak at Logtest.
- Fixed manager with TCP support on FreeBSD (by Dave Stoddard).
- Fixed Integrator launching at local-mode installation.
- Fixed issue on previous alerts counter (rules with if_matched_sid option).
- Fixed compile and installing error on Solaris.
- Fixed segmentation fault on syscheck when no configuration is defined.
- Fixed bug that prevented manage_agents from removing syscheck/rootcheck database.
- Fixed bug that made agents connected on TCP to hang if they are rejected by the manager.
- Fixed segmentation fault on remoted due to race condition on managing keystore.
- Fixed data lossing at remoted when reloading keystore.
- Fixed compile issue on MacOS.
- Fixed version reading at ruleset updater.
- Fixed detection of BSD.
- Fixed memory leak (by Byron Golden).
- Fixed misinterpretation of octal permissions given by Agentless (by Stephan Leemburg).
- Fixed mistake incorrect openssl flag at Makefile (by Stephan Leemburg).
- Silence Slack integration transmission messages (by Dan Parriott).
- Fixed OpenSUSE Systemd misconfiguration (By Stephan Joerrens).
- Fixed case issue on JSON output for Rootcheck alerts.
- Fixed potential issue on duplicated agent ID detection.
- Fixed issue when creating agent backups.
- Fixed hanging problem on Windows Auth client when negotiation issues.
- Fixed bug at ossec-remoted that mismatched agent-info files.
- Fixed resource leaks at rules configuration parsing.
- Fixed memory leaks at rules parser.
- Fixed memory leaks at XML decoders parser.
- Fixed TOCTOU condition when removing directories recursively.
- Fixed insecure temporary file creation for old POSIX specifications.
- Fixed missing agentless devices identification at JSON alerts.

### Removed

- Deleted link to LUA sources.
- Delete ZLib generated files on cleaning.
- Removed maximum lines limit from diff messages (that remain limited by length).

## [v1.1.1] - 2016-05-12

### Added

- agent_control: maximum number of agents can now be extracted using option "-m".
- maild: timeout limitation, preventing it from hang in some cases.
- Updated decoders, ruleset and rootchecks from Wazuh Ruleset v1.0.8.
- Updated changes from ossec-hids repository.

### Changed

- Avoid authd to rename agent if overplaced.
- Changed some log messages.
- Reordered directories for agent backups.
- Don't exit when client.keys is empty by default.
- Improved client.keys reloading capabilities.

### Fixed

- Fixed JSON output at rootcheck_control.
- Fixed agent compilation on OS X.
- Fixed memory issue on removing timestamps.
- Fixed segmentation fault at reported.
- Fixed segmentation fault at logcollector.

### Removed

- Removed old rootcheck options.

## [v1.1] - 2016-04-06

### Added

- Re-usage of agent ID in manage_agents and authd, with time limit.
- Added option to avoid manager from exiting when there are no keys.
- Backup of the information about an agent that's going to be deleted.
- Alerting if Authd can't add an agent because of a duplicated IP.
- Integrator with Slack and PagerDuty.
- Simplified keywords for the option "frequency".
- Added custom Reply-to e-mail header.
- Added option to syscheck to avoid showing diffs on some files.
- Created agents-timestamp file to save the agents' date of adding.

### Changed

- client.keys: No longer overwrite the name of an agent with "#-#-#-" to mark it as deleted. Instead, the name will appear with a starting "!".
- API: Distinction between duplicated and invalid name for agent.
- Stop the "ERROR: No such file or directory" for Apache.
- Changed defaults to analysisd event counter.
- Authd won't use password by default.
- Changed name of fields at JSON output from binaries.
- Upgraded rules to Wazuh Ruleset v1.07

### Fixed

- Fixed merged.mg push on Windows Agent
- Fixed Windows agent compilation issue
- Fixed glob broken implementation.
- Fixed memory corruption on the OSSEC alert decoder.
- Fixed command "useradd" on OpenBSD.
- Fixed some PostgreSQL issues.
- Allow to disable syscheck:check_perm after enable check_all.

## [v1.0.4] - 2016-02-24
​
### Added

- JSON output for manage_agents.
- Increased analysis daemon's memory size.
- Authd: Added password authorization.
- Authd: Boost speed performance at assignation of ID for agents
- Authd: New option -f *sec*. Force addding new agent (even with duplicated IP) if it was not active for the last *sec* seconds.
- manage_agents: new option -d. Force adding new agent (even with duplicated IP)
- manage_agents: Printing new agent ID on adding.

### Changed

- Authd and manage_agents won't add agents with duplicated IP.

### Fixed

- Solved duplicate IP conflicts on client.keys which prevented the new agent to connect.
- Hashing files in binary mode. Solved some problems related to integrity checksums on Windows.
- Fixed issue that made console programs not to work on Windows.

### Removed

- RESTful API no longer included in extensions/api folder. Available now at https://github.com/wazuh/wazuh-api


## [v1.0.3] - 2016-02-11

### Added

- JSON CLI outputs: ossec-control, rootcheck_control, syscheck_control, ossec-logtest and more.
- Preparing integration with RESTful API
- Upgrade version scripts
- Merge commits from ossec-hids
- Upgraded rules to Wazuh Ruleset v1.06

### Fixed

- Folders are no longer included on etc/shared
- Fixes typos on rootcheck files
- Kibana dashboards fixes

## [v1.0.2] - 2016-01-29

### Added

- Added Wazuh Ruleset updater
- Added extensions files to support ELK Stack latest versions (ES 2.x, LS 2.1, Kibana 4.3)

### Changed

- Upgraded rules to Wazuh Ruleset v1.05
- Fixed crash in reportd
- Fixed Windows EventChannel syntaxis issue
- Fixed manage_agents bulk option bug. No more "randombytes" errors.
- Windows deployment script improved

## [v1.0.1] - 2015-12-10

### Added

- Wazuh version info file
- ossec-init.conf now includes wazuh version
- Integrated with wazuh OSSEC ruleset updater
- Several new fields at JSON output (archives and alerts)
- Wazuh decoders folder

### Changed

- Decoders are now splitted in differents files.
- jsonout_out enable by default
- JSON groups improvements
- Wazuh ruleset updated to 1.0.2
- Extensions: Improved Kibana dashboards
- Extensions: Improved Windows deployment script

## [v1.0] - 2015-11-23
- Initial Wazuh version v1.0<|MERGE_RESOLUTION|>--- conflicted
+++ resolved
@@ -45,9 +45,6 @@
 - Now agents keep their registration date when upgrading the manager. ([#2033](https://github.com/wazuh/wazuh/pull/2033))
 - Create an empty `client.keys` file on a fresh installation of a Windows agent. ([2040](https://github.com/wazuh/wazuh/pull/2040))
 - Allow CDB list keys and values to have double quotes surrounding. ([#2046](https://github.com/wazuh/wazuh/pull/2046))
-<<<<<<< HEAD
-- Fixed error ocurred while monitoring symbolic links in Linux. ([#2152](https://github.com/wazuh/wazuh/pull/2152))
-=======
 - Remove file `queue/db/.template.db` on upgrade / restart. ([2073](https://github.com/wazuh/wazuh/pull/2073))
 - Fix error on Analysisd when `check_value` doesn't exist. ([2080](https://github.com/wazuh/wazuh/pull/2080))
 - Prevent Rootcheck from looking for invalid link count in agents running on Solaris (by @ecsc-georgew). ([2087](https://github.com/wazuh/wazuh/pull/2087))
@@ -56,6 +53,7 @@
 - Fix compile warnings for the Solaris platform. ([#2121](https://github.com/wazuh/wazuh/pull/2121))
 - Fixed regular expression for audit.key in audit decoder. ([#2134](https://github.com/wazuh/wazuh/pull/2134))
 - Agent's ossec-control stop should wait a bit after killing a process. ([#2149](https://github.com/wazuh/wazuh/pull/2149))
+- Fixed error ocurred while monitoring symbolic links in Linux. ([#2152](https://github.com/wazuh/wazuh/pull/2152))
 
 
 ## [v3.7.2] 2018-12-17
@@ -71,7 +69,6 @@
   - If a local file defined with wildcards disappears, Logcollector incorrectly shows a negative number of remaining open attempts.
   - Fixed end-of-file detection for text-based file formats.
 - Fixed a bug in Analysisd that made it crash when decoding a malformed FIM message. ([#2089](https://github.com/wazuh/wazuh/pull/2089))
->>>>>>> b09e4384
 
 
 ## [v3.7.1] 2018-12-05
