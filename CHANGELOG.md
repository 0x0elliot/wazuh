--- conflicted
+++ resolved
@@ -1,7 +1,6 @@
 # Change Log
 All notable changes to this project will be documented in this file.
 
-<<<<<<< HEAD
 ## [v4.6.0]
 
 ### Manager
@@ -158,12 +157,8 @@
 - The SSHD decoder has been improved to catch disconnection events. ([#14138](https://github.com/wazuh/wazuh/pull/14138))
 
 
-## [v4.5.2]
-
-
-## [v4.5.1]
-=======
 ## [v4.5.3]
+
 
 ## [v4.5.2]
 
@@ -183,7 +178,6 @@
 
 
 ## [v4.5.1] - 2023-08-24
->>>>>>> 4bdd61c2
 
 ### Manager
 
