--- conflicted
+++ resolved
@@ -1,7 +1,6 @@
 # Change Log
 All notable changes to this project will be documented in this file.
 
-<<<<<<< HEAD
 ## [v4.5.0]
 
 ### Manager
@@ -43,7 +42,14 @@
 #### Removed
 
 - Unused option `local_ip` for agent configuration has been deleted. [#13878](https://github.com/wazuh/wazuh/pull/13878)
-=======
+
+### Ruleset
+
+#### Changed
+
+- The SSHD decoder has been improved to catch disconnection events. [#14138](https://github.com/wazuh/wazuh/pull/14138)
+
+
 ## [v4.4.3]
 
 ### Agent
@@ -59,23 +65,15 @@
 - The temporary file "ossec.confre" is now removed after upgrade on macOS. ([#2217](https://github.com/wazuh/wazuh-packages/pull/2217))
 - Prevented the installer from corrupting the agent configuration on macOS when deployment variables were defined on upgrade. ([#2208](https://github.com/wazuh/wazuh-packages/pull/2208))
 - The installation on macOS has been fixed by removing calls to launchctl. ([#2218](https://github.com/wazuh/wazuh-packages/pull/2218))
->>>>>>> c3565999
 
 ### Ruleset
 
 #### Changed
 
-<<<<<<< HEAD
-- The SSHD decoder has been improved to catch disconnection events. [#14138](https://github.com/wazuh/wazuh/pull/14138)
-
-
-## [v4.4.2]
-=======
 - The SCA policy names have been unified. ([#17202](https://github.com/wazuh/wazuh/pull/17202))
 
 
 ## [v4.4.2] - 2022-05-18
->>>>>>> c3565999
 
 ### Manager
 
@@ -98,43 +96,24 @@
 
 #### Changed
 
-<<<<<<< HEAD
-- Changed _netstat_ command on macOS agents. ([#16743](https://github.com/wazuh/wazuh/pull/16743)) 
-
-#### Fixed
-
-- Fixed an issue with MAC address reporting on Windows systems. ([#16517](https://github.com/wazuh/wazuh/pull/16517)) 
-- Fixed Windows unit tests hanging during execution. ([#16857](https://github.com/wazuh/wazuh/pull/16857))  
-=======
 - Changed _netstat_ command on macOS agents. ([#16743](https://github.com/wazuh/wazuh/pull/16743))
 
 #### Fixed
 
 - Fixed an issue with MAC address reporting on Windows systems. ([#16517](https://github.com/wazuh/wazuh/pull/16517))
 - Fixed Windows unit tests hanging during execution. ([#16857](https://github.com/wazuh/wazuh/pull/16857))
->>>>>>> c3565999
 
 ### RESTful API
 
 #### Fixed
 
-<<<<<<< HEAD
-- Fixed agent insertion when no key is specified using `POST /agents/insert` endpoint. ([#16381](https://github.com/wazuh/wazuh/pull/16381)) 
-
-### Ruleset 
+- Fixed agent insertion when no key is specified using `POST /agents/insert` endpoint. ([#16381](https://github.com/wazuh/wazuh/pull/16381))
+
+### Ruleset
 
 #### Added
 
-- Added macOS 13.0 Ventura SCA policy. ([#15566](https://github.com/wazuh/wazuh/pull/15566)) 
-=======
-- Fixed agent insertion when no key is specified using `POST /agents/insert` endpoint. ([#16381](https://github.com/wazuh/wazuh/pull/16381))
-
-### Ruleset
-
-#### Added
-
 - Added macOS 13.0 Ventura SCA policy. ([#15566](https://github.com/wazuh/wazuh/pull/15566))
->>>>>>> c3565999
 - Added new ruleset for macOS 13 Ventura and older versions. ([#15567](https://github.com/wazuh/wazuh/pull/15567))
 - Added a new base ruleset for log sources collected from Amazon Security Lake. ([#16549](https://github.com/wazuh/wazuh/pull/16549))
 
