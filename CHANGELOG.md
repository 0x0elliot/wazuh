# Change Log
All notable changes to this project will be documented in this file.

<<<<<<< HEAD
## [v4.1.0]

### Added

- **Core:**
  - Allow negation of expressions in rules. ([#6258](https://github.com/wazuh/wazuh/pull/6258))
  - Support for PCRE2 regular expressions in rules and decoders. ([#6480](https://github.com/wazuh/wazuh/pull/6480))
  - Added new **ruleset test module**. Allow testing and verification of rules and decoders using Wazuh User Interface. ([#5337](https://github.com/wazuh/wazuh/issues/5337))
  - Added new **upgrade module**. WPK upgrade feature has been moved to this module, which offers support for cluster architecture and simultaneous upgrades. ([#5387](https://github.com/wazuh/wazuh/issues/5387))
  - Added new **task module**. This module stores and manages all the tasks that are executed in the agents or managers. ([#5386](https://github.com/wazuh/wazuh/issues/5386))
  - Let the time interval to detect that an agent got disconnected configurable. Deprecate parameter `DISCON_TIME`. ([#6396](https://github.com/wazuh/wazuh/pull/6396))
  - Added support to macOS in Vulnerability Detector. ([#6532](https://github.com/wazuh/wazuh/pull/6532))
  - Added the capability to perform FIM on values in the Windows Registry. ([#6735](https://github.com/wazuh/wazuh/pull/6735))
- **API:**
  - Added endpoints to query and manage Rootcheck data. ([#6496](https://github.com/wazuh/wazuh/pull/6496))
  - Added new endpoint to check status of tasks. ([#6029](https://github.com/wazuh/wazuh/issues/6029))
  - Added new endpoints to run the logtest tool and delete a logtest session. ([#5984](https://github.com/wazuh/wazuh/pull/5984))
  - Added debug2 mode for API log and improved debug mode. ([#6822](https://github.com/wazuh/wazuh/pull/6822))
  - Added missing secure headers for API responses. ([#7024](https://github.com/wazuh/wazuh/issues/7024))
  - Added new config option to disable uploading configurations containing remote commands. ([#7016](https://github.com/wazuh/wazuh/issues/7016))
- **AWS Module:**
  - Added support for AWS load balancers (Application Load Balancer, Classic Load Balancer and Network Load Balancer). ([#6034](https://github.com/wazuh/wazuh/issues/6034))
- **Framework:**
  - Added new framework modules to use the logtest tool. ([#5870](https://github.com/wazuh/wazuh/pull/5870))
  - Improved `q` parameter on rules, decoders and cdb-lists modules to allow multiple nested fields. ([#6560](https://github.com/wazuh/wazuh/pull/6560))

### Changed

- **Core:**
  - Removed the limit of agents that a manager can support. ([#6097](https://github.com/wazuh/wazuh/issues/6097))
    - Migration of rootcheck results to Wazuh DB to remove the files with the results of each agent. ([#6096](https://github.com/wazuh/wazuh/issues/6096))
    - Designed new mechanism to close RIDS files when agents are disconnected. ([#6112](https://github.com/wazuh/wazuh/issues/6112))
  - Moved CA configuration section to verify WPK signatures from `active-response` section to `agent-upgrade` section. ([#5929](https://github.com/wazuh/wazuh/issues/5929))
  - Changed error message to debug when multiple daemons attempt to remove an agent simultaneously ([#6185](https://github.com/wazuh/wazuh/pull/6185))
  - Changed error message to warning when the agent fails to reach a module. ([#5817](https://github.com/wazuh/wazuh/pull/5817))
- **API:**
  - Changed the `status` parameter behavior in the `DELETE /agents` endpoint to enhance security. ([#6829](https://github.com/wazuh/wazuh/pull/6829))
  - Changed upgrade endpoints to accept a list of agents, maximum 100 agents per request. ([#5336](https://github.com/wazuh/wazuh/issues/5536))
  - Improved input validation regexes for `names` and `array_names`. ([#7015](https://github.com/wazuh/wazuh/issues/7015))
- **Framework:**
  - Refactored framework to work with new upgrade module. ([#5537](https://github.com/wazuh/wazuh/issues/5537))
  - Refactored agent upgrade CLI to work with new ugprade module. It distributes petitions in a clustered environment. ([#5675](https://github.com/wazuh/wazuh/issues/5675))
  - Changed rule and decoder details structure to support PCRE2. ([#6318](https://github.com/wazuh/wazuh/issues/6318))
  - Changed access to agent's status. ([#6326](https://github.com/wazuh/wazuh/issues/6326))
  - Improved AWS Config integration to avoid performance issues by removing alert fields with variables such as Instance ID in its name. ([#6537](https://github.com/wazuh/wazuh/issues/6537))

### Fixed

- **Core:**
  - Fixed error in Analysisd when getting the ossec group ID. ([#6688](https://github.com/wazuh/wazuh/pull/6688))
  - Prevented FIM from reporting configuration error when setting patterns that match no files. ([#6187](https://github.com/wazuh/wazuh/pull/6187))
  - Fixed the array parsing when building JSON alerts. ([#6687](https://github.com/wazuh/wazuh/pull/6687))
  - Added Firefox ESR to the CPE helper to distinguish it from Firefox when looking for vulnerabilities. ([#6610](https://github.com/wazuh/wazuh/pull/6610))
  - Fixed the evaluation of packages from external sources with the official vendor feeds in Vulnerability Detector. ([#6611](https://github.com/wazuh/wazuh/pull/6611))
  - Fixed the handling of duplicated tags in the Vulnerability Detector configuration. ([#6683](https://github.com/wazuh/wazuh/pull/6683))
  - Fixed the validation of hotfixes gathered by Syscollector. ([#6706](https://github.com/wazuh/wazuh/pull/6706))
  - Fixed the reading of the Linux OS version when `/etc/os-release` doesn't provide it. ([#6674](https://github.com/wazuh/wazuh/pull/6674))
  - Fixed a false positive when comparing the minor target of CentOS packages in Vulnerability Detector. ([#6709](https://github.com/wazuh/wazuh/pull/6709))
  - Fixed a zombie process leak in Modulesd when using commands without a timeout. ([#6719](https://github.com/wazuh/wazuh/pull/6719))
  - Fixed a race condition in Remoted that might create agent-group files with wrong permissions. ([#6833](https://github.com/wazuh/wazuh/pull/6833))
  - Fixed a warning log in Wazuh DB when upgrading the global database. ([#6697](https://github.com/wazuh/wazuh/pull/6697))
  - Fixed a bug in FIM on Windows that caused false positive due to changes in the host timezone or the daylight saving time when monitoring files in a FAT32 filesystem. ([#6801](https://github.com/wazuh/wazuh/pull/6801))
  - Fixed the purge of the Redhat vulnerabilities database before updating it. ([#7050](https://github.com/wazuh/wazuh/pull/7050))
- **API:**
  - Fixed an error with `/groups/{group_id}/config` endpoints (GET and PUT) when using complex `localfile` configurations. ([#6276](https://github.com/wazuh/wazuh/pull/6383))
- **Framework:**
  - Fixed a `cluster_control` bug that caused an error message when running `wazuh-clusterd` in foreground. ([#6724](https://github.com/wazuh/wazuh/pull/6724))
  - Fixed a bug with add_manual(agents) function when authd is disabled. ([#7062](https://github.com/wazuh/wazuh/pull/7062))  
=======
## [v4.0.4] 

### Added

- **API:**
  - Added missing secure headers for API responses. ([#7138](https://github.com/wazuh/wazuh/issues/7138))
  - Added new config option to disable uploading configurations containing remote commands. ([#7134](https://github.com/wazuh/wazuh/issues/7134))
  - Added new config option to choose the SSL ciphers. Default value `TLSv1.2`. ([#7164](https://github.com/wazuh/wazuh/issues/7164))

### Changed

- **API:**
  - Deprecated endpoints to restore and update API configuration file. ([#7132](https://github.com/wazuh/wazuh/issues/7132))
  - Default expiration time of the JWT token set to 15 minutes. ([#7167](https://github.com/wazuh/wazuh/pull/7167)) 

### Fixed

- **API:**
  - Fixed spec regexes for paths used in /manager/files and /cluster/{node_id}/files endpoints. ([#7131](https://github.com/wazuh/wazuh/issues/7131))
- **Framework:**
  - Fixed a bug with add_manual(agents) function when authd is disabled. ([#7135](https://github.com/wazuh/wazuh/issues/7135))
- **Core:**
  - Fixed the purge of the Redhat vulnerabilities database before updating it. ([#7133](https://github.com/wazuh/wazuh/pull/7133))
>>>>>>> 405b3e00

## [v4.0.3] - 2020-11-30

### Fixed

- **API:**
  - Fixed a problem with certain API calls exceeding timeout in highly loaded cluster environments. ([#6753](https://github.com/wazuh/wazuh/pull/6753))


## [v4.0.2] - 2020-11-24

### Added

- **Core:**
  - Added macOS Big Sur version detection in the agent. ([#6603](https://github.com/wazuh/wazuh/pull/6603))

### Changed

- **API:**
  - `GET /agents/summary/os`, `GET /agents/summary/status` and `GET /overview/agents` will no longer consider `000` as an agent. ([#6574](https://github.com/wazuh/wazuh/pull/6574))
  - Increased to 64 the maximum number of characters that can be used in security users, roles, rules, and policies names. ([#6657](https://github.com/wazuh/wazuh/issues/6657))

### Fixed

- **API:**
  - Fixed an error with `POST /security/roles/{role_id}/rules` when removing role-rule relationships with admin resources. ([#6594](https://github.com/wazuh/wazuh/issues/6594))
  - Fixed a timeout error with `GET /manager/configuration/validation` when using it in a slow environment. ([#6530](https://github.com/wazuh/wazuh/issues/6530))
- **Framework:**
  - Fixed an error with some distributed requests when the cluster configuration is empty. ([#6612](https://github.com/wazuh/wazuh/pull/6612))
  - Fixed special characters in default policies. ([#6575](https://github.com/wazuh/wazuh/pull/6575))
- **Core:**
  - Fixed a bug in Remoted that limited the maximum agent number to `MAX_AGENTS-3` instead of `MAX_AGENTS-2`. ([#4560](https://github.com/wazuh/wazuh/pull/4560))
  - Fixed an error in the network library when handling disconnected sockets. ([#6444](https://github.com/wazuh/wazuh/pull/6444))
  - Fixed an error in FIM when handling temporary files and registry keys exceeding the path size limit. ([#6538](https://github.com/wazuh/wazuh/pull/6538))
  - Fixed a bug in FIM that stopped monitoring folders pointed by a symbolic link. ([#6613](https://github.com/wazuh/wazuh/pull/6613))
  - Fixed a race condition in FIM that could cause Syscheckd to stop unexpectedly. ([#6696](https://github.com/wazuh/wazuh/pull/6696))


## [v4.0.1] - 2020-11-11

### Changed

- **Framework:**
  - Updated Python's cryptography library to version 3.2.1 ([#6442](https://github.com/wazuh/wazuh/issues/6442))

### Fixed

- **API:**
  - Added missing agent:group resource to RBAC's catalog. ([6427](https://github.com/wazuh/wazuh/issues/6427))
  - Changed `limit` parameter behaviour in `GET sca/{agent_id}/checks/{policy_id}` endpoint and fixed some loss of information when paginating `wdb`. ([#6464](https://github.com/wazuh/wazuh/pull/6464))
  - Fixed an error with `GET /security/users/me` when logged in with `run_as`. ([#6506](https://github.com/wazuh/wazuh/pull/6506))
- **Framework:**
  - Fixed zip files compression and handling in cluster integrity synchronization. ([#6367](https://github.com/wazuh/wazuh/issues/6367))
- **Core**
  - Fixed version matching when assigning feed in Vulnerability Detector. ([#6505](https://github.com/wazuh/wazuh/pull/6505))
  - Prevent unprivileged users from accessing the Wazuh Agent folder in Windows. ([#3593](https://github.com/wazuh/wazuh/pull/3593))
  - Fix a bug that may lead the agent to crash when reading an invalid Logcollector configuration. ([#6463](https://github.com/wazuh/wazuh/pull/6463))


## [v4.0.0] - 2020-10-23

### Added

- Added **enrollment capability**. Agents are now able to request a key from the manager if current key is missing or wrong. ([#5609](https://github.com/wazuh/wazuh/pull/5609))
- Migrated the agent-info data to Wazuh DB. ([#5541](https://github.com/wazuh/wazuh/pull/5541))
- **API:**
  - Embedded Wazuh API with Wazuh Manager, there is no need to install Wazuh API. ([9860823](https://github.com/wazuh/wazuh/commit/9860823d568f5e6d93550d9b139507c04d2c2eb9))
  - Migrated Wazuh API server from nodejs to python. ([#2640](https://github.com/wazuh/wazuh/pull/2640))
  - Added asynchronous aiohttp server for the Wazuh API. ([#4474](https://github.com/wazuh/wazuh/issues/4474))
  - New Wazuh API is approximately 5 times faster on average. ([#5834](https://github.com/wazuh/wazuh/issues/5834))
  - Added OpenAPI based Wazuh API specification. ([#2413](https://github.com/wazuh/wazuh/issues/2413))
  - Improved Wazuh API reference documentation based on OpenAPI spec using redoc. ([#4967](https://github.com/wazuh/wazuh/issues/4967))
  - Added new yaml Wazuh API configuration file. ([#2570](https://github.com/wazuh/wazuh/issues/2570))
  - Added new endpoints to manage API configuration and deprecated configure_api.sh. ([#2570](https://github.com/wazuh/wazuh/issues/4822))
  - Added RBAC support to Wazuh API. ([#3287](https://github.com/wazuh/wazuh/issues/3287))
  - Added new endpoints for Wazuh API security management. ([#3410](https://github.com/wazuh/wazuh/issues/3410))
  - Added SQLAlchemy ORM based database for RBAC. ([#3375](https://github.com/wazuh/wazuh/issues/3375))
  - Added new JWT authentication method. ([7080ac3](https://github.com/wazuh/wazuh/commit/7080ac352774bb0feaf07cab76df58ea5503ff4b))
  - Wazuh API up and running by default in all nodes for a clustered environment.
  - Added new and improved error handling. ([#2843](https://github.com/wazuh/wazuh/issues/2843) ([#5345](https://github.com/wazuh/wazuh/issues/5345))
  - Added tavern and docker based Wazuh API integration tests. ([#3612](https://github.com/wazuh/wazuh/issues/3612))
  - Added new and unified Wazuh API responses structure. ([3421015](https://github.com/wazuh/wazuh/commit/34210154016f0a63211a81707744dce0ec0a54f9))
  - Added new endpoints for Wazuh API users management. ([#3280](https://github.com/wazuh/wazuh/issues/3280))
  - Added new endpoint to restart agents which belong to a node. ([#5381](https://github.com/wazuh/wazuh/issues/5381))
  - Added and improved q filter in several endpoints. ([#5431](https://github.com/wazuh/wazuh/pull/5431))
  - Tested and improved Wazuh API security. ([#5318](https://github.com/wazuh/wazuh/issues/5318))
    - Added DDOS blocking system. ([#5318](https://github.com/wazuh/wazuh/issues/5318#issuecomment-654303933))
    - Added brute force attack blocking system. ([#5318](https://github.com/wazuh/wazuh/issues/5318#issuecomment-652892858))
    - Added content-type validation. ([#5318](https://github.com/wazuh/wazuh/issues/5318#issuecomment-654807980))
- **Vulnerability Detector:**
  - Redhat vulnerabilities are now fetched from OVAL benchmarks. ([#5352](https://github.com/wazuh/wazuh/pull/5352))
  - Debian vulnerable packages are now fetched from the Security Tracker. ([#5304](https://github.com/wazuh/wazuh/pull/5304))
  - The Debian Security Tracker feed can be loaded from a custom location. ([#5449](https://github.com/wazuh/wazuh/pull/5449))
  - The package vendor is used to discard vulnerabilities. ([#5330](https://github.com/wazuh/wazuh/pull/5330))
  - Allow compressed feeds for offline updates. ([#5745](https://github.com/wazuh/wazuh/pull/5745))
  - The manager now updates the MSU feed automatically. ([#5678](https://github.com/wazuh/wazuh/pull/5678))
  - CVEs with no affected version defined in all the feeds are now reported. ([#5284](https://github.com/wazuh/wazuh/pull/5284))
  - CVEs vulnerable for the vendor and missing in the NVD are now reported. ([#5305](https://github.com/wazuh/wazuh/pull/5305))
- **File Integrity Monitoring:**
  - Added options to limit disk usage using report changes option in the FIM module. ([#5157](https://github.com/wazuh/wazuh/pull/5157))
- Added and updated framework unit tests to increase coverage. ([#3287](https://github.com/wazuh/wazuh/issues/3287))
- Added improved support for monitoring paths from environment variables. ([#4961](https://github.com/wazuh/wazuh/pull/4961))
- Added `base64_log` format to the log builder for Logcollector. ([#5273](https://github.com/wazuh/wazuh/pull/5273))

### Changed

- Changed the default manager-agent connection protocol to **TCP**. ([#5696](https://github.com/wazuh/wazuh/pull/5696))
- Disable perpetual connection attempts to modules. ([#5622](https://github.com/wazuh/wazuh/pull/5622))
- Unified the behaviour of Wazuh daemons when reconnecting with unix sockets. ([#4510](https://github.com/wazuh/wazuh/pull/4510))
- Changed multiple Wazuh API endpoints. ([#2640](https://github.com/wazuh/wazuh/pull/2640)) ([#2413](https://github.com/wazuh/wazuh-documentation/issues/2413))
- Refactored framework module in SDK and core. ([#5263](https://github.com/wazuh/wazuh/issues/5263))
- Refactored FIM Windows events handling. ([#5144](https://github.com/wazuh/wazuh/pull/5144))
- Changed framework to access global.db using wazuh-db. ([#6095](https://github.com/wazuh/wazuh/pull/6095))
- Changed agent-info synchronization task in Wazuh cluster. ([#5585](https://github.com/wazuh/wazuh/issues/5585))
- Use the proper algorithm name for SHA-256 inside Prelude output. Thanks to François Poirotte (@fpoirotte). ([#5004](https://github.com/wazuh/wazuh/pull/5004))
- Elastic Stack configuration files have been adapted to Wazuh v4.x. ([#5796](https://github.com/wazuh/wazuh/pull/5796))
- Explicitly use Bash for the Pagerduty integration. Thanks to Chris Kruger (@montdidier). ([#4641](https://github.com/wazuh/wazuh/pull/4641))

### Fixed

- **Vulnerability Detector:**
  - Vulnerabilities of Windows Server 2019 which not affects to Windows 10 were not being reported. ([#5524](https://github.com/wazuh/wazuh/pull/5524))
  - Vulnerabilities patched by a Microsoft update with no supersedence were not being reported. ([#5524](https://github.com/wazuh/wazuh/pull/5524))
  - Vulnerabilities patched by more than one Microsoft update were not being evaluated agains all the patches. ([#5717](https://github.com/wazuh/wazuh/pull/5717))
  - Duplicated alerts in Windows 10. ([#5600](https://github.com/wazuh/wazuh/pull/5600))
  - Syscollector now discards hotfixes that are not fully installed. ([#5792](https://github.com/wazuh/wazuh/pull/5792))
  - Syscollector now collects hotfixes that were not being parsed. ([#5792](https://github.com/wazuh/wazuh/pull/5792))
  - Update Windows databases when `run_on_start` is disabled. ([#5335](https://github.com/wazuh/wazuh/pull/5335))
  - Fixed the NVD version comparator to remove undesired suffixes. ([#5362](https://github.com/wazuh/wazuh/pull/5362))
  - Fixed not escaped single quote in vuln detector SQL query. ([#5570](https://github.com/wazuh/wazuh/pull/5570))
  - Unified alerts title. ([#5826](https://github.com/wazuh/wazuh/pull/5826))
  - Fixed potential error in the GZlib when uncompressing NVD feeds. ([#5989](https://github.com/wazuh/wazuh/pull/5989))
- **File Integrity Monitoring:**
  - Fixed an error with last scan time in Syscheck API endpoints. ([a9acd3a](https://github.com/wazuh/wazuh/commit/a9acd3a216a7e0075a8efa5a91b2587659782fd8))
  - Fixed support for monitoring directories which contain commas. ([#4961](https://github.com/wazuh/wazuh/pull/4961))
  - Fixed a bug where configuring a directory to be monitored as real-time and whodata resulted in real-time prevailing. ([#4961](https://github.com/wazuh/wazuh/pull/4961))
  - Fixed using an incorrect mutex while deleting inotify watches. ([#5126](https://github.com/wazuh/wazuh/pull/5126))
  - Fixed a bug which could cause multiple FIM threads to request the same temporary file. ([#5213](https://github.com/wazuh/wazuh/issues/5213))
  - Fixed a bug where deleting a file permanently in Windows would not trigger an alert. ([#5144](https://github.com/wazuh/wazuh/pull/5144))
  - Fixed a typo in the file monitoring options log entry. ([#5591](https://github.com/wazuh/wazuh/pull/5591))
  - Fixed an error where monitoring a drive in Windows under scheduled or realtime mode would generate alerts from the recycle bin. ([#4771](https://github.com/wazuh/wazuh/pull/4771))
  - When monitoring a drive in Windows in the format `U:`, it will monitor `U:\` instead of the agent's working directory. ([#5259](https://github.com/wazuh/wazuh/pull/5259))
  - Fixed a bug where monitoring a drive in Windows with `recursion_level` set to 0 would trigger alerts from files inside its subdirectories. ([#5235](https://github.com/wazuh/wazuh/pull/5235))
- Fixed an Azure wodle dependency error. The package azure-storage-blob>12.0.0 does not include a component used. ([#6109](https://github.com/wazuh/wazuh/pull/6109))
- Fixed bugs reported by GCC 10.1.0. ([#5119](https://github.com/wazuh/wazuh/pull/5119))
- Fixed compilation errors with `USE_PRELUDE` enabled. Thanks to François Poirotte (@fpoirotte). ([#5003](https://github.com/wazuh/wazuh/pull/5003))
- Fixed default gateway data gathering in Syscollector on Linux 2.6. ([#5548](https://github.com/wazuh/wazuh/pull/5548))
- Fixed the Eventchannel collector to keep working when the Eventlog service is restarted. ([#5496](https://github.com/wazuh/wazuh/pull/5496))
- Fixed the OpenSCAP script to work over Python 3. ([#5317](https://github.com/wazuh/wazuh/pull/5317))
- Fixed the launcher.sh generation in macOS source installation. ([#5922](https://github.com/wazuh/wazuh/pull/5922))

### Removed

- Removed Wazuh API cache endpoints. ([#3042](https://github.com/wazuh/wazuh/pull/3042))
- Removed Wazuh API rootcheck endpoints. ([#5246](https://github.com/wazuh/wazuh/issues/5246))
- Deprecated Debian Jessie and Wheezy for Vulnerability Detector (EOL). ([#5660](https://github.com/wazuh/wazuh/pull/5660))
- Removed references to `manage_agents` in the installation process. ([#5840](https://github.com/wazuh/wazuh/pull/5840))
- Removed compatibility with deprecated configuration at Vulnerability Detector. ([#5879](https://github.com/wazuh/wazuh/pull/5879))

## [v3.13.2] - 2020-09-21

### Fixed

- Updated the default NVD feed URL from 1.0 to 1.1 in Vulnerability Detector. ([#6056](https://github.com/wazuh/wazuh/pull/6056))


## [v3.13.1] - 2020-07-14

### Added

- Added two new settings <max_retries> and <retry_interval> to adjust the agent failover interval. ([#5433](https://github.com/wazuh/wazuh/pull/5433))

### Fixed

- Fixed a crash in Modulesd caused by Vulnerability Detector when skipping a kernel package if the agent has OS info disabled. ([#5467](https://github.com/wazuh/wazuh/pull/5467))


## [v3.13.0] - 2020-06-29

### Added

- Vulnerability Detector improvements. ([#5097](https://github.com/wazuh/wazuh/pull/5097))
  - Include the NVD as feed for Linux agents in Vulnerability Detector.
  - Improve the Vulnerability Detector engine to correlate alerts between different feeds.
  - Add Vulnerability Detector module unit testing for Unix source code.
  - A timeout has been added to the updates of the vulnerability detector feeds to prevent them from getting hung up. ([#5153](https://github.com/wazuh/wazuh/pull/5153))
- New option for the JSON decoder to choose the treatment of Array structures. ([#4836](https://github.com/wazuh/wazuh/pull/4836))
- Added mode value (real-time, Who-data, or scheduled) as a dynamic field in FIM alerts. ([#5051](https://github.com/wazuh/wazuh/pull/5051))
- Set a configurable maximum limit of files to be monitored by FIM. ([#4717](https://github.com/wazuh/wazuh/pull/4717))
- New integration for pull logs from Google Cloud Pub/Sub. ([#4078](https://github.com/wazuh/wazuh/pull/4078))
- Added support for MITRE ATT&CK knowledge base. ([#3746](https://github.com/wazuh/wazuh/pull/3746))
- Microsoft Software Update Catalog used by vulnerability detector added as a dependency. ([#5101](https://github.com/wazuh/wazuh/pull/5101))
- Added support for `aarch64` and `armhf` architectures. ([#5030](https://github.com/wazuh/wazuh/pull/5030))

### Changed

- Internal variable rt_delay configuration changes to 5 milliseconds. ([#4760](https://github.com/wazuh/wazuh/pull/4760))
- Who-data includes new fields: process CWD, parent process id, and CWD of parent process. ([#4782](https://github.com/wazuh/wazuh/pull/4782))
- FIM opens files with shared deletion permission. ([#5018](https://github.com/wazuh/wazuh/pull/5018))
- Extended the statics fields comparison in the ruleset options. ([#4416](https://github.com/wazuh/wazuh/pull/4416))
- The state field was removed from vulnerability alerts. ([#5211](https://github.com/wazuh/wazuh/pull/5211))
- The NVD is now the primary feed for the vulnerability detector in Linux. ([#5097](https://github.com/wazuh/wazuh/pull/5097))
- Removed OpenSCAP policies installation and configuration block. ([#5061](https://github.com/wazuh/wazuh/pull/5061))
- Changed the internal configuration of Analysisd to be able to register by default a number of agents higher than 65536. ([#4332](https://github.com/wazuh/wazuh/pull/4332))
- Changed `same/different_systemname` for `same/different_system_name` in Analysisd static filters. ([#5131](https://github.com/wazuh/wazuh/pull/5131))
- Updated the internal Python interpreter from v3.7.2 to v3.8.2. ([#5030](https://github.com/wazuh/wazuh/pull/5030))

### Fixed

- Fixed a bug that, in some cases, kept the memory reserved when deleting monitored directories in FIM. ([#5115](https://github.com/wazuh/wazuh/issues/5115))
- Freed Inotify watches moving directories in the real-time mode of FIM. ([#4794](https://github.com/wazuh/wazuh/pull/4794))
- Fixed an error that caused deletion alerts with a wrong path in Who-data mode. ([#4831](https://github.com/wazuh/wazuh/pull/4831))
- Fixed generating alerts in Who-data mode when moving directories to the folder being monitored in Windows. ([#4762](https://github.com/wazuh/wazuh/pull/4762))
- Avoid truncating the full log field of the alert when the path is too long. ([#4792](https://github.com/wazuh/wazuh/pull/4792))
- Fixed the change of monitoring from Who-data to real-time when there is a failure to set policies in Windows. ([#4753](https://github.com/wazuh/wazuh/pull/4753))
- Fixed an error that prevents restarting Windows agents from the manager. ([#5212](https://github.com/wazuh/wazuh/pull/5212))
- Fixed an error that impedes the use of the tag URL by configuring the NVD in a vulnerability detector module. ([#5165](https://github.com/wazuh/wazuh/pull/5165))
- Fixed TOCTOU condition in Clusterd when merging agent-info files. ([#5159](https://github.com/wazuh/wazuh/pull/5159))
- Fixed race condition in Analysisd when handling accumulated events. ([#5091](https://github.com/wazuh/wazuh/pull/5091))
- Avoided to count links when generating alerts for ignored directories in Rootcheck. Thanks to Artur Molchanov (@Hexta). ([#4603](https://github.com/wazuh/wazuh/pull/4603))
- Fixed typo in the path used for logging when disabling an account. Thanks to Fontaine Pierre (@PierreFontaine). ([#4839](https://github.com/wazuh/wazuh/pull/4839))
- Fixed an error when receiving different Syslog events in the same TCP packet. ([#5087](https://github.com/wazuh/wazuh/pull/5087))
- Fixed a bug in Vulnerability Detector on Modulesd when comparing Windows software versions. ([#5168](https://github.com/wazuh/wazuh/pull/5168))
- Fixed a bug that caused an agent's disconnection time not to be displayed correctly. ([#5142](https://github.com/wazuh/wazuh/pull/5142))
- Optimized the function to obtain the default gateway. Thanks to @WojRep
- Fixed host verification when signing a certificate for the manager. ([#4963](https://github.com/wazuh/wazuh/pull/4963))
- Fixed possible duplicated ID on 'client.keys' adding new agent through the API with a specific ID. ([#4982](https://github.com/wazuh/wazuh/pull/4982))
- Avoid duplicate descriptors using wildcards in 'localfile' configuration. ([#4977](https://github.com/wazuh/wazuh/pull/4977))
- Added guarantee that all processes are killed when service stops. ([#4975](https://github.com/wazuh/wazuh/pull/4975))
- Fixed mismatch in integration scripts when the debug flag is set to active. ([#4800](https://github.com/wazuh/wazuh/pull/4800))


## [v3.12.3] - 2020-04-30

### Changed

- Disable WAL in databases handled by Wazuh DB to save disk space. ([#4949](https://github.com/wazuh/wazuh/pull/4949))

### Fixed

- Fixed a bug in Remoted that could prevent agents from connecting in UDP mode. ([#4897](https://github.com/wazuh/wazuh/pull/4897))
- Fixed a bug in the shared library that caused daemons to not find the ossec group. ([#4873](https://github.com/wazuh/wazuh/pull/4873))
- Prevent Syscollector from falling into an infinite loop when failed to collect the Windows hotfixes. ([#4878](https://github.com/wazuh/wazuh/pull/4878))
- Fixed a memory leak in the system scan by Rootcheck on Windows. ([#4948](https://github.com/wazuh/wazuh/pull/4948))
- Fixed a bug in Logcollector that caused the out_format option not to apply for the agent target. ([#4942](https://github.com/wazuh/wazuh/pull/4942))
- Fixed a bug that caused FIM to not handle large inode numbers correctly. ([#4914](https://github.com/wazuh/wazuh/pull/4914))
- Fixed a bug that made ossec-dbd crash due to a bad mutex initialization. ([#4552](https://github.com/wazuh/wazuh/pull/4552))


## [v3.12.2] - 2020-04-09

### Fixed

- Fixed a bug in Vulnerability Detector that made wazuh-modulesd crash when parsing the version of a package from a RHEL feed. ([#4885](https://github.com/wazuh/wazuh/pull/4885))


## [v3.12.1] - 2020-04-08

### Changed

- Updated MSU catalog on 31/03/2020. ([#4819](https://github.com/wazuh/wazuh/pull/4819))

### Fixed

- Fixed compatibility with the Vulnerability Detector feeds for Ubuntu from Canonical, that are available in a compressed format. ([#4834](https://github.com/wazuh/wazuh/pull/4834))
- Added missing field ‘database’ to the FIM on-demand configuration report. ([#4785](https://github.com/wazuh/wazuh/pull/4785))
- Fixed a bug in Logcollector that made it forward a log to an external socket infinite times. ([#4802](https://github.com/wazuh/wazuh/pull/4802))
- Fixed a buffer overflow when receiving large messages from Syslog over TCP connections. ([#4778](https://github.com/wazuh/wazuh/pull/4778))
- Fixed a malfunction in the Integrator module when analyzing events without a certain field. ([#4851](https://github.com/wazuh/wazuh/pull/4851))
- Fix XML validation with paths ending in `\`. ([#4783](https://github.com/wazuh/wazuh/pull/4783))

### Removed

- Removed support for Ubuntu 12.04 (Precise) in Vulneratiliby Detector as its feed is no longer available.


## [v3.12.0] - 2020-03-24

### Added

- Add synchronization capabilities for FIM. ([#3319](https://github.com/wazuh/wazuh/issues/3319))
- Add SQL database for the FIM module. Its storage can be switched between disk and memory. ([#3319](https://github.com/wazuh/wazuh/issues/3319))
- Add support for monitoring AWS S3 buckets in GovCloud regions. ([#3953](https://github.com/wazuh/wazuh/issues/3953))
- Add support for monitoring Cisco Umbrella S3 buckets. ([#3890](https://github.com/wazuh/wazuh/issues/3890))
- Add automatic reconnection with the Eventchannel service when it is restarted. ([#3836](https://github.com/wazuh/wazuh/pull/3836))
- Add a status validation when starting Wazuh. ([#4237](https://github.com/wazuh/wazuh/pull/4237))
- Add FIM module unit testing for Unix source code. ([#4688](https://github.com/wazuh/wazuh/pull/4688))
- Add multi-target support for unit testing. ([#4564](https://github.com/wazuh/wazuh/pull/4564))
- Add FIM module unit testing for Windows source code. ([#4633](https://github.com/wazuh/wazuh/pull/4633))

### Changed

- Move the FIM logic engine to the agent. ([#3319](https://github.com/wazuh/wazuh/issues/3319))
- Make Logcollector continuously attempt to reconnect with the agent daemon. ([#4435](https://github.com/wazuh/wazuh/pull/4435))
- Make Windows agents to send the keep-alive independently. ([#4077](https://github.com/wazuh/wazuh/pull/4077))
- Do not enforce source IP checking by default in the registration process. ([#4083](https://github.com/wazuh/wazuh/pull/4083))
- Updated API manager/configuration endpoint to also return the new synchronization and whodata syscheck fields ([#4241](https://github.com/wazuh/wazuh/pull/4241))
- Disabled the chroot jail in Agentd on UNIX.

### Fixed

- Avoid reopening the current socket when Logcollector fails to send a event. ([#4696](https://github.com/wazuh/wazuh/pull/4696))
- Prevent Logcollector from starving when has to reload files. ([#4730](https://github.com/wazuh/wazuh/pull/4730))
- Fix a small memory leak in clusterd. ([#4465](https://github.com/wazuh/wazuh/pull/4465))
- Fix a crash in the fluent forwarder when SSL is not enabled. ([#4675](https://github.com/wazuh/wazuh/pull/4675))
- Replace non-reentrant functions to avoid race condition hazards. ([#4081](https://github.com/wazuh/wazuh/pull/4081))
- Fixed the registration of more than one agent as `any` when forcing to use the source IP. ([#2533](https://github.com/wazuh/wazuh/pull/2533))
- Fix Windows upgrades in custom directories. ([#2534](https://github.com/wazuh/wazuh/pull/2534))
- Fix the format of the alert payload passed to the Slack integration. ([#3978](https://github.com/wazuh/wazuh/pull/3978))


## [v3.11.4] - 2020-02-25

### Changed

- Remove chroot in Agentd to allow it resolve DNS at any time. ([#4652](https://github.com/wazuh/wazuh/issues/4652))


## [v3.11.3] - 2020-01-28

### Fixed

- Fixed a bug in the Windows agent that made Rootcheck report false positives about file size mismatch. ([#4493](https://github.com/wazuh/wazuh/pull/4493))


## [v3.11.2] - 2020-01-22

### Changed

- Optimized memory usage in Vulnerability Detector when fetching the NVD feed. ([#4427](https://github.com/wazuh/wazuh/pull/4427))

### Fixed

- Rootcheck scan produced a 100% CPU peak in Syscheckd because it applied `<readall>` option even when disabled. ([#4415](https://github.com/wazuh/wazuh/pull/4415))
- Fixed a handler leak in Rootcheck and SCA on Windows agents. ([#4456](https://github.com/wazuh/wazuh/pull/4456))
- Prevent Remoted from exiting when a client closes a connection prematurely. ([#4390](https://github.com/wazuh/wazuh/pull/4390))
- Fixed crash in Slack integration when handling an alert with no description. ([#4426](https://github.com/wazuh/wazuh/pull/4426))
- Fixed Makefile to allow running scan-build for Windows agents. ([#4314](https://github.com/wazuh/wazuh/pull/4314))
- Fixed a memory leak in Clusterd. ([#4448](https://github.com/wazuh/wazuh/pull/4448))
- Disable TCP keepalive options at os_net library to allow building Wazuh on OpenBSD. ([#4462](https://github.com/wazuh/wazuh/pull/4462))


## [v3.11.1] - 2020-01-03

### Fixed

- The Windows Eventchannel log decoder in Analysisd maxed out CPU usage due to an infinite loop. ([#4412](https://github.com/wazuh/wazuh/pull/4412))


## [v3.11.0] - 2019-12-23

### Added

- Add support to Windows agents for vulnerability detector. ([#2787](https://github.com/wazuh/wazuh/pull/2787))
- Add support to Debian 10 Buster for vulnerability detector (by @aderumier). ([#4151](https://github.com/wazuh/wazuh/pull/4151))
- Make the Wazuh service to start after the network systemd unit (by @VAdamec). ([#1106](https://github.com/wazuh/wazuh/pull/1106))
- Add process inventory support for Mac OS X agents. ([#3322](https://github.com/wazuh/wazuh/pull/3322))
- Add port inventory support for MAC OS X agents. ([#3349](https://github.com/wazuh/wazuh/pull/3349))
- Make Analysisd compile the CDB list upon start. ([#3488](https://github.com/wazuh/wazuh/pull/3488))
- New rules option `global_frequency` to make frequency rules independent from the event source. ([#3931](https://github.com/wazuh/wazuh/pull/3931))
- Add a validation for avoiding agents to keep trying to connect to an invalid address indefinitely. ([#3951](https://github.com/wazuh/wazuh/pull/3951))
- Add the condition field of SCA checks to the agent databases. ([#3631](https://github.com/wazuh/wazuh/pull/3631))
- Display a warning message when registering to an unverified manager. ([#4207](https://github.com/wazuh/wazuh/pull/4207))
- Allow JSON escaping for logs on Logcollector's output format. ([#4273](https://github.com/wazuh/wazuh/pull/4273))
- Add TCP keepalive support for Fluent Forwarder. ([#4274](https://github.com/wazuh/wazuh/pull/4274))
- Add the host's primary IP to Logcollector's output format. ([#4380](https://github.com/wazuh/wazuh/pull/4380))

### Changed

- Now EventChannel alerts include the full message with the translation of coded fields. ([#3320](https://github.com/wazuh/wazuh/pull/3320))
- Changed `-G` agent-auth description in help message. ([#3856](https://github.com/wazuh/wazuh/pull/3856))
- Unified the Makefile flags allowed values. ([#4034](https://github.com/wazuh/wazuh/pull/4034))
- Let Logcollector queue file rotation and keepalive messages. ([#4222](https://github.com/wazuh/wazuh/pull/4222))
- Changed default paths for the OSQuery module in Windows agents. ([#4148](https://github.com/wazuh/wazuh/pull/4148))
- Fluent Forward now packs the content towards Fluentd into an object. ([#4334](https://github.com/wazuh/wazuh/pull/4334))

### Fixed

- Fix frequency rules to be increased for the same agent by default. ([#3931](https://github.com/wazuh/wazuh/pull/3931))
- Fix `protocol`, `system_name`, `data` and `extra_data` static fields detection. ([#3591](https://github.com/wazuh/wazuh/pull/3591))
- Fix overwriting agents by `Authd` when `force` option is less than 0. ([#3527](https://github.com/wazuh/wazuh/pull/3527))
- Fix Syscheck `nodiff` option for substring paths. ([#3015](https://github.com/wazuh/wazuh/pull/3015))
- Fix Logcollector wildcards to not detect directories as log files. ([#3788](https://github.com/wazuh/wazuh/pull/3788))
- Make Slack integration work with agentless alerts (by @dmitryax). ([#3971](https://github.com/wazuh/wazuh/pull/3971))
- Fix bugs reported by Clang analyzer. ([#3887](https://github.com/wazuh/wazuh/pull/3887))
- Fix compilation errors on OpenBSD platform. ([#3105](https://github.com/wazuh/wazuh/pull/3105))
- Fix on-demand configuration labels section to obtain labels attributes. ([#3490](https://github.com/wazuh/wazuh/pull/3490))
- Fixed race condition between `wazuh-clusterd` and `wazuh-modulesd` showing a 'No such file or directory' in `cluster.log` when synchronizing agent-info files in a cluster environment ([#4007](https://github.com/wazuh/wazuh/issues/4007))
- Fixed 'ConnectionError object has no attribute code' error when package repository is not available ([#3441](https://github.com/wazuh/wazuh/issues/3441))
- Fix the blocking of files monitored by Who-data in Windows agents. ([#3872](https://github.com/wazuh/wazuh/pull/3872))
- Fix the processing of EventChannel logs with unexpected characters. ([#3320](https://github.com/wazuh/wazuh/pull/3320))
- Active response Kaspersky script now logs the action request in _active-responses.log_ ([#2748](https://github.com/wazuh/wazuh/pull/2748))
- Fix service's installation path for CentOS 8. ([#4060](https://github.com/wazuh/wazuh/pull/4060))
- Add macOS Catalina to the list of detected versions. ([#4061](https://github.com/wazuh/wazuh/pull/4061))
- Prevent FIM from producing false negatives due to wrong checksum comparison. ([#4066](https://github.com/wazuh/wazuh/pull/4066))
- Fix `previous_output` count for alerts when matching by group. ([#4097](https://github.com/wazuh/wazuh/pull/4097))
- Fix event iteration when evaluating contextual rules. ([#4106](https://github.com/wazuh/wazuh/pull/4106))
- Fix the use of `prefilter_cmd` remotely by a new local option `allow_remote_prefilter_cmd`. ([#4178](https://github.com/wazuh/wazuh/pull/4178) & [4194](https://github.com/wazuh/wazuh/pull/4194))
- Fix restarting agents by group using the API when some of them are in a worker node. ([#4226](https://github.com/wazuh/wazuh/pull/4226))
- Fix error in Fluent Forwarder that requests an user and pass although the server does not need it. ([#3910](https://github.com/wazuh/wazuh/pull/3910))
- Fix FTS data length bound mishandling in Analysisd. ([#4278](https://github.com/wazuh/wazuh/pull/4278))
- Fix a memory leak in Modulesd and Agentd when Fluent Forward parses duplicate options. [#4334](https://github.com/wazuh/wazuh/pull/4334))
- Fix an invalid memory read in Agentd when checking a remote configuration containing an invalid stanza inside `<labels>`. [#4334](https://github.com/wazuh/wazuh/pull/4334))
- Fix error using force_reload and the eventchannel format in UNIX systems. [#4294](https://github.com/wazuh/wazuh/pull/4294))


## [v3.10.2] - 2019-09-23

### Fixed

- Fix error in Logcollector when reloading localfiles with timestamp wildcards. ([#3995](https://github.com/wazuh/wazuh/pull/3995))


## [v3.10.1] - 2019-09-19

### Fixed

- Fix error after removing a high volume of agents from a group using the Wazuh API. ([#3907](https://github.com/wazuh/wazuh/issues/3907))
- Fix error in Remoted when reloading agent keys (busy resource). ([#3988](https://github.com/wazuh/wazuh/issues/3988))
- Fix invalid read in Remoted counters. ([#3989](https://github.com/wazuh/wazuh/issues/3989))


## [v3.10.0] - 2019-09-16

### Added

- Add framework function to obtain full summary of agents. ([#3842](https://github.com/wazuh/wazuh/pull/3842))
- SCA improvements. ([#3286](https://github.com/wazuh/wazuh/pull/3286))
  - Refactor de SCA internal logic and policy syntax. ([#3249](https://github.com/wazuh/wazuh/issues/3249))
  - Support to follow symbolic links. ([#3228](https://github.com/wazuh/wazuh/issues/3228))
  - Add numerical comparator for SCA rules. ([#3374](https://github.com/wazuh/wazuh/issues/3374))
  - Add SCA decoded events count to global stats. ([#3623](https://github.com/wazuh/wazuh/issues/3623))
- Extend duplicate file detection for LogCollector. ([#3867](https://github.com/wazuh/wazuh/pull/3867))
- Add HIPAA and NIST 800 53 compliance mapping as rule groups.([#3411](https://github.com/wazuh/wazuh/pull/3411) & [#3420](https://github.com/wazuh/wazuh/pull/3420))
- Add SCA compliance groups to rule groups in alerts. ([#3427](https://github.com/wazuh/wazuh/pull/3427))
- Add IPv6 loopback address to localhost list in DB output module (by @aquerubin). ([#3140](https://github.com/wazuh/wazuh/pull/3140))
- Accept `]` and `>` as terminal prompt characters for Agentless. ([#3209](https://github.com/wazuh/wazuh/pull/3209))

### Changed

- Modify logs for agent authentication issues by Remoted. ([#3662](https://github.com/wazuh/wazuh/pull/3662))
- Make Syscollector logging messages more user-friendly. ([#3397](https://github.com/wazuh/wazuh/pull/3397))
- Make SCA load by default all present policies at the default location. ([#3607](https://github.com/wazuh/wazuh/pull/3607))
- Increase IPSIZE definition for IPv6 compatibility (by @aquerubin). ([#3259](https://github.com/wazuh/wazuh/pull/3259))
- Replace local protocol definitions with Socket API definitions (by @aquerubin). ([#3260](https://github.com/wazuh/wazuh/pull/3260))
- Improved error message when some of required Wazuh daemons are down. Allow restarting cluster nodes except when `ossec-execd` is down. ([#3496](https://github.com/wazuh/wazuh/pull/3496))
- Allow existing aws_profile argument to work with vpcflowlogs in AWS wodle configuration. Thanks to Adam Williams (@awill1988). ([#3729](https://github.com/wazuh/wazuh/pull/3729))

### Fixed

- Fix exception handling when using an invalid bucket in AWS wodle ([#3652](https://github.com/wazuh/wazuh/pull/3652))
- Fix error message when an AWS bucket is empty ([#3743](https://github.com/wazuh/wazuh/pull/3743))
- Fix error when getting profiles in custom AWS buckets ([#3786](https://github.com/wazuh/wazuh/pull/3786))
- Fix SCA integrity check when switching between manager nodes. ([#3884](https://github.com/wazuh/wazuh/pull/3884))
- Fix alert email sending when no_full_log option is set in a rule. ([#3174](https://github.com/wazuh/wazuh/pull/3174))
- Fix error in Windows who-data when handling the directories list. ([#3883](https://github.com/wazuh/wazuh/pull/3883))
- Fix error in the hardware inventory collector for PowerPC architectures. ([#3624](https://github.com/wazuh/wazuh/pull/3624))
- Fix the use of mutexes in the `OS_Regex` library. ([#3533](https://github.com/wazuh/wazuh/pull/3533))
- Fix invalid read in the `OS_Regex` library. ([#3815](https://github.com/wazuh/wazuh/pull/3815))
- Fix compilation error on FreeBSD 13 and macOS 10.14. ([#3832](https://github.com/wazuh/wazuh/pull/3832))
- Fix typo in the license of the files. ([#3779](https://github.com/wazuh/wazuh/pull/3779))
- Fix error in `execd` when upgrading agents remotely while auto-restarting. ([#3437](https://github.com/wazuh/wazuh/pull/3437))
- Prevent integrations from inheriting descriptors. ([#3514](https://github.com/wazuh/wazuh/pull/3514))
- Overwrite rules label fix and rules features tests. ([#3414](https://github.com/wazuh/wazuh/pull/3414))
- Fix typo: replace `readed` with `read`. ([#3328](https://github.com/wazuh/wazuh/pull/3328))
- Introduce global mutex for Rootcheck decoder. ([#3530](https://github.com/wazuh/wazuh/pull/3530))
- Fix errors reported by scan-build. ([#3452](https://github.com/wazuh/wazuh/pull/3452) & [#3785](https://github.com/wazuh/wazuh/pull/3785))
- Fix the handling of `wm_exec()` output.([#3486](https://github.com/wazuh/wazuh/pull/3486))
- Fix FIM duplicated entries in Windows. ([#3504](https://github.com/wazuh/wazuh/pull/3504))
- Remove socket deletion from epoll. ([#3432](https://github.com/wazuh/wazuh/pull/3432))
- Let the sources installer support NetBSD. ([#3444](https://github.com/wazuh/wazuh/pull/3444))
- Fix error message from openssl v1.1.1. ([#3413](https://github.com/wazuh/wazuh/pull/3413))
- Fix compilation issue for local installation. ([#3339](https://github.com/wazuh/wazuh/pull/3339))
- Fix exception handling when /tmp have no permissions and tell the user the problem. ([#3401](https://github.com/wazuh/wazuh/pull/3401))
- Fix who-data alerts when audit logs contain hex fields. ([#3909](https://github.com/wazuh/wazuh/pull/3909))
- Remove useless `select()` calls in Analysisd decoders. ([#3964](https://github.com/wazuh/wazuh/pull/3964))


## [v3.9.5] - 2019-08-08

### Fixed

- Fixed a bug in the Framework that prevented Cluster and API from handling the file _client.keys_ if it's mounted as a volume on Docker.
- Fixed a bug in Analysisd that printed the millisecond part of the alerts' timestamp without zero-padding. That prevented Elasticsearch 7 from indexing those alerts. ([#3814](https://github.com/wazuh/wazuh/issues/3814))


## [v3.9.4] - 2019-08-07

### Changed

- Prevent agent on Windows from including who-data on FIM events for child directories without who-data enabled, even if it's available. ([#3601](https://github.com/wazuh/wazuh/issues/3601))
- Prevent Rootcheck configuration from including the `<ignore>` settings if they are empty. ([#3634](https://github.com/wazuh/wazuh/issues/3634))
- Wazuh DB will delete the agent DB-related files immediately when removing an agent. ([#3691](https://github.com/wazuh/wazuh/issues/3691))

### Fixed

- Fixed bug in Remoted when correlating agents and their sockets in TCP mode. ([#3602](https://github.com/wazuh/wazuh/issues/3602))
- Fix bug in the agent that truncated its IP address if it occupies 15 characters. ([#3615](https://github.com/wazuh/wazuh/issues/3615))
- Logcollector failed to overwrite duplicate `<localfile>` stanzas. ([#3616](https://github.com/wazuh/wazuh/issues/3616))
- Analysisd could produce a double free if an Eventchannel message contains an invalid XML member. ([#3626](https://github.com/wazuh/wazuh/issues/3626))
- Fixed defects in the code reported by Coverity. ([#3627](https://github.com/wazuh/wazuh/issues/3627))
- Fixed bug in Analysisd when handling invalid JSON input strings. ([#3648](https://github.com/wazuh/wazuh/issues/3648))
- Fix handling of SCA policies with duplicate ID in Wazuh DB. ([#3668](https://github.com/wazuh/wazuh/issues/3668))
- Cluster could fail synchronizing some files located in Docker volumes. ([#3669](https://github.com/wazuh/wazuh/issues/3669))
- Fix a handler leak in the FIM whodata engine for Windows. ([#3690](https://github.com/wazuh/wazuh/issues/3690))
- The Docker listener module was storing and ignoring the output of the integration. ([#3768](https://github.com/wazuh/wazuh/issues/3768))
- Fixed memory leaks in Syscollector for macOS agents. ([#3795](https://github.com/wazuh/wazuh/pull/3795))
- Fix dangerous mutex initialization in Windows hosts. ([#3805](https://github.com/wazuh/wazuh/issues/3805))


## [v3.9.3] - 2019-07-08

### Changed

- Windows Eventchannel log collector will no longer report bookmarked events by default (those that happened while the agent was stopped). ([#3485](https://github.com/wazuh/wazuh/pull/3485))
- Remoted will discard agent-info data not in UTF-8 format. ([#3581](https://github.com/wazuh/wazuh/pull/3581))

### Fixed

- Osquery integration did not follow the osquery results file (*osqueryd.results.log*) as of libc 2.28. ([#3494](https://github.com/wazuh/wazuh/pull/3494))
- Windows Eventchannnel log collector did not update the bookmarks so it reported old events repeatedly. ([#3485](https://github.com/wazuh/wazuh/pull/3485))
- The agent sent invalid info data in the heartbeat message if it failed to get the host IP address. ([#3555](https://github.com/wazuh/wazuh/pull/3555))
- Modulesd produced a memory leak when being queried for its running configuration. ([#3564](https://github.com/wazuh/wazuh/pull/3564))
- Analysisd and Logtest crashed when trying rules having `<different_geoip>` and no `<not_same_field>` stanza. ([#3587](https://github.com/wazuh/wazuh/pull/3587))
- Vulnerability Detector failed to parse the Canonical's OVAL feed due to a syntax change. ([#3563](https://github.com/wazuh/wazuh/pull/3563))
- AWS Macie events produced erros in Elasticsearch. ([#3608](https://github.com/wazuh/wazuh/pull/3608))
- Rules with `<list lookup="address_match_key" />` produced a false match if the CDB list file is missing. ([#3609](https://github.com/wazuh/wazuh/pull/3609))
- Remote configuration was missing the `<ignore>` stanzas for Syscheck and Rootcheck when defined as sregex. ([#3617](https://github.com/wazuh/wazuh/pull/3617))


## [v3.9.2] 2019-06-10

### Added

- Added support for Ubuntu 12.04 to the SCA configuration template. ([#3361](https://github.com/wazuh/wazuh/pull/3361))

### Changed

- Prevent the agent from stopping if it fails to resolve the manager's hostname on startup. ([#3405](https://github.com/wazuh/wazuh/pull/3405))
- Prevent Remoted from logging agent connection timeout as an error, now it's a debugging log. ([#3426](https://github.com/wazuh/wazuh/pull/3426))

### Fixed

- A configuration request to Analysisd made it crash if the option `<white_list>` is empty. ([#3383](https://github.com/wazuh/wazuh/pull/3383))
- Fixed error when uploading some configuration files through API in wazuh-docker environments. ([#3335](https://github.com/wazuh/wazuh/issues/3335))
- Fixed error deleting temporary files during cluster synchronization. ([#3379](https://github.com/wazuh/wazuh/issues/3379))
- Fixed bad permissions on agent-groups files synchronized via wazuh-clusterd. ([#3438](https://github.com/wazuh/wazuh/issues/3438))
- Fixed bug in the database module that ignored agents registered with a network mask. ([#3351](https://github.com/wazuh/wazuh/pull/3351))
- Fixed a memory bug in the CIS-CAT module. ([#3406](https://github.com/wazuh/wazuh/pull/3406))
- Fixed a bug in the agent upgrade tool when checking the version number. ([#3391](https://github.com/wazuh/wazuh/pull/3391))
- Fixed error checking in the Windows Eventchannel log collector. ([#3393](https://github.com/wazuh/wazuh/pull/3393))
- Prevent Analysisd from crashing at SCA decoder due to a race condition calling a thread-unsafe function. ([#3466](https://github.com/wazuh/wazuh/pull/3466))
- Fix a file descriptor leak in Modulesd on timeout when running a subprocess. ([#3470](https://github.com/wazuh/wazuh/pull/3470))
  - OpenSCAP.
  - CIS-CAT.
  - Command.
  - Azure.
  - SCA.
  - AWS.
  - Docker.
- Prevent Modulesd from crashing at Vulnerability Detector when updating a RedHat feed. ([3458](https://github.com/wazuh/wazuh/pull/3458))


## [v3.9.1] 2019-05-21

### Added

- Added directory existence checking for SCA rules. ([#3246](https://github.com/wazuh/wazuh/pull/3246))
- Added line number to error messages when parsing YAML files. ([#3325](https://github.com/wazuh/wazuh/pull/3325))
- Enhanced wildcard support for Windows Logcollector. ([#3236](https://github.com/wazuh/wazuh/pull/3236))

### Changed

- Changed the extraction point of the package name in the Vulnerability Detector OVALs. ([#3245](https://github.com/wazuh/wazuh/pull/3245))

### Fixed

- Fixed SCA request interval option limit. ([#3254](https://github.com/wazuh/wazuh/pull/3254))
- Fixed SCA directory checking. ([#3235](https://github.com/wazuh/wazuh/pull/3235))
- Fixed potential out of bounds memory access. ([#3285](https://github.com/wazuh/wazuh/pull/3285))
- Fixed CIS-CAT XML report parser. ([#3261](https://github.com/wazuh/wazuh/pull/3261))
- Fixed .ssh folder permissions for Agentless. ([#2660](https://github.com/wazuh/wazuh/pull/2660))
- Fixed repeated fields in SCA summary events. ([#3278](https://github.com/wazuh/wazuh/pull/3278))
- Fixed command output treatment for the SCA module. ([#3297](https://github.com/wazuh/wazuh/pull/3297))
- Fixed _agent_upgrade_ tool to set the manager version as the default one. ([#2721](https://github.com/wazuh/wazuh/pull/2721))
- Fixed execd crash when timeout list is not initialized. ([#3316](https://github.com/wazuh/wazuh/pull/3316))
- Fixed support for reading large files on Windows Logcollector. ([#3248](https://github.com/wazuh/wazuh/pull/3248))
- Fixed the manager restarting process via API on Docker. ([#3273](https://github.com/wazuh/wazuh/pull/3273))
- Fixed the _agent_info_ files synchronization between cluster nodes. ([#3272](https://github.com/wazuh/wazuh/pull/3272))

### Removed

- Removed 5-second reading timeout for File Integrity Monitoring scan. ([#3366](https://github.com/wazuh/wazuh/pull/3366))


## [v3.9.0] 2019-05-02

### Added

- New module to perform **Security Configuration Assessment** scans. ([#2598](https://github.com/wazuh/wazuh/pull/2598))
- New **Logcollector** features. ([#2929](https://github.com/wazuh/wazuh/pull/2929))
  - Let Logcollector filter files by content. ([#2796](https://github.com/wazuh/wazuh/issues/2796))
  - Added a pattern exclusion option to Logcollector. ([#2797](https://github.com/wazuh/wazuh/issues/2797))
  - Let Logcollector filter files by date. ([#2799](https://github.com/wazuh/wazuh/issues/2799))
  - Let logcollector support wildcards on Windows. ([#2898](https://github.com/wazuh/wazuh/issues/2898))
- **Fluent forwarder** for agents. ([#2828](https://github.com/wazuh/wazuh/issues/2828))
- Collect network and port inventory for Windows XP/Server 2003. ([#2464](https://github.com/wazuh/wazuh/pull/2464))
- Included inventory fields as dynamic fields in events to use them in rules. ([#2441](https://github.com/wazuh/wazuh/pull/2441))
- Added an option _startup_healthcheck_ in FIM so that the the who-data health-check is optional. ([#2323](https://github.com/wazuh/wazuh/pull/2323))
- The real agent IP is reported by the agent and shown in alerts and the App interface. ([#2577](https://github.com/wazuh/wazuh/pull/2577))
- Added support for organizations in AWS wodle. ([#2627](https://github.com/wazuh/wazuh/pull/2627))
- Added support for hot added symbolic links in _Whodata_. ([#2466](https://github.com/wazuh/wazuh/pull/2466))
- Added `-t` option to `wazuh-clusterd` binary ([#2691](https://github.com/wazuh/wazuh/pull/2691)).
- Added options `same_field` and `not_same_field` in rules to correlate dynamic fields between events. ([#2689](https://github.com/wazuh/wazuh/pull/2689))
- Added optional daemons start by default. ([#2769](https://github.com/wazuh/wazuh/pull/2769))
- Make the Windows installer to choose the appropriate `ossec.conf` file based on the System version. ([#2773](https://github.com/wazuh/wazuh/pull/2773))
- Added writer thread preference for Logcollector. ([#2783](https://github.com/wazuh/wazuh/pull/2783))
- Added database deletion from Wazuh-DB for removed agents. ([#3123](https://github.com/wazuh/wazuh/pull/3123))

### Changed

- Introduced a network buffer in Remoted to cache incomplete messages from agents. This improves the performance by preventing Remoted from waiting for complete messages. ([#2528](https://github.com/wazuh/wazuh/pull/2528))
- Improved alerts about disconnected agents: they will contain the data about the disconnected agent, although the alert is actually produced by the manager. ([#2379](https://github.com/wazuh/wazuh/pull/2379))
- PagerDuty integration plain text alert support (by @spartantri). ([#2403](https://github.com/wazuh/wazuh/pull/2403))
- Improved Remoted start-up logging messages. ([#2460](https://github.com/wazuh/wazuh/pull/2460))
- Let _agent_auth_ warn when it receives extra input arguments. ([#2489](https://github.com/wazuh/wazuh/pull/2489))
- Update the who-data related SELinux rules for Audit 3.0. This lets who-data work on Fedora 29. ([#2419](https://github.com/wazuh/wazuh/pull/2419))
- Changed data source for network interface's MAC address in Syscollector so that it will be able to get bonded interfaces' MAC. ([#2550](https://github.com/wazuh/wazuh/pull/2550))
- Migrated unit tests from Check to TAP (Test Anything Protocol). ([#2572](https://github.com/wazuh/wazuh/pull/2572))
- Now labels starting with `_` are reserved for internal use. ([#2577](https://github.com/wazuh/wazuh/pull/2577))
- Now AWS wodle fetches aws.requestParameters.disableApiTermination with an unified format ([#2614](https://github.com/wazuh/wazuh/pull/2614))
- Improved overall performance in cluster ([#2575](https://github.com/wazuh/wazuh/pull/2575))
- Some improvements has been made in the _vulnerability-detector_ module. ([#2603](https://github.com/wazuh/wazuh/pull/2603))
- Refactor of decoded fields from the Windows eventchannel decoder. ([#2684](https://github.com/wazuh/wazuh/pull/2684))
- Deprecate global option `<queue_size>` for Analysisd. ([#2729](https://github.com/wazuh/wazuh/pull/2729))
- Excluded noisy events from Windows Eventchannel. ([#2763](https://github.com/wazuh/wazuh/pull/2763))
- Replaced `printf` functions in `agent-authd`. ([#2830](https://github.com/wazuh/wazuh/pull/2830))
- Replaced `strtoul()` using NULL arguments with `atol()` in wodles config files. ([#2801](https://github.com/wazuh/wazuh/pull/2801))
- Added a more descriptive message for SSL error when agent-auth fails. ([#2941](https://github.com/wazuh/wazuh/pull/2941))
- Changed the starting Analysisd messages about loaded rules from `info` to `debug` level. ([#2881](https://github.com/wazuh/wazuh/pull/2881))
- Re-structured messages for FIM module. ([#2926](https://github.com/wazuh/wazuh/pull/2926))
- Changed `diff` output in Syscheck for Windows. ([#2969](https://github.com/wazuh/wazuh/pull/2969))
- Replaced OSSEC e-mail subject with Wazuh in `ossec-maild`. ([#2975](https://github.com/wazuh/wazuh/pull/2975))
- Added keepalive in TCP to manage broken connections in `ossec-remoted`. ([#3069](https://github.com/wazuh/wazuh/pull/3069))
- Change default restart interval for Docker listener module to one minute. ([#2679](https://github.com/wazuh/wazuh/pull/2679))

### Fixed

- Fixed error in Syscollector for Windows older than Vista when gathering the hardware inventory. ([#2326](https://github.com/wazuh/wazuh/pull/2326))
- Fixed an error in the OSQuery configuration validation. ([#2446](https://github.com/wazuh/wazuh/pull/2446))
- Prevent Integrator, Syslog Client and Mail forwarded from getting stuck while reading _alerts.json_. ([#2498](https://github.com/wazuh/wazuh/pull/2498))
- Fixed a bug that could make an Agent running on Windows XP close unexpectedly while receiving a WPK file. ([#2486](https://github.com/wazuh/wazuh/pull/2486))
- Fixed _ossec-control_ script in Solaris. ([#2495](https://github.com/wazuh/wazuh/pull/2495))
- Fixed a compilation error when building Wazuh in static linking mode with the Audit library enabled. ([#2523](https://github.com/wazuh/wazuh/pull/2523))
- Fixed a memory hazard in Analysisd on log pre-decoding for short logs (less than 5 bytes). ([#2391](https://github.com/wazuh/wazuh/pull/2391))
- Fixed defects reported by Cppcheck. ([#2521](https://github.com/wazuh/wazuh/pull/2521))
  - Double free in GeoIP data handling with IPv6.
  - Buffer overlay when getting OS information.
  - Check for successful memory allocation in Syscollector.
- Fix out-of-memory error in Remoted when upgrading an agent with a big data chunk. ([#2594](https://github.com/wazuh/wazuh/pull/2594))
- Re-registered agent are reassigned to correct groups when the multigroup is empty. ([#2440](https://github.com/wazuh/wazuh/pull/2440))
- Wazuh manager starts regardless of the contents of _local_decoder.xml_. ([#2465](https://github.com/wazuh/wazuh/pull/2465))
- Let _Remoted_ wait for download module availability. ([#2517](https://github.com/wazuh/wazuh/pull/2517))
- Fix duplicate field names at some events for Windows eventchannel. ([#2500](https://github.com/wazuh/wazuh/pull/2500))
- Delete empty fields from Windows Eventchannel alerts. ([#2492](https://github.com/wazuh/wazuh/pull/2492))
- Fixed memory leak and crash in Vulnerability Detector. ([#2620](https://github.com/wazuh/wazuh/pull/2620))
- Prevent Analysisd from crashing when receiving an invalid Syscollector event. ([#2621](https://github.com/wazuh/wazuh/pull/2621))
- Fix a bug in the database synchronization module that left broken references of removed agents to groups. ([#2628](https://github.com/wazuh/wazuh/pull/2628))
- Fixed restart service in AIX. ([#2674](https://github.com/wazuh/wazuh/pull/2674))
- Prevent Execd from becoming defunct when Active Response disabled. ([#2692](https://github.com/wazuh/wazuh/pull/2692))
- Fix error in Syscollector when unable to read the CPU frequency on agents. ([#2740](https://github.com/wazuh/wazuh/pull/2740))
- Fix Windows escape format affecting non-format messages. ([#2725](https://github.com/wazuh/wazuh/pull/2725))
- Avoid a segfault in mail daemon due to the XML tags order in the `ossec.conf`. ([#2711](https://github.com/wazuh/wazuh/pull/2711))
- Prevent the key updating thread from starving in Remoted. ([#2761](https://github.com/wazuh/wazuh/pull/2761))
- Fixed error logging on Windows agent. ([#2791](https://github.com/wazuh/wazuh/pull/2791))
- Let CIS-CAT decoder reuse the Wazuh DB connection socket. ([#2800](https://github.com/wazuh/wazuh/pull/2800))
- Fixed issue with `agent-auth` options without argument. ([#2808](https://github.com/wazuh/wazuh/pull/2808))
- Fixed control of the frequency counter in alerts. ([#2854](https://github.com/wazuh/wazuh/pull/2854))
- Ignore invalid files for agent groups. ([#2895](https://github.com/wazuh/wazuh/pull/2895))
- Fixed invalid behaviour when moving files in Whodata mode. ([#2888](https://github.com/wazuh/wazuh/pull/2888))
- Fixed deadlock in Remoted when updating the `keyentries` structure. ([#2956](https://github.com/wazuh/wazuh/pull/2956))
- Fixed error in Whodata when one of the file permissions cannot be extracted. ([#2940](https://github.com/wazuh/wazuh/pull/2940))
- Fixed System32 and SysWOW64 event processing in Whodata. ([#2935](https://github.com/wazuh/wazuh/pull/2935))
- Fixed Syscheck hang when monitoring system directories. ([#3059](https://github.com/wazuh/wazuh/pull/3059))
- Fixed the package inventory for MAC OS X. ([#3035](https://github.com/wazuh/wazuh/pull/3035))
- Translated the Audit Policy fields from IDs for Windows events. ([#2950](https://github.com/wazuh/wazuh/pull/2950))
- Fixed broken pipe error when Wazuh-manager closes TCP connection. ([#2965](https://github.com/wazuh/wazuh/pull/2965))
- Fixed whodata mode on drives other than the main one. ([#2989](https://github.com/wazuh/wazuh/pull/2989))
- Fixed bug occurred in the database while removing an agent. ([#2997](https://github.com/wazuh/wazuh/pull/2997))
- Fixed duplicated alerts for Red Hat feed in `vulnerability-detector`. ([#3000](https://github.com/wazuh/wazuh/pull/3000))
- Fixed bug when processing symbolic links in Whodata. ([#3025](https://github.com/wazuh/wazuh/pull/3025))
- Fixed option for ignoring paths in rootcheck. ([#3058](https://github.com/wazuh/wazuh/pull/3058))
- Allow Wazuh service on MacOSX to be available without restart. ([#3119](https://github.com/wazuh/wazuh/pull/3119))
- Ensure `internal_options.conf` file is overwritten on Windows upgrades. ([#3153](https://github.com/wazuh/wazuh/pull/3153))
- Fixed the reading of the setting `attempts` of the Docker module. ([#3067](https://github.com/wazuh/wazuh/pull/3067))
- Fix a memory leak in Docker listener module. ([#2679](https://github.com/wazuh/wazuh/pull/2679))


## [v3.8.2] 2019-01-30

### Fixed

- Analysisd crashed when parsing a log from OpenLDAP due to a bug in the option `<accumulate>`. ([#2456](https://github.com/wazuh/wazuh/pull/2456))
- Modulesd closed unexpectedly if a command was defined without a `<tag>` option. ([#2470](https://github.com/wazuh/wazuh/pull/2470))
- The Eventchannel decoder was not being escaping backslashes correctly. ([#2483](https://github.com/wazuh/wazuh/pull/2483))
- The Eventchannel decoder was leaving spurious trailing spaces in some fields.  ([#2484](https://github.com/wazuh/wazuh/pull/2484))


## [v3.8.1] 2019-01-25

### Fixed

- Fixed memory leak in Logcollector when reading Windows eventchannel. ([#2450](https://github.com/wazuh/wazuh/pull/2450))
- Fixed script parsing error in Solaris 10. ([#2449](https://github.com/wazuh/wazuh/pull/2449))
- Fixed version comparisons on Red Hat systems. (By @orlando-jamie) ([#2445](https://github.com/wazuh/wazuh/pull/2445))


## [v3.8.0] 2019-01-19

### Added

- Logcollector **extension for Windows eventchannel logs in JSON format.** ([#2142](https://github.com/wazuh/wazuh/pull/2142))
- Add options to detect **attribute and file permission changes** for Windows. ([#1918](https://github.com/wazuh/wazuh/pull/1918))
- Added **Audit health-check** in the Whodata initialization. ([#2180](https://github.com/wazuh/wazuh/pull/2180))
- Added **Audit rules auto-reload** in Whodata. ([#2180](https://github.com/wazuh/wazuh/pull/2180))
- Support for **new AWS services** in the AWS wodle ([#2242](https://github.com/wazuh/wazuh/pull/2242)):
    - AWS Config
    - AWS Trusted Advisor
    - AWS KMS
    - AWS Inspector
    - Add support for IAM roles authentication in EC2 instances.
- New module "Agent Key Polling" to integrate agent key request to external data sources. ([#2127](https://github.com/wazuh/wazuh/pull/2127))
  - Look for missing or old agent keys when Remoted detects an authorization failure.
  - Request agent keys by calling a defined executable or connecting to a local socket.
- Get process inventory for Windows natively. ([#1760](https://github.com/wazuh/wazuh/pull/1760))
- Improved vulnerability detection in Red Hat systems. ([#2137](https://github.com/wazuh/wazuh/pull/2137))
- Add retries to download the OVAL files in vulnerability-detector. ([#1832](https://github.com/wazuh/wazuh/pull/1832))
- Auto-upgrade FIM databases in Wazuh-DB. ([#2147](https://github.com/wazuh/wazuh/pull/2147))
- New dedicated thread for AR command running on Windows agent. ([#1725](https://github.com/wazuh/wazuh/pull/1725))
  -  This will prevent the agent from delaying due to an AR execution.
- New internal option to clean residual files of agent groups. ([#1985](https://github.com/wazuh/wazuh/pull/1985))
- Add a manifest to run `agent-auth.exe` with elevated privileges. ([#1998](https://github.com/wazuh/wazuh/pull/1998))
- Compress `last-entry` files to check differences by FIM. ([#2034](https://github.com/wazuh/wazuh/pull/2034))
- Add error messages to integration scripts. ([#2143](https://github.com/wazuh/wazuh/pull/2143))
- Add CDB lists building on install. ([#2167](https://github.com/wazuh/wazuh/pull/2167))
- Update Wazuh copyright for internal files. ([#2343](https://github.com/wazuh/wazuh/pull/2343))
- Added option to allow maild select the log file to read from. ([#977](https://github.com/wazuh/wazuh/pull/977))
- Add table to control the metadata of the vuln-detector DB. ([#2402](https://github.com/wazuh/wazuh/pull/2402))

### Changed

- Now Wazuh manager can be started with an empty configuration in ossec.conf. ([#2086](https://github.com/wazuh/wazuh/pull/2086))
- The Authentication daemon is now enabled by default. ([#2129](https://github.com/wazuh/wazuh/pull/2129))
- Make FIM show alerts for new files by default. ([#2213](https://github.com/wazuh/wazuh/pull/2213))
- Reduce the length of the query results from Vulnerability Detector to Wazuh DB. ([#1798](https://github.com/wazuh/wazuh/pull/1798))
- Improved the build system to automatically detect a big-endian platform. ([#2031](https://github.com/wazuh/wazuh/pull/2031))
  - Building option `USE_BIG_ENDIAN` is not already needed on Solaris (SPARC) or HP-UX.
- Expanded the regex pattern maximum size from 2048 to 20480 bytes. ([#2036](https://github.com/wazuh/wazuh/pull/2036))
- Improved IP address validation in the option `<white_list>` (by @pillarsdotnet). ([#1497](https://github.com/wazuh/wazuh/pull/1497))
- Improved rule option `<info>` validation (by @pillarsdotnet). ([#1541](https://github.com/wazuh/wazuh/pull/1541))
- Deprecated the Syscheck option `<remove_old_diff>` by making it mandatory. ([#1915](https://github.com/wazuh/wazuh/pull/1915))
- Fix invalid error "Unable to verity server certificate" in _ossec-authd_ (server). ([#2045](https://github.com/wazuh/wazuh/pull/2045))
- Remove deprecated flag `REUSE_ID` from the Makefile options. ([#2107](https://github.com/wazuh/wazuh/pull/2107))
- Syscheck first queue error message changed into a warning. ([#2146](https://github.com/wazuh/wazuh/pull/2146))
- Do the DEB and RPM package scan regardless of Linux distribution. ([#2168](https://github.com/wazuh/wazuh/pull/2168))
- AWS VPC configuration in the AWS wodle ([#2242](https://github.com/wazuh/wazuh/pull/2242)).
- Hide warning log by FIM when cannot open a file that has just been removed. ([#2201](https://github.com/wazuh/wazuh/pull/2201))
- The default FIM configuration will ignore some temporary files. ([#2202](https://github.com/wazuh/wazuh/pull/2202))

### Fixed

- Fixed error description in the osquery configuration parser (by @pillarsdotnet). ([#1499](https://github.com/wazuh/wazuh/pull/1499))
- The FTS comment option `<ftscomment>` was not being read (by @pillarsdotnet). ([#1536](https://github.com/wazuh/wazuh/pull/1536))
- Fixed error when multigroup files are not found. ([#1792](https://github.com/wazuh/wazuh/pull/1792))
- Fix error when assigning multiple groups whose names add up to more than 4096 characters. ([#1792](https://github.com/wazuh/wazuh/pull/1792))
- Replaced "getline" function with "fgets" in vulnerability-detector to avoid compilation errors with older versions of libC. ([#1822](https://github.com/wazuh/wazuh/pull/1822))
- Fix bug in Wazuh DB when trying to store multiple network interfaces with the same IP from Syscollector. ([#1928](https://github.com/wazuh/wazuh/pull/1928))
- Improved consistency of multigroups. ([#1985](https://github.com/wazuh/wazuh/pull/1985))
- Fixed the reading of the OS name and version in HP-UX systems. ([#1990](https://github.com/wazuh/wazuh/pull/1990))
- Prevent the agent from producing an error on platforms that don't support network timeout. ([#2001](https://github.com/wazuh/wazuh/pull/2001))
- Logcollector could not set the maximum file limit on HP-UX platform. ([2030](https://github.com/wazuh/wazuh/pull/2030))
- Allow strings up to 64KB long for log difference analysis. ([#2032](https://github.com/wazuh/wazuh/pull/2032))
- Now agents keep their registration date when upgrading the manager. ([#2033](https://github.com/wazuh/wazuh/pull/2033))
- Create an empty `client.keys` file on a fresh installation of a Windows agent. ([2040](https://github.com/wazuh/wazuh/pull/2040))
- Allow CDB list keys and values to have double quotes surrounding. ([#2046](https://github.com/wazuh/wazuh/pull/2046))
- Remove file `queue/db/.template.db` on upgrade / restart. ([2073](https://github.com/wazuh/wazuh/pull/2073))
- Fix error on Analysisd when `check_value` doesn't exist. ([2080](https://github.com/wazuh/wazuh/pull/2080))
- Prevent Rootcheck from looking for invalid link count in agents running on Solaris (by @ecsc-georgew). ([2087](https://github.com/wazuh/wazuh/pull/2087))
- Fixed the warning messages when compiling the agent on AIX. ([2099](https://github.com/wazuh/wazuh/pull/2099))
- Fix missing library when building Wazuh with MySQL support. ([#2108](https://github.com/wazuh/wazuh/pull/2108))
- Fix compile warnings for the Solaris platform. ([#2121](https://github.com/wazuh/wazuh/pull/2121))
- Fixed regular expression for audit.key in audit decoder. ([#2134](https://github.com/wazuh/wazuh/pull/2134))
- Agent's ossec-control stop should wait a bit after killing a process. ([#2149](https://github.com/wazuh/wazuh/pull/2149))
- Fixed error ocurred while monitoring symbolic links in Linux. ([#2152](https://github.com/wazuh/wazuh/pull/2152))
- Fixed some bugs in Logcollector: ([#2154](https://github.com/wazuh/wazuh/pull/2154))
  - If Logcollector picks up a log exceeding 65279 bytes, that log may lose the null-termination.
  - Logcollector crashes if multiple wildcard stanzas resolve the same file.
  - An error getting the internal file position may lead to an undefined condition.
- Execd daemon now runs even if active response is disabled ([#2177](https://github.com/wazuh/wazuh/pull/2177))
- Fix high precision timestamp truncation in rsyslog messages. ([#2128](https://github.com/wazuh/wazuh/pull/2128))
- Fix missing Whodata section to the remote configuration query. ([#2173](https://github.com/wazuh/wazuh/pull/2173))
- Bugfixes in AWS wodle ([#2242](https://github.com/wazuh/wazuh/pull/2242)):
    - Fixed bug in AWS Guard Duty alerts when there were multiple remote IPs.
    - Fixed bug when using flag `remove_from_bucket`.
    - Fixed bug when reading buckets generating more than 1000 logs in the same day.
    - Increase `qty` of `aws.eventNames` and remove usage of `aws.eventSources`.
- Fix bug in cluster configuration when using Kubernetes ([#2227](https://github.com/wazuh/wazuh/pull/2227)).
- Fix network timeout setup in agent running on Windows. ([#2185](https://github.com/wazuh/wazuh/pull/2185))
- Fix default values for the `<auto_ignore>` option. ([#2210](https://github.com/wazuh/wazuh/pull/2210))
- Fix bug that made Modulesd and Remoted crash on ARM architecture. ([#2214](https://github.com/wazuh/wazuh/pull/2214))
- The regex parser included the next character after a group:
  - If the input string just ends after that character. ([#2216](https://github.com/wazuh/wazuh/pull/2216))
  - The regex parser did not accept a group terminated with an escaped byte or a class. ([#2224](https://github.com/wazuh/wazuh/pull/2224))
- Fixed buffer overflow hazard in FIM when performing change report on long paths on macOS platform. ([#2285](https://github.com/wazuh/wazuh/pull/2285))
- Fix sending of the owner attribute when a file is created in Windows. ([#2292](https://github.com/wazuh/wazuh/pull/2292))
- Fix audit reconnection to the Whodata socket ([#2305](https://github.com/wazu2305h/wazuh/pull/2305))
- Fixed agent connection in TCP mode on Windows XP. ([#2329](https://github.com/wazuh/wazuh/pull/2329))
- Fix log shown when a command reaches its timeout and `ignore_output` is enabled. ([#2316](https://github.com/wazuh/wazuh/pull/2316))
- Analysisd and Syscollector did not detect the number of cores on Raspberry Pi. ([#2304](https://github.com/wazuh/wazuh/pull/2304))
- Analysisd and Syscollector did not detect the number of cores on CentOS 5. ([#2340](https://github.com/wazuh/wazuh/pull/2340))


## [v3.7.2] 2018-12-17

### Changed

- Logcollector will fully read a log file if it reappears after being deleted. ([#2041](https://github.com/wazuh/wazuh/pull/2041))

### Fixed

- Fix some bugs in Logcollector: ([#2041](https://github.com/wazuh/wazuh/pull/2041))
  - Logcollector ceases monitoring any log file containing a binary zero-byte.
  - If a local file defined with wildcards disappears, Logcollector incorrectly shows a negative number of remaining open attempts.
  - Fixed end-of-file detection for text-based file formats.
- Fixed a bug in Analysisd that made it crash when decoding a malformed FIM message. ([#2089](https://github.com/wazuh/wazuh/pull/2089))


## [v3.7.1] 2018-12-05

### Added

- New internal option `remoted.guess_agent_group` allowing agent group guessing by Remoted to be optional. ([#1890](https://github.com/wazuh/wazuh/pull/1890))
- Added option to configure another audit keys to monitor. ([#1882](https://github.com/wazuh/wazuh/pull/1882))
- Added option to create the SSL certificate and key with the install.sh script. ([#1856](https://github.com/wazuh/wazuh/pull/1856))
- Add IPv6 support to `host-deny.sh` script. (by @iasdeoupxe). ([#1583](https://github.com/wazuh/wazuh/pull/1583))
- Added tracing information (PID, function, file and line number) to logs when debugging is enabled. ([#1866](https://github.com/wazuh/wazuh/pull/1866))

### Changed

- Change errors messages to descriptive warnings in Syscheck when a files is not reachable. ([#1730](https://github.com/wazuh/wazuh/pull/1730))
- Add default values to global options to let the manager start. ([#1894](https://github.com/wazuh/wazuh/pull/1894))
- Improve Remoted performance by reducing interaction between threads. ([#1902](https://github.com/wazuh/wazuh/pull/1902))

### Fixed

- Prevent duplicates entries for denied IP addresses by `host-deny.sh`. (by @iasdeoupxe). ([#1583](https://github.com/wazuh/wazuh/pull/1583))
- Fix issue in Logcollector when reaching the file end before getting a full line. ([#1744](https://github.com/wazuh/wazuh/pull/1744))
- Throw an error when a nonexistent CDB file is added in the ossec.conf file. ([#1783](https://github.com/wazuh/wazuh/pull/1783))
- Fix bug in Remoted that truncated control messages to 1024 bytes. ([#1847](https://github.com/wazuh/wazuh/pull/1847))
- Avoid that the attribute `ignore` of rules silence alerts. ([#1874](https://github.com/wazuh/wazuh/pull/1874))
- Fix race condition when decoding file permissions. ([#1879](https://github.com/wazuh/wazuh/pull/1879)
- Fix to overwrite FIM configuration when directories come in the same tag separated by commas. ([#1886](https://github.com/wazuh/wazuh/pull/1886))
- Fixed issue with hash table handling in FTS and label management. ([#1889](https://github.com/wazuh/wazuh/pull/1889))
- Fixed id's and description of FIM alerts. ([#1891](https://github.com/wazuh/wazuh/pull/1891))
- Fix log flooding by Logcollector when monitored files disappear. ([#1893](https://github.com/wazuh/wazuh/pull/1893))
- Fix bug configuring empty blocks in FIM. ([#1897](https://github.com/wazuh/wazuh/pull/1897))
- Let the Windows agent reset the random generator context if it's corrupt. ([#1898](https://github.com/wazuh/wazuh/pull/1898))
- Prevent Remoted from logging errors if the cluster configuration is missing or invalid. ([#1900](https://github.com/wazuh/wazuh/pull/1900))
- Fix race condition hazard in Remoted when handling control messages. ([#1902](https://github.com/wazuh/wazuh/pull/1902))
- Fix uncontrolled condition in the vulnerability-detector version checker. ([#1932](https://github.com/wazuh/wazuh/pull/1932))
- Restore support for Amazon Linux in vulnerability-detector. ([#1932](https://github.com/wazuh/wazuh/pull/1932))
- Fixed starting wodles after a delay specified in `interval` when `run_on_start` is set to `no`, on the first run of the agent. ([#1906](https://github.com/wazuh/wazuh/pull/1906))
- Prevent `agent-auth` tool from creating the file _client.keys_ outside the agent's installation folder. ([#1924](https://github.com/wazuh/wazuh/pull/1924))
- Fix symbolic links attributes reported by `syscheck` in the alerts. ([#1926](https://github.com/wazuh/wazuh/pull/1926))
- Added some improvements and fixes in Whodata. ([#1929](https://github.com/wazuh/wazuh/pull/1929))
- Fix FIM decoder to accept Windows user containing spaces. ([#1930](https://github.com/wazuh/wazuh/pull/1930))
- Add missing field `restrict` when querying the FIM configuration remotely. ([#1931](https://github.com/wazuh/wazuh/pull/1931))
- Fix values of FIM scan showed in agent_control info. ([#1940](https://github.com/wazuh/wazuh/pull/1940))
- Fix agent group updating in database module. ([#2004](https://github.com/wazuh/wazuh/pull/2004))
- Logcollector prevents vmhgfs from synchronizing the inode. ([#2022](https://github.com/wazuh/wazuh/pull/2022))
- File descriptor leak that may impact agents running on UNIX platforms. ([#2021](https://github.com/wazuh/wazuh/pull/2021))
- CIS-CAT events were being processed by a wrong decoder. ([#2014](https://github.com/wazuh/wazuh/pull/2014))


## [v3.7.0] - 2018-11-10

### Added

- Adding feature to **remotely query agent configuration on demand.** ([#548](https://github.com/wazuh/wazuh/pull/548))
- **Boost Analysisd performance with multithreading.** ([#1039](https://github.com/wazuh/wazuh/pull/1039))
- Adding feature to **let agents belong to multiple groups.** ([#1135](https://github.com/wazuh/wazuh/pull/1135))
  - API support for multiple groups. ([#1300](https://github.com/wazuh/wazuh/pull/1300) [#1135](https://github.com/wazuh/wazuh/pull/1135))
- **Boost FIM decoding performance** by storing data into Wazuh DB using SQLite databases. ([#1333](https://github.com/wazuh/wazuh/pull/1333))
  - FIM database is cleaned after restarting agent 3 times, deleting all entries that left being monitored.
  - Added script to migrate older Syscheck databases to WazuhDB. ([#1504](https://github.com/wazuh/wazuh/pull/1504)) ([#1333](https://github.com/wazuh/wazuh/pull/1333))
- Added rule testing output when restarting manager. ([#1196](https://github.com/wazuh/wazuh/pull/1196))
- New wodle for **Azure environment log and process collection.** ([#1306](https://github.com/wazuh/wazuh/pull/1306))
- New wodle for **Docker container monitoring.** ([#1368](https://github.com/wazuh/wazuh/pull/1368))
- Disconnect manager nodes in cluster if no keep alive is received or sent during two minutes. ([#1482](https://github.com/wazuh/wazuh/pull/1482))
- API requests are forwarded to the proper manager node in cluster. ([#885](https://github.com/wazuh/wazuh/pull/885))
- Centralized configuration pushed from manager overwrite the configuration of directories that exist with the same path in ossec.conf. ([#1740](https://github.com/wazuh/wazuh/pull/1740))

### Changed

- Refactor Python framework code to standardize database requests and support queries. ([#921](https://github.com/wazuh/wazuh/pull/921))
- Replaced the `execvpe` function by `execvp` for the Wazuh modules. ([#1207](https://github.com/wazuh/wazuh/pull/1207))
- Avoid the use of reference ID in Syscollector network tables. ([#1315](https://github.com/wazuh/wazuh/pull/1315))
- Make Syscheck case insensitive on Windows agent. ([#1349](https://github.com/wazuh/wazuh/pull/1349))
- Avoid conflicts with the size of time_t variable in wazuh-db. ([#1366](https://github.com/wazuh/wazuh/pull/1366))
- Osquery integration updated: ([#1369](https://github.com/wazuh/wazuh/pull/1369))
  - Nest the result data into a "osquery" object.
  - Extract the pack name into a new field.
  - Include the query name in the alert description.
  - Minor fixes.
- Increased AWS S3 database entry limit to 5000 to prevent reprocessing repeated events. ([#1391](https://github.com/wazuh/wazuh/pull/1391))
- Increased the limit of concurrent agent requests: 1024 by default, configurable up to 4096. ([#1473](https://github.com/wazuh/wazuh/pull/1473))
- Change the default vulnerability-detector interval from 1 to 5 minutes. ([#1729](https://github.com/wazuh/wazuh/pull/1729))
- Port the UNIX version of Auth client (_agent_auth_) to the Windows agent. ([#1790](https://github.com/wazuh/wazuh/pull/1790))
  - Support of TLSv1.2 through embedded OpenSSL library.
  - Support of SSL certificates for agent and manager validation.
  - Unify Auth client option set.

### Fixed

- Fixed email_alerts configuration for multiple recipients. ([#1193](https://github.com/wazuh/wazuh/pull/1193))
- Fixed manager stopping when no command timeout is allowed. ([#1194](https://github.com/wazuh/wazuh/pull/1194))
- Fixed getting RAM memory information from mac OS X and FreeBSD agents. ([#1203](https://github.com/wazuh/wazuh/pull/1203))
- Fixed mandatory configuration labels check. ([#1208](https://github.com/wazuh/wazuh/pull/1208))
- Fix 0 value at check options from Syscheck. ([1209](https://github.com/wazuh/wazuh/pull/1209))
- Fix bug in whodata field extraction for Windows. ([#1233](https://github.com/wazuh/wazuh/issues/1233))
- Fix stack overflow when monitoring deep files. ([#1239](https://github.com/wazuh/wazuh/pull/1239))
- Fix typo in whodata alerts. ([#1242](https://github.com/wazuh/wazuh/issues/1242))
- Fix bug when running quick commands with timeout of 1 second. ([#1259](https://github.com/wazuh/wazuh/pull/1259))
- Prevent offline agents from generating vulnerability-detector alerts. ([#1292](https://github.com/wazuh/wazuh/pull/1292))
- Fix empty SHA256 of rotated alerts and log files. ([#1308](https://github.com/wazuh/wazuh/pull/1308))
- Fixed service startup on error. ([#1324](https://github.com/wazuh/wazuh/pull/1324))
- Set connection timeout for Auth server ([#1336](https://github.com/wazuh/wazuh/pull/1336))
- Fix the cleaning of the temporary folder. ([#1361](https://github.com/wazuh/wazuh/pull/1361))
- Fix check_mtime and check_inode views in Syscheck alerts. ([#1364](https://github.com/wazuh/wazuh/pull/1364))
- Fixed the reading of the destination address and type for PPP interfaces. ([#1405](https://github.com/wazuh/wazuh/pull/1405))
- Fixed a memory bug in regex when getting empty strings. ([#1430](https://github.com/wazuh/wazuh/pull/1430))
- Fixed report_changes with a big ammount of files. ([#1465](https://github.com/wazuh/wazuh/pull/1465))
- Prevent Logcollector from null-terminating socket output messages. ([#1547](https://github.com/wazuh/wazuh/pull/1547))
- Fix timeout overtaken message using infinite timeout. ([#1604](https://github.com/wazuh/wazuh/pull/1604))
- Prevent service from crashing if _global.db_ is not created. ([#1485](https://github.com/wazuh/wazuh/pull/1485))
- Set new agent.conf template when creating new groups. ([#1647](https://github.com/wazuh/wazuh/pull/1647))
- Fix bug in Wazuh Modules that tried to delete PID folders if a subprocess call failed. ([#1836](https://github.com/wazuh/wazuh/pull/1836))


## [v3.6.1] 2018-09-07

### Fixed

- Fixed ID field length limit in JSON alerts, by @gandalfn. ([#1052](https://github.com/wazuh/wazuh/pull/1052))
- Fix segmentation fault when the agent version is empty in Vulnerability Detector. ([#1191](https://github.com/wazuh/wazuh/pull/1191))
- Fix bug that removes file extensions in rootcheck. ([#1197](https://github.com/wazuh/wazuh/pull/1197))
- Fixed incoherence in Client Syslog between plain-text and JSON alert input in `<location>` filter option. ([#1204](https://github.com/wazuh/wazuh/pull/1204))
- Fixed missing agent name and invalid predecoded hostname in JSON alerts. ([#1213](https://github.com/wazuh/wazuh/pull/1213))
- Fixed invalid location string in plain-text alerts. ([#1213](https://github.com/wazuh/wazuh/pull/1213))
- Fixed default stack size in threads on AIX and HP-UX. ([#1215](https://github.com/wazuh/wazuh/pull/1215))
- Fix socket error during agent restart due to daemon start/stop order. ([#1221](https://github.com/wazuh/wazuh/issues/1221))
- Fix bug when checking agent configuration in logcollector. ([#1225](https://github.com/wazuh/wazuh/issues/1225))
- Fix bug in folder recursion limit count in FIM real-time mode. ([#1226](https://github.com/wazuh/wazuh/issues/1226))
- Fixed errors when parsing AWS events in Elasticsearch. ([#1229](https://github.com/wazuh/wazuh/issues/1229))
- Fix bug when launching osquery from Wazuh. ([#1230](https://github.com/wazuh/wazuh/issues/1230))


## [v3.6.0] - 2018-08-29

### Added

- Add rescanning of expanded files with wildcards in logcollector ([#332](https://github.com/wazuh/wazuh/pull/332))
- Parallelization of logcollector ([#627](https://github.com/wazuh/wazuh/pull/672))
  - Now the input of logcollector is multithreaded, reading logs in parallel.
  - A thread is created for each type of output socket.
  - Periodically rescan of new files.
  - New options have been added to internal_options.conf file.
- Added statistical functions to remoted. ([#682](https://github.com/wazuh/wazuh/pull/682))
- Rootcheck and Syscheck (FIM) will run independently. ([#991](https://github.com/wazuh/wazuh/pull/991))
- Add hash validation for binaries executed by the wodle `command`. ([#1027](https://github.com/wazuh/wazuh/pull/1027))
- Added a recursion level option to Syscheck to set the directory scanning depth. ([#1081](https://github.com/wazuh/wazuh/pull/1081))
- Added inactive agent filtering option to agent_control, syscheck_control and rootcheck control_tools. ([#1088](https://github.com/wazuh/wazuh/pull/1088))
- Added custom tags to FIM directories and registries. ([#1096](https://github.com/wazuh/wazuh/pull/1096))
- Improved AWS CloudTrail wodle by @UranusBytes ([#913](https://github.com/wazuh/wazuh/pull/913) & [#1105](https://github.com/wazuh/wazuh/pull/1105)).
- Added support to process logs from more AWS services: Guard Duty, IAM, Inspector, Macie and VPC. ([#1131](https://github.com/wazuh/wazuh/pull/1131)).
- Create script for blocking IP's using netsh-advfirewall. ([#1172](https://github.com/wazuh/wazuh/pull/1172)).

### Changed

- The maximum log length has been extended up to 64 KiB. ([#411](https://github.com/wazuh/wazuh/pull/411))
- Changed logcollector analysis message order. ([#675](https://github.com/wazuh/wazuh/pull/675))
- Let hostname field be the name of the agent, without the location part. ([#1080](https://github.com/wazuh/wazuh/pull/1080))
- The internal option `syscheck.max_depth` has been renamed to `syscheck.default_max_depth`. ([#1081](https://github.com/wazuh/wazuh/pull/1081))
- Show warning message when configuring vulnerability-detector for an agent. ([#1130](https://github.com/wazuh/wazuh/pull/1130))
- Increase the minimum waiting time from 0 to 1 seconds in Vulnerability-Detector. ([#1132](https://github.com/wazuh/wazuh/pull/1132))
- Prevent Windows agent from not loading the configuration if an AWS module block is found. ([#1143](https://github.com/wazuh/wazuh/pull/1143))
- Set the timeout to consider an agent disconnected to 1800 seconds in the framework. ([#1155](https://github.com/wazuh/wazuh/pull/1155))

### Fixed

- Fix agent ID zero-padding in alerts coming from Vulnerability Detector. ([#1083](https://github.com/wazuh/wazuh/pull/1083))
- Fix multiple warnings when agent is offline. ([#1086](https://github.com/wazuh/wazuh/pull/1086))
- Fixed minor issues in the Makefile and the sources installer on HP-UX, Solaris on SPARC and AIX systems. ([#1089](https://github.com/wazuh/wazuh/pull/1089))
- Fixed SHA256 changes messages in alerts when it is disabled. ([#1100](https://github.com/wazuh/wazuh/pull/1100))
- Fixed empty configuration blocks for Wazuh modules. ([#1101](https://github.com/wazuh/wazuh/pull/1101))
- Fix broken pipe error in Wazuh DB by Vulnerability Detector. ([#1111](https://github.com/wazuh/wazuh/pull/1111))
- Restored firewall-drop AR script for Linux. ([#1114](https://github.com/wazuh/wazuh/pull/1114))
- Fix unknown severity in Red Hat systems. ([#1118](https://github.com/wazuh/wazuh/pull/1118))
- Added a building flag to compile the SQLite library externally for the API. ([#1119](https://github.com/wazuh/wazuh/issues/1119))
- Fixed variables length when storing RAM information by Syscollector. ([#1124](https://github.com/wazuh/wazuh/pull/1124))
- Fix Red Hat vulnerability database update. ([#1127](https://github.com/wazuh/wazuh/pull/1127))
- Fix allowing more than one wodle command. ([#1128](https://github.com/wazuh/wazuh/pull/1128))
- Fixed `after_regex` offset for the decoding algorithm. ([#1129](https://github.com/wazuh/wazuh/pull/1129))
- Prevents some vulnerabilities from not being checked for Debian. ([#1166](https://github.com/wazuh/wazuh/pull/1166))
- Fixed legacy configuration for `vulnerability-detector`. ([#1174](https://github.com/wazuh/wazuh/pull/1174))
- Fix active-response scripts installation for Windows. ([#1182](https://github.com/wazuh/wazuh/pull/1182)).
- Fixed `open-scap` deadlock when opening large files. ([#1206](https://github.com/wazuh/wazuh/pull/1206)). Thanks to @juergenc for detecting this issue.


### Removed

- The 'T' multiplier has been removed from option `max_output_size`. ([#1089](https://github.com/wazuh/wazuh/pull/1089))


## [v3.5.0] 2018-08-10

### Added

- Improved configuration of OVAL updates. ([#416](https://github.com/wazuh/wazuh/pull/416))
- Added selective agent software request in vulnerability-detector. ([#404](https://github.com/wazuh/wazuh/pull/404))
- Get Linux packages inventory natively. ([#441](https://github.com/wazuh/wazuh/pull/441))
- Get Windows packages inventory natively. ([#471](https://github.com/wazuh/wazuh/pull/471))
- Supporting AES encryption for manager and agent. ([#448](https://github.com/wazuh/wazuh/pull/448))
- Added Debian and Ubuntu 18 support in vulnerability-detector. ([#470](https://github.com/wazuh/wazuh/pull/470))
- Added Rids Synchronization. ([#459](https://github.com/wazuh/wazuh/pull/459))
- Added option for setting the group that the agent belongs to when registering it with authd ([#460](https://github.com/wazuh/wazuh/pull/460))
- Added option for setting the source IP when the agent registers with authd ([#460](https://github.com/wazuh/wazuh/pull/460))
- Added option to force the vulnerability detection in unsupported OS. ([#462](https://github.com/wazuh/wazuh/pull/462))
- Get network inventory natively. ([#546](https://github.com/wazuh/wazuh/pull/546))
- Add arch check for Red Hat's OVAL in vulnerability-detector. ([#625](https://github.com/wazuh/wazuh/pull/625))
- Integration with Osquery. ([#627](https://github.com/wazuh/wazuh/pull/627))
    - Enrich osquery configuration with pack files aggregation and agent labels as decorators.
    - Launch osquery daemon in background.
    - Monitor results file and send them to the manager.
    - New option in rules `<location>` to filter events by osquery.
    - Support folders in shared configuration. This makes easy to send pack folders to agents.
    - Basic ruleset for osquery events and daemon logs.
- Boost Remoted performance with multithreading. ([#649](https://github.com/wazuh/wazuh/pull/649))
    - Up to 16 parallel threads to decrypt messages from agents.
    - Limit the frequency of agent keys reloading.
    - Message input buffer in Analysisd to prevent control messages starvation in Remoted.
- Module to download shared files for agent groups dinamically. ([#519](https://github.com/wazuh/wazuh/pull/519))
    - Added group creation for files.yml if the group does not exist. ([#1010](https://github.com/wazuh/wazuh/pull/1010))
- Added scheduling options to CIS-CAT integration. ([#586](https://github.com/wazuh/wazuh/pull/586))
- Option to download the wpk using http in `agent_upgrade`. ([#798](https://github.com/wazuh/wazuh/pull/798))
- Add `172.0.0.1` as manager IP when creating `global.db`. ([#970](https://github.com/wazuh/wazuh/pull/970))
- New requests for Syscollector. ([#728](https://github.com/wazuh/wazuh/pull/728))
- `cluster_control` shows an error if the status does not exist. ([#1002](https://github.com/wazuh/wazuh/pull/1002))
- Get Windows hardware inventory natively. ([#831](https://github.com/wazuh/wazuh/pull/831))
- Get processes and ports inventory by the Syscollector module.
- Added an integration with Kaspersky Endpoint Security for Linux via Active Response. ([#1056](https://github.com/wazuh/wazuh/pull/1056))

### Changed

- Add default value for option -x in agent_control tool.
- External libraries moved to an external repository.
- Ignore OverlayFS directories on Rootcheck system scan.
- Extracts agent's OS from the database instead of the agent-info.
- Increases the maximum size of XML parser to 20KB.
- Extract CVE instead of RHSA codes into vulnerability-detector. ([#549](https://github.com/wazuh/wazuh/pull/549))
- Store CIS-CAT results into Wazuh DB. ([#568](https://github.com/wazuh/wazuh/pull/568))
- Add profile information to CIS-CAT reports. ([#658](https://github.com/wazuh/wazuh/pull/658))
- Merge external libraries into a unique shared library. ([#620](https://github.com/wazuh/wazuh/pull/620))
- Cluster log rotation: set correct permissions and store rotations in /logs/ossec. ([#667](https://github.com/wazuh/wazuh/pull/667))
- `Distinct` requests don't allow `limit=0` or `limit>maximun_limit`. ([#1007](https://github.com/wazuh/wazuh/pull/1007))
- Deprecated arguments -i, -F and -r for Authd. ([#1013](https://github.com/wazuh/wazuh/pull/1013))
- Increase the internal memory for real-time from 12 KiB to 64 KiB. ([#1062](https://github.com/wazuh/wazuh/pull/1062))

### Fixed

- Fixed invalid alerts reported by Syscollector when the event contains the word "error". ([#461](https://github.com/wazuh/wazuh/pull/461))
- Silenced Vuls integration starting and ending alerts. ([#541](https://github.com/wazuh/wazuh/pull/541))
- Fix problem comparing releases of ubuntu packages. ([#556](https://github.com/wazuh/wazuh/pull/556))
- Windows delete pending active-responses before reset agent. ([#563](https://github.com/wazuh/wazuh/pull/563))
- Fix bug in Rootcheck for Windows that searches for keys in 32-bit mode only. ([#566](https://github.com/wazuh/wazuh/pull/566))
- Alert when unmerge files fails on agent. ([#731](https://github.com/wazuh/wazuh/pull/731))
- Fixed bugs reading logs in framework. ([#856](https://github.com/wazuh/wazuh/pull/856))
- Ignore uppercase and lowercase sorting an array in framework. ([#814](https://github.com/wazuh/wazuh/pull/814))
- Cluster: reject connection if the client node has a different cluster name. ([#892](https://github.com/wazuh/wazuh/pull/892))
- Prevent `the JSON object must be str, not 'bytes'` error. ([#997](https://github.com/wazuh/wazuh/pull/997))
- Fix long sleep times in vulnerability detector.
- Fix inconsistency in the alerts format for the manager in vulnerability-detector.
- Fix bug when processing the packages in vulnerability-detector.
- Prevent to process Syscollector events by the JSON decoder. ([#674](https://github.com/wazuh/wazuh/pull/674))
- Stop Syscollector data storage into Wazuh DB when an error appears. ([#674](https://github.com/wazuh/wazuh/pull/674))
- Fix bug in Syscheck that reported false positive about removed files. ([#1044](https://github.com/wazuh/wazuh/pull/1044))
- Fix bug in Syscheck that misinterpreted no_diff option. ([#1046](https://github.com/wazuh/wazuh/pull/1046))
- Fixes in file integrity monitoring for Windows. ([#1062](https://github.com/wazuh/wazuh/pull/1062))
  - Fix Windows agent crash if FIM fails to extract the file owner.
  - Prevent FIM real-time mode on Windows from stopping if the internal buffer gets overflowed.
- Prevent large logs from flooding the log file by Logcollector. ([#1067](https://github.com/wazuh/wazuh/pull/1067))
- Fix allowing more than one wodle command and compute command timeout when ignore_output is enabled. ([#1102](https://github.com/wazuh/wazuh/pull/1102))

### Removed

- Deleted Lua language support.
- Deleted integration with Vuls. ([#879](https://github.com/wazuh/wazuh/issues/879))
- Deleted agent_list tool, replaced by agent_control. ([ba0265b](https://github.com/wazuh/wazuh/commit/ba0265b6e9e3fed133d60ef2df3450fdf26f7da4#diff-f57f2991a6aa25fe45d8036c51bf8b4d))

## [v3.4.0] 2018-07-24

### Added

- Support for SHA256 checksum in Syscheck (by @arshad01). ([#410](https://github.com/wazuh/wazuh/pull/410))
- Added an internal option for Syscheck to tune the RT alerting delay. ([#434](https://github.com/wazuh/wazuh/pull/434))
- Added two options in the tag <auto_ignore> `frequency` and `timeframe` to hide alerts when they are played several times in a given period of time. ([#857](https://github.com/wazuh/wazuh/pull/857))
- Include who-data in Syscheck for file integrity monitoring. ([#756](https://github.com/wazuh/wazuh/pull/756))
  - Linux Audit setup and monitoring to watch directories configured with who-data.
  - Direct communication with Auditd on Linux to catch who-data related events.
  - Setup of SACL for monitored directories on Windows.
  - Windows Audit events monitoring through Windows Event Channel.
  - Auto setup of audit configuration and reset when the agent quits.
- Syscheck in frequency time show alerts from deleted files. ([#857](https://github.com/wazuh/wazuh/pull/857))
- Added an option `target` to customize output format per-target in Logcollector. ([#863](https://github.com/wazuh/wazuh/pull/863))
- New option for the JSON decoder to choose the treatment of NULL values. ([#677](https://github.com/wazuh/wazuh/pull/677))
- Remove old snapshot files for FIM. ([#872](https://github.com/wazuh/wazuh/pull/872))
- Distinct operation in agents. ([#920](https://github.com/wazuh/wazuh/pull/920))
- Added support for unified WPK. ([#865](https://github.com/wazuh/wazuh/pull/865))
- Added missing debug options for modules in the internal options file. ([#901](https://github.com/wazuh/wazuh/pull/901))
- Added recursion limits when reading directories. ([#947](https://github.com/wazuh/wazuh/pull/947))

### Changed

- Renamed cluster _client_ node type to ___worker___ ([#850](https://github.com/wazuh/wazuh/pull/850)).
- Changed a descriptive message in the alert showing what attributes changed. ([#857](https://github.com/wazuh/wazuh/pull/857))
- Change visualization of Syscheck alerts. ([#857](https://github.com/wazuh/wazuh/pull/857))
- Add all the available fields in the Syscheck messages from the Wazuh configuration files. ([#857](https://github.com/wazuh/wazuh/pull/857))
- Now the no_full_log option only affects JSON alerts. ([#881](https://github.com/wazuh/wazuh/pull/881))
- Delete temporary files when stopping Wazuh. ([#732](https://github.com/wazuh/wazuh/pull/732))
- Send OpenSCAP checks results to a FIFO queue instead of temporary files. ([#732](https://github.com/wazuh/wazuh/pull/732))
- Default behavior when starting Syscheck and Rootcheck components. ([#829](https://github.com/wazuh/wazuh/pull/829))
  - They are disabled if not appear in the configuration.
  - They can be set up as empty blocks in the configuration, applying their default values.
  - Improvements of error and information messages when they start.
- Improve output of `DELETE/agents` when no agents were removed. ([#868](https://github.com/wazuh/wazuh/pull/868))
- Include the file owner SID in Syscheck alerts.
- Change no previous checksum error message to information log. ([#897](https://github.com/wazuh/wazuh/pull/897))
- Changed default Syscheck scan speed: 100 files per second. ([#975](https://github.com/wazuh/wazuh/pull/975))
- Show network protocol used by the agent when connecting to the manager. ([#980](https://github.com/wazuh/wazuh/pull/980))

### Fixed

- Syscheck RT process granularized to make frequency option more accurate. ([#434](https://github.com/wazuh/wazuh/pull/434))
- Fixed registry_ignore problem on Syscheck for Windows when arch="both" was used. ([#525](https://github.com/wazuh/wazuh/pull/525))
- Allow more than 256 directories in real-time for Windows agent using recursive watchers. ([#540](https://github.com/wazuh/wazuh/pull/540))
- Fix weird behavior in Syscheck when a modified file returns back to its first state. ([#434](https://github.com/wazuh/wazuh/pull/434))
- Replace hash value xxx (not enabled) for n/a if the hash couldn't be calculated. ([#857](https://github.com/wazuh/wazuh/pull/857))
- Do not report uid, gid or gname on Windows (avoid user=0). ([#857](https://github.com/wazuh/wazuh/pull/857))
- Several fixes generating sha256 hash. ([#857](https://github.com/wazuh/wazuh/pull/857))
- Fixed the option report_changes configuration. ([#857](https://github.com/wazuh/wazuh/pull/857))
- Fixed the 'report_changes' configuration when 'sha1' option is not set. ([#857](https://github.com/wazuh/wazuh/pull/857))
- Fix memory leak reading logcollector config. ([#884](https://github.com/wazuh/wazuh/pull/884))
- Fixed crash in Slack integration for alerts that don't have full log. ([#880](https://github.com/wazuh/wazuh/pull/880))
- Fixed active-responses.log definition path on Windows configuration. ([#739](https://github.com/wazuh/wazuh/pull/739))
- Added warning message when updating Syscheck/Rootcheck database to restart the manager. ([#817](https://github.com/wazuh/wazuh/pull/817))
- Fix PID file creation checking. ([#822](https://github.com/wazuh/wazuh/pull/822))
  - Check that the PID file was created and written.
  - This would prevent service from running multiple processes of the same daemon.
- Fix reading of Windows platform for 64 bits systems. ([#832](https://github.com/wazuh/wazuh/pull/832))
- Fixed Syslog output parser when reading the timestamp from the alerts in JSON format. ([#843](https://github.com/wazuh/wazuh/pull/843))
- Fixed filter for `gpg-pubkey` packages in Syscollector. ([#847](https://github.com/wazuh/wazuh/pull/847))
- Fixed bug in configuration when reading the `repeated_offenders` option in Active Response. ([#873](https://github.com/wazuh/wazuh/pull/873))
- Fixed variables parser when loading rules. ([#855](https://github.com/wazuh/wazuh/pull/855))
- Fixed parser files names in the Rootcheck scan. ([#840](https://github.com/wazuh/wazuh/pull/840))
- Removed frequency offset in rules. ([#827](https://github.com/wazuh/wazuh/pull/827)).
- Fix memory leak reading logcollector config. ([#884](https://github.com/wazuh/wazuh/pull/884))
- Fixed sort agents by status in `GET/agents` API request. ([#810](https://github.com/wazuh/wazuh/pull/810))
- Added exception when no agents are selected to restart. ([#870](https://github.com/wazuh/wazuh/pull/870))
- Prevent files from remaining open in the cluster. ([#874](https://github.com/wazuh/wazuh/pull/874))
- Fix network unreachable error when cluster starts. ([#800](https://github.com/wazuh/wazuh/pull/800))
- Fix empty rules and decoders file check. ([#887](https://github.com/wazuh/wazuh/pull/887))
- Prevent to access an unexisting hash table from 'whodata' thread. ([#911](https://github.com/wazuh/wazuh/pull/911))
- Fix CA verification with more than one 'ca_store' definitions. ([#927](https://github.com/wazuh/wazuh/pull/927))
- Fix error in syscollector API calls when Wazuh is installed in a directory different than `/var/ossec`. ([#942](https://github.com/wazuh/wazuh/pull/942)).
- Fix error in CentOS 6 when `wazuh-cluster` is disabled. ([#944](https://github.com/wazuh/wazuh/pull/944)).
- Fix Remoted connection failed warning in TCP mode due to timeout. ([#958](https://github.com/wazuh/wazuh/pull/958))
- Fix option 'rule_id' in syslog client. ([#979](https://github.com/wazuh/wazuh/pull/979))
- Fixed bug in legacy agent's server options that prevented it from setting port and protocol.

## [v3.3.1] 2018-06-18

### Added

- Added `total_affected_agents` and `total_failed_ids` to the `DELETE/agents` API request. ([#795](https://github.com/wazuh/wazuh/pull/795))

### Changed

- Management of empty blocks in the configuration files. ([#781](https://github.com/wazuh/wazuh/pull/781))
- Verify WPK with Wazuh CA by default. ([#799](https://github.com/wazuh/wazuh/pull/799))

### Fixed

- Windows prevents agent from renaming file. ([#773](https://github.com/wazuh/wazuh/pull/773))
- Fix manager-agent version comparison in remote upgrades. ([#765](https://github.com/wazuh/wazuh/pull/765))
- Fix log flooding when restarting agent while the merged file is being receiving. ([#788](https://github.com/wazuh/wazuh/pull/788))
- Fix issue when overwriting rotated logs in Windows agents. ([#776](https://github.com/wazuh/wazuh/pull/776))
- Prevent OpenSCAP module from running on Windows agents (incompatible). ([#777](https://github.com/wazuh/wazuh/pull/777))
- Fix issue in file changes report for FIM on Linux when a directory contains a backslash. ([#775](https://github.com/wazuh/wazuh/pull/775))
- Fixed missing `minor` field in agent data managed by the framework. ([#771](https://github.com/wazuh/wazuh/pull/771))
- Fixed missing `build` and `key` fields in agent data managed by the framework. ([#802](https://github.com/wazuh/wazuh/pull/802))
- Fixed several bugs in upgrade agents ([#784](https://github.com/wazuh/wazuh/pull/784)):
    - Error upgrading an agent with status `Never Connected`.
    - Fixed API support.
    - Sockets were not closing properly.
- Cluster exits showing an error when an error occurs. ([#790](https://github.com/wazuh/wazuh/pull/790))
- Fixed bug when cluster control or API cannot request the list of nodes to the master. ([#762](https://github.com/wazuh/wazuh/pull/762))
- Fixed bug when the `agent.conf` contains an unrecognized module. ([#796](https://github.com/wazuh/wazuh/pull/796))
- Alert when unmerge files fails on agent. ([#731](https://github.com/wazuh/wazuh/pull/731))
- Fix invalid memory access when parsing ruleset configuration. ([#787](https://github.com/wazuh/wazuh/pull/787))
- Check version of python in cluster control. ([#760](https://github.com/wazuh/wazuh/pull/760))
- Removed duplicated log message when Rootcheck is disabled. ([#783](https://github.com/wazuh/wazuh/pull/783))
- Avoid infinite attempts to download CVE databases when it fails. ([#792](https://github.com/wazuh/wazuh/pull/792))


## [v3.3.0] 2018-06-06

### Added

- Supporting multiple socket output in Logcollector. ([#395](https://github.com/wazuh/wazuh/pull/395))
- Allow inserting static field parameters in rule comments. ([#397](https://github.com/wazuh/wazuh/pull/397))
- Added an output format option for Logcollector to build custom logs. ([#423](https://github.com/wazuh/wazuh/pull/423))
- Included millisecond timing in timestamp to JSON events. ([#467](https://github.com/wazuh/wazuh/pull/467))
- Added an option in Analysisd to set input event offset for plugin decoders. ([#512](https://github.com/wazuh/wazuh/pull/512))
- Allow decoders mix plugin and multiregex children. ([#602](https://github.com/wazuh/wazuh/pull/602))
- Added the option to filter by any field in `get_agents_overview`, `get_agent_group` and `get_agents_without_group` functions of the Python framework. ([#743](https://github.com/wazuh/wazuh/pull/743))

### Changed

- Add default value for option -x in agent_upgrade tool.
- Changed output of agents in cluster control. ([#741](https://github.com/wazuh/wazuh/pull/741))

### Fixed

- Fix bug in Logcollector when removing duplicate localfiles. ([#402](https://github.com/wazuh/wazuh/pull/402))
- Fix memory error in Logcollector when using wildcards.
- Prevent command injection in Agentless daemon. ([#600](https://github.com/wazuh/wazuh/pull/600))
- Fixed bug getting the agents in cluster control. ([#741](https://github.com/wazuh/wazuh/pull/741))
- Prevent Logcollector from reporting an error when a path with wildcards matches no files.
- Fixes the feature to group with the option multi-line. ([#754](https://github.com/wazuh/wazuh/pull/754))


## [v3.2.4] 2018-06-01

### Fixed
- Fixed segmentation fault in maild when `<queue-size>` is included in the global configuration.
- Fixed bug in Framework when retrieving mangers logs. ([#644](https://github.com/wazuh/wazuh/pull/644))
- Fixed bug in clusterd to prevent the synchronization of `.swp` files. ([#694](https://github.com/wazuh/wazuh/pull/694))
- Fixed bug in Framework parsing agent configuration. ([#681](https://github.com/wazuh/wazuh/pull/681))
- Fixed several bugs using python3 with the Python framework. ([#701](https://github.com/wazuh/wazuh/pull/701))


## [v3.2.3] 2018-05-28

### Added

- New internal option to enable merged file creation by Remoted. ([#603](https://github.com/wazuh/wazuh/pull/603))
- Created alert item for GDPR and GPG13. ([#608](https://github.com/wazuh/wazuh/pull/608))
- Add support for Amazon Linux in vulnerability-detector.
- Created an input queue for Analysisd to prevent Remoted starvation. ([#661](https://github.com/wazuh/wazuh/pull/661))

### Changed

- Set default agent limit to 14.000 and file descriptor limit to 65.536 per process. ([#624](https://github.com/wazuh/wazuh/pull/624))
- Cluster improvements.
    - New protocol for communications.
    - Inverted communication flow: clients start communications with the master.
    - Just the master address is required in the `<nodes>` list configuration.
    - Improved synchronization algorithm.
    - Reduced the number of processes to one: `wazuh-clusterd`.
- Cluster control tool improvements: outputs are the same regardless of node type.
- The default input queue for remote events has been increased to 131072 events. ([#660](https://github.com/wazuh/wazuh/pull/660))
- Disconnected agents will no longer report vulnerabilities. ([#666](https://github.com/wazuh/wazuh/pull/666))

### Fixed

- Fixed agent wait condition and improve logging messages. ([#550](https://github.com/wazuh/wazuh/pull/550))
- Fix race condition in settings load time by Windows agent. ([#551](https://github.com/wazuh/wazuh/pull/551))
- Fix bug in Authd that prevented it from deleting agent-info files when removing agents.
- Fix bug in ruleset that did not overwrite the `<info>` option. ([#584](https://github.com/wazuh/wazuh/issues/584))
- Fixed bad file descriptor error in Wazuh DB ([#588](https://github.com/wazuh/wazuh/issues/588))
- Fixed unpredictable file sorting when creating merged files. ([#599](https://github.com/wazuh/wazuh/issues/599))
- Fixed race condition in Remoted when closing connections.
- Fix epoch check in vulnerability-detector.
- Fixed hash sum in logs rotation. ([#636](https://github.com/wazuh/wazuh/issues/636))
- Fixed cluster CPU usage.
- Fixed invalid deletion of agent timestamp entries. ([#639](https://github.com/wazuh/wazuh/issues/639))
- Fixed segmentation fault in logcollector when multi-line is applied to a remote configuration. ([#641](https://github.com/wazuh/wazuh/pull/641))
- Fixed issue in Syscheck that may leave the process running if the agent is stopped quickly. ([#671](https://github.com/wazuh/wazuh/pull/671))

### Removed

- Removed cluster database and internal cluster daemon.


## [v3.2.2] 2018-05-07

### Added

- Created an input queue for Remoted to prevent agent connection starvation. ([#509](https://github.com/wazuh/wazuh/pull/509))

### Changed

- Updated Slack integration. ([#443](https://github.com/wazuh/wazuh/pull/443))
- Increased connection timeout for remote upgrades. ([#480](https://github.com/wazuh/wazuh/pull/480))
- Vulnerability-detector does not stop agents detection if it fails to find the software for one of them.
- Improve the version comparator algorithm in vulnerability-detector. ([#508](https://github.com/wazuh/wazuh/pull/508))

### Fixed

- Fixed bug in labels settings parser that may make Agentd or Logcollector crash.
- Fixed issue when setting multiple `<server-ip>` stanzas in versions 3.0 - 3.2.1. ([#433](https://github.com/wazuh/wazuh/pull/433))
- Fixed bug when socket database messages are not sent correctly. ([#435](https://github.com/wazuh/wazuh/pull/435))
- Fixed unexpected stop in the sources installer when overwriting a previous corrupt installation.
- Added a synchronization timeout in the cluster to prevent it from blocking ([#447](https://github.com/wazuh/wazuh/pull/447))
- Fixed issue in CSyslogd when filtering by rule group. ([#446](https://github.com/wazuh/wazuh/pull/446))
- Fixed error on DB daemon when parsing rules with options introduced in version 3.0.0.
- Fixed unrecognizable characters error in Windows version name. ([#478](https://github.com/wazuh/wazuh/pull/478))
- Fix Authd client in old versions of Windows ([#479](https://github.com/wazuh/wazuh/pull/479))
- Cluster's socket management improved to use persistent connections ([#481](https://github.com/wazuh/wazuh/pull/481))
- Fix memory corruption in Syscollector decoder and memory leaks in Vulnerability Detector. ([#482](https://github.com/wazuh/wazuh/pull/482))
- Fixed memory corruption in Wazuh DB autoclosing procedure.
- Fixed dangling db files at DB Sync module folder. ([#489](https://github.com/wazuh/wazuh/pull/489))
- Fixed agent group file deletion when using Authd.
- Fix memory leak in Maild with JSON input. ([#498](https://github.com/wazuh/wazuh/pull/498))
- Fixed remote command switch option. ([#504](https://github.com/wazuh/wazuh/pull/504))

## [v3.2.1] 2018-03-03

### Added

- Added option in Makefile to disable CIS-CAT module. ([#381](https://github.com/wazuh/wazuh/pull/381))
- Added field `totalItems` to `GET/agents/purgeable/:timeframe` API call. ([#385](https://github.com/wazuh/wazuh/pull/385))

### Changed

- Giving preference to use the selected Java over the default one in CIS-CAT wodle.
- Added delay between message delivery for every module. ([#389](https://github.com/wazuh/wazuh/pull/389))
- Verify all modules for the shared configuration. ([#408](https://github.com/wazuh/wazuh/pull/408))
- Updated OpenSSL library to 1.1.0g.
- Insert agent labels in JSON archives no matter the event matched a rule.
- Support for relative/full/network paths in the CIS-CAT configuration. ([#419](https://github.com/wazuh/wazuh/pull/419))
- Improved cluster control to give more information. ([#421](https://github.com/wazuh/wazuh/pull/421))
- Updated rules for CIS-CAT.
- Removed unnecessary compilation of vulnerability-detector in agents.
- Increased wazuh-modulesd's subprocess pool.
- Improved the agent software recollection by Syscollector.

### Fixed

- Fixed crash in Agentd when testing Syscollector configuration from agent.conf file.
- Fixed duplicate alerts in Vulnerability Detector.
- Fixed compiling issues in Solaris and HP-UX.
- Fixed bug in Framework when listing directories due to permissions issues.
- Fixed error handling in CIS-CAT module. ([#401](https://github.com/wazuh/wazuh/pull/401))
- Fixed some defects reported by Coverity. ([#406](https://github.com/wazuh/wazuh/pull/406))
- Fixed OS name detection in macOS and old Linux distros. ([#409](https://github.com/wazuh/wazuh/pull/409))
- Fixed linked in HP-UX.
- Fixed Red Hat detection in vulnerability-detector.
- Fixed segmentation fault in wazuh-cluster when files path is too long.
- Fixed a bug getting groups and searching by them in `GET/agents` API call. ([#390](https://github.com/wazuh/wazuh/pull/390))
- Several fixes and improvements in cluster.
- Fixed bug in wazuh-db when closing exceeded databases in transaction.
- Fixed bug in vulnerability-detector that discarded valid agents.
- Fixed segmentation fault in Windows agents when getting OS info.
- Fixed memory leaks in vulnerability-detector and CIS-CAT wodle.
- Fixed behavior when working directory is not found in CIS-CAT wodle.

## [v3.2.0] 2018-02-13

### Added
- Added support to synchronize custom rules and decoders in the cluster.([#344](https://github.com/wazuh/wazuh/pull/344))
- Add field `status` to `GET/agents/groups/:group_id` API call.([#338](https://github.com/wazuh/wazuh/pull/338))
- Added support for Windows to CIS-CAT integration module ([#369](https://github.com/wazuh/wazuh/pull/369))
- New Wazuh Module "aws-cloudtrail" fetching logs from S3 bucket. ([#351](https://github.com/wazuh/wazuh/pull/351))
- New Wazuh Module "vulnerability-detector" to detect vulnerabilities in agents and managers.

### Fixed
- Fixed oscap.py to support new versions of OpenSCAP scanner.([#331](https://github.com/wazuh/wazuh/pull/331))
- Fixed timeout bug when the cluster port was closed. ([#343](https://github.com/wazuh/wazuh/pull/343))
- Improve exception handling in `cluster_control`. ([#343](https://github.com/wazuh/wazuh/pull/343))
- Fixed bug in cluster when receive an error response from client. ([#346](https://github.com/wazuh/wazuh/pull/346))
- Fixed bug in framework when the manager is installed in different path than /var/ossec. ([#335](https://github.com/wazuh/wazuh/pull/335))
- Fixed predecoder hostname field in JSON event output.
- Several fixes and improvements in cluster.

## [v3.1.0] 2017-12-22

### Added

- New Wazuh Module "command" for asynchronous command execution.
- New field "predecoder.timestamp" for JSON alerts including timestamp from logs.
- Added reload action to ossec-control in local mode.
- Add duration control of a cluster database synchronization.
- New internal option for agents to switch applying shared configuration.
- Added GeoIP address finding for input logs in JSON format.
- Added alert and archive output files rotation capabilities.
- Added rule option to discard field "firedtimes".
- Added VULS integration for running vulnerability assessments.
- CIS-CAT Wazuh Module to scan CIS policies.

### Changed

- Keepping client.keys file permissions when modifying it.
- Improve Rootcheck formula to select outstanding defects.
- Stop related daemon when disabling components in ossec-control.
- Prevented cluster daemon from starting on RHEL 5 or older.
- Let Syscheck report file changes on first scan.
- Allow requests by node name in cluster_control binary.
- Improved help of cluster_control binary.
- Integrity control of files in the cluster.

### Fixed

- Fixed netstat command in localfile configuration.
- Fixed error when searching agents by ID.
- Fixed syslog format pre-decoder for logs with missing (optional) space after tag.
- Fixed alert ID when plain-text alert output disabled.
- Fixed Monitord freezing when a sendmail-like executable SMTP server is set.
- Fixed validation of Active Response used by agent_control.
- Allow non-ASCII characters in Windows version string.

## [v3.0.0] 2017-12-12

### Added

- Added group property for agents to customize shared files set.
- Send shared files to multiple agents in parallel.
- New decoder plugin for logs in JSON format with dynamic fields definition.
- Brought framework from API to Wazuh project.
- Show merged files MD5 checksum by agent_control and framework.
- New reliable request protocol for manager-agent communication.
- Remote agent upgrades with signed WPK packages.
- Added option for Remoted to prevent it from writing shared merged file.
- Added state for Agentd and Windows agent to notify connection state and metrics.
- Added new JSON log format for local file monitoring.
- Added OpenSCAP SSG datastream content for Ubuntu Trusty Tahr.
- Field "alert_id" in JSON alerts (by Dan Parriott).
- Added support of "any" IP address to OSSEC batch manager (by Jozef Reisinger).
- Added ossec-agent SElinux module (by kreon).
- Added previous output to JSON output (by João Soares).
- Added option for Authd to specify the allowed cipher list (by James Le Cuirot).
- Added option for cipher suites in Authd settings.
- Added internal option for Remoted to set the shared configuration reloading time.
- Auto restart agents when new shared configuration is pushed from the manager.
- Added native support for Systemd.
- Added option to register unlimited agents in Authd.
- New internal option to limit the number of file descriptors in Analysisd and Remoted.
- Added new state "pending" for agents.
- Added internal option to disable real-time DB synchronization.
- Allow multiple manager stanzas in Agentd settings.
- New internal option to limit the receiving time in TCP mode.
- Added manager hostname data to agent information.
- New option for rotating internal logs by size.
- Added internal option to enable or disable daily rotation of internal logs.
- Added command option for Monitord to overwrite 'day_wait' parameter.
- Adding templates and sample alert for Elasticsearch 6.0.
- Added option to enable/disable Authd on install and auto-generate certificates.
- Pack secure TCP messages into a single packet.
- Added function to install SCAP policies depending on OS version.
- Added integration with Virustotal.
- Added timeout option for TCP sockets in Remoted and Agentd.
- Added option to start the manager after installing.
- Added a cluster of managers (`wazuh-clusterd`) and a script to control it (`cluster_control`).

### Changed

- Increased shared file delivery speed when using TCP.
- Increased TCP listening socket backlog.
- Changed Windows agent UI panel to show revision number instead of installation date.
- Group every decoded field (static and dynamic fields) into a data object for JSON alerts.
- Reload shared files by Remoted every 10 minutes.
- Increased string size limit for XML reader to 4096 bytes.
- Updated Logstash configuration and Elasticsearch mappings.
- Changed template fields structure for Kibana dashboards.
- Increased dynamic field limit to 1024, and default to 256.
- Changed agent buffer 'length' parameter to 'queue_size'.
- Changed some Rootcheck error messages to verbose logs.
- Removed unnecessary message by manage_agents advising to restart Wazuh manager.
- Update PF tables Active response (by d31m0).
- Create the users and groups as system users and groups in specs (by Dan Parriott).
- Show descriptive errors when an agent loses the connection using TCP.
- Prevent agents with the same name as the manager host from getting added.
- Changed 'message' field to 'data' for successful agent removing response in Authd API.
- Changed critical error to standard error in Syslog Remoted when no access list has been configured.
- Ignore hidden files in shared folder for merged file.
- Changed agent notification time values: notify time to 1 minute and reconnect time to 5 minutes.
- Prevent data field from being inserted into JSON alerts when it's empty.
- Spelling corrections (by Josh Soref).
- Moved debug messages when updating shared files to level 2.
- Do not create users ossecm or ossecr on agents.
- Upgrade netstat command in Logcollector.
- Prevent Monitord and DB sync module from dealing with agent files on local installations.
- Speed up DB syncing by keeping databases opened and an inotify event queue.
- Merge server's IP and hostname options to one setting.
- Enabled Active Response by default in both Windows and UNIX.
- Make Monitord 'day_wait' internal option affect log rotation.
- Extend Monitord 'day_wait' internal option range.
- Prevent Windows agent from log error when the manager disconnected.
- Improve Active Response filtering options.
- Use init system (Systemd/SysVinit) to restart Wazuh when upgrading.
- Added possibility of filtering agents by manager hostname in the Framework.
- Prevent installer from overwriting agent.conf file.
- Cancel file sending operation when agent socket is closed.
- Clean up agent shared folder before unmerging shared configuration.
- Print descriptive error when request socket refuses connection due to AR disabled.
- Extend Logcollector line burst limit range.
- Fix JSON alert file reloading when the file is rotated.
- Merge IP and Hostname server configuration into "Address" field.
- Improved TCP transmission performance by packing secure messages.

### Fixed

- Fixed wrong queries to get last Syscheck and Rootcheck date.
- Prevent Logcollector keep-alives from being stored on archives.json.
- Fixed length of random message within keep-alives.
- Fixed Windows version detection for Windows 8 and newer.
- Fixed incorrect CIDR writing on client.keys by Authd.
- Fixed missing buffer flush by Analysisd when updating Rootcheck database.
- Stop Wazuh service before removing folder to reinstall.
- Fixed Remoted service for Systemd (by Phil Porada).
- Fixed Administrator account mapping in Windows agent installation (by andrewm0374@gmail.com).
- Fixed MySQL support in dbd (by andrewm0374@gmail.com).
- Fixed incorrect warning when unencrypting messages (by Dan Parriott).
- Fixed Syslog mapping for alerts via Csyslogd (by Dan Parriott).
- Fixed syntax error in the creation of users in Solaris 11.2 (by Pedro Flor).
- Fixed some warnings that appeared when compiling on Fedora 26.
- Fixed permission issue in logs folder.
- Fixed issue in Remoted that prevented it from send shared configuration when it changed.
- Fixed Windows agent compilation compability with CentOS.
- Supporting different case from password prompt in Agentless (by Jesus Fidalgo).
- Fix bad detection of inotify queue overflowed.
- Fix repetitive error when a rule's diff file is empty.
- Fixed log group permission when created by a daemon running as root.
- Prevented Agentd from logging too many errors when restarted while receiving the merged file.
- Prevented Remoted from sending data to disconnected agents in TCP mode.
- Fixed alerts storage in PostgreSQL databases.
- Fixed invalid previous output data in JSON alerts.
- Fixed memory error in modulesd for invalid configurations.
- Fixed default Auth configuration to support custom install directory.
- Fixed directory transversal vulnerability in Active response commands.
- Fixed Active response timeout accuracy.
- Fixed race conditions in concurrent transmissions over TCP.

### Removed

- Removed Picviz support (by Dan Parriott).


## [v2.1.1] - 2017-09-21

### Changed

- Improved errors messages related to TCP connection queue.
- Changed info log about unsupported FS checking in Rootcheck scan to debug messages.
- Prevent Modules daemon from giving critical error when no wodles are enabled.

### Fixed

- Fix endianess incompatibility in agents on SPARC when connecting via TCP.
- Fix bug in Authd that made it crash when removing keys.
- Fix race condition in Remoted when writing logs.
- Avoid repeated errors by Remoted when sending data to a disconnected agent.
- Prevented Monitord from rotating non-existent logs.
- Some fixes to support HP-UX.
- Prevent processes from sending events when TCP connection is lost.
- Fixed output header by Syslog client when reading JSON alerts.
- Fixed bug in Integrator settings parser when reading rules list.

## [v2.1.0] - 2017-08-14

### Added

- Rotate and compress log feature.
- Labeling data for agents to be shown in alerts.
- New 'auth' configuration template.
- Make manage_agents capable of add and remove agents via Authd.
- Implemented XML configuration for Authd.
- Option -F for Authd to force insertion if it finds duplicated name.
- Local auth client to manage agent keys.
- Added OS name and version into global.db.
- Option for logging in JSON format.
- Allow maild to send through a sendmail-like executable (by James Le Cuirot).
- Leaky bucket-like buffer for agents to prevent network flooding.
- Allow Syslog client to read JSON alerts.
- Allow Mail reporter to read JSON alerts.
- Added internal option to tune Rootcheck sleep time.
- Added route-null Active Response script for Windows 2012 (by @CrazyLlama).

### Changed

- Updated SQLite library to 3.19.2.
- Updated zlib to 1.2.11.
- Updated cJSON library to 1.4.7.
- Change some manage_agents option parameters.
- Run Auth in background by default.
- Log classification as debug, info, warning, error and critical.
- Limit number of reads per cycle by Logcollector to prevent log starvation.
- Limit OpenSCAP module's event forwarding speed.
- Increased debug level of repeated Rootcheck messages.
- Send events when OpenSCAP starts and finishes scans.
- Delete PID files when a process exits not due to a signal.
- Change error messages due to SSL handshake failure to debug messages.
- Force group addition on installation for compatibility with LDAP (thanks to Gary Feltham).

### Fixed

- Fixed compiling error on systems with no OpenSSL.
- Fixed compiling warning at manage_agents.
- Fixed ossec-control enable/disable help message.
- Fixed unique aperture of random device on Unix.
- Fixed file sum comparison bug at Syscheck realtime engine. (Thanks to Arshad Khan)
- Close analysisd if alert outputs are disabled for all formats.
- Read Windows version name for versions newer than Windows 8 / Windows Server 2012.
- Fixed error in Analysisd that wrote Syscheck and Rootcheck databases of re-added agents on deleted files.
- Fixed internal option to configure the maximum labels' cache time.
- Fixed Auth password parsing on client side.
- Fix bad agent ID assignation in Authd on i686 architecture.
- Fixed Logcollector misconfiguration in Windows agents.

### Removed

- Remove unused message queue to send alerts from Authd.


## [v2.0.1] - 2017-07-19

### Changed

- Changed random data generator for a secure OS-provided generator.
- Changed Windows installer file name (depending on version).
- Linux distro detection using standard os-release file.
- Changed some URLs to documentation.
- Disable synchronization with SQLite databases for Syscheck by default.
- Minor changes at Rootcheck formatter for JSON alerts.
- Added debugging messages to Integrator logs.
- Show agent ID when possible on logs about incorrectly formatted messages.
- Use default maximum inotify event queue size.
- Show remote IP on encoding format errors when unencrypting messages.
- Remove temporary files created by Syscheck changes reports.
- Remove temporary Syscheck files for changes reporting by Windows installer when upgrading.

### Fixed

- Fixed resource leaks at rules configuration parsing.
- Fixed memory leaks at rules parser.
- Fixed memory leaks at XML decoders parser.
- Fixed TOCTOU condition when removing directories recursively.
- Fixed insecure temporary file creation for old POSIX specifications.
- Fixed missing agentless devices identification at JSON alerts.
- Fixed FIM timestamp and file name issue at SQLite database.
- Fixed cryptographic context acquirement on Windows agents.
- Fixed debug mode for Analysisd.
- Fixed bad exclusion of BTRFS filesystem by Rootcheck.
- Fixed compile errors on macOS.
- Fixed option -V for Integrator.
- Exclude symbolic links to directories when sending FIM diffs (by Stephan Joerrens).
- Fixed daemon list for service reloading at ossec-control.
- Fixed socket waiting issue on Windows agents.
- Fixed PCI_DSS definitions grouping issue at Rootcheck controls.
- Fixed segmentation fault bug when stopping on CentOS 5.
- Fixed compatibility with AIX.
- Fixed race conditions in ossec-control script.
- Fixed compiling issue on Windows.
- Fixed compatibility with Solaris.
- Fixed XML parsing error due to byte stashing issue.
- Fixed false error by Syscheck when creating diff snapshots of empty files.
- Fixed segmentation fault in Authd on i386 platform.
- Fixed agent-auth exit code for controlled server's errors.
- Fixed incorrect OVAL patch results classification.

## [v2.0] - 2017-03-14

### Added

- Wazuh modules manager.
- Wazuh module for OpenSCAP.
- Ruleset for OpenSCAP alerts.
- Kibana dashboards for OpenSCAP.
- Option at agent_control to restart all agents.
- Dynamic fields to rules and decoders.
- Dynamic fields to JSON in alerts/archives.
- CDB list lookup with dynamic fields.
- FTS for dynamic fields.
- Logcollector option to set the frequency of file checking.
- GeoIP support in Alerts (by Scott R Shinn).
- Internal option to output GeoIP data on JSON alerts.
- Matching pattern negation (by Daniel Cid).
- Syscheck and Rootcheck events on SQLite databases.
- Data migration tool to SQLite databases.
- Jenkins QA.
- 64-bit Windows registry keys support.
- Complete FIM data output to JSON and alerts.
- Username, date and inode attributes to FIM events on Unix.
- Username attribute to FIM events on Windows.
- Report changes (FIM file diffs) to Windows agent.
- File diffs to JSON output.
- Elastic mapping updated for new FIM events.
- Title and file fields extracted at Rootcheck alerts.
- Rule description formatting with dynamic field referencing.
- Multithreaded design for Authd server for fast and reliable client dispatching, with key caching and write scheduling.
- Auth registration client for Windows (by Gael Muller).
- Auth password authentication for Windows client.
- New local decoder file by default.
- Show server certificate and key paths at Authd help.
- New option for Authd to verify agent's address.
- Added support for new format at predecoder (by Brad Lhotsky).
- Agentless passlist encoding to Base64.
- New Auditd-specific log format for Logcollector.
- Option for Authd to auto-choose TLS/SSL method.
- Compile option for Authd to make it compatible with legacy OSs.
- Added new templates layout to auto-compose configuration file.
- New wodle for SQLite database syncing (agent information and fim/pm data).
- Added XML settings options to exclude some rules or decoders files.
- Option for agent_control to broadcast AR on all agents.
- Extended FIM event information forwarded by csyslogd (by Sivakumar Nellurandi).
- Report Syscheck's new file events on real time.

### Changed

- Isolated logtest directory from analysisd.
- Remoted informs Analysisd about agent ID.
- Updated Kibana dashboards.
- Syscheck FIM attributes to dynamic fields.
- Force services to exit if PID file creation fails.
- Atomic writing of client.keys through temporary files.
- Disabled remote message ID verification by default.
- Show actual IP on debug message when agents get connected.
- Enforce rules IDs to max 6 digits.
- OSSEC users and group as system (UI-hidden) users (by Dennis Golden).
- Increases Authd connection pool size.
- Use general-purpose version-flexible SSL/TLS methods for Authd registration.
- Enforce minimum 3-digit agent ID format.
- Exclude BTRFS from Rootcheck searching for hidden files inside directories (by Stephan Joerrens).
- Moved OSSEC and Wazuh decoders to one directory.
- Prevent manage_agents from doing invalid actions (such methods for manager at agent).
- Disabled capturing of security events 5145 and 5156 on Windows agent.
- Utilities to rename an agent or change the IP address (by Antonio Querubin).
- Added quiet option for Logtest (by Dan Parriott).
- Output decoder information onto JSON alerts.
- Enable mail notifications by default for server installation.
- Agent control option to restart all agents' Syscheck will also restart manager's Syscheck.
- Make ossec-control to check Authd PID.
- Enforce every rule to contain a description.
- JSON output won't contain field "agentip" if tis value is "any".
- Don't broadcast Active Response messages to disconnected agents.
- Don't print Syscheck logs if it's disabled.
- Set default Syscheck and Rootcheck frequency to 12 hours.
- Generate FIM new file alert by default.
- Added option for Integrator to set the maximum log length.
- JSON output nested objects modelling through dynamic fields.
- Disable TCP for unsupported OSs.
- Show previous log on JSON alert.
- Removed confirmation prompt when importing an agent key successfully.
- Made Syscheck not to ignore files that change more than 3 times by default.
- Enabled JSON output by default.
- Updated default syscheck configuration for Windows agents.
- Limited agent' maximum connection time for notification time.
- Improved client.keys changing detection method by remoted: use date and inode.
- Changed boot service name to Wazuh.
- Active response enabled on Windows agents by default.
- New folder structure for rules and decoders.
- More descriptive logs about syscheck real-time monitoring.
- Renamed XML tags related to rules and decoders inclusion.
- Set default maximum agents to 8000.
- Removed FTS numeric bitfield from JSON output.
- Fixed ID misassignment by manage_agents when the greatest ID exceeds 32512.
- Run Windows Registry Syscheck scan on first stage when scan_on_start enabled.
- Set all Syscheck delay stages to a multiple of internal_options.conf/syscheck.sleep value.
- Changed JSON timestamp format to ISO8601.
- Overwrite @timestamp field from Logstash with the alert timestamp.
- Moved timestamp JSON field to the beginning of the object.
- Changed random data generator for a secure OS-provided generator.

### Fixed

- Logcollector bug that inhibited alerts about file reduction.
- Memory issue on string manipulation at JSON.
- Memory bug at JSON alerts.
- Fixed some CLang warnings.
- Issue on marching OSSEC user on installing.
- Memory leaks at configuration.
- Memory leaks at Analysisd.
- Bugs and memory errors at agent management.
- Mistake with incorrect name for PID file (by Tickhon Clearscale).
- Agent-auth name at messages (it appeared to be the server).
- Avoid Monitord to log errors when the JSON alerts file doesn't exists.
- Agents numbering issue (minimum 3 digits).
- Avoid no-JSON message at agent_control when client.keys empty.
- Memory leaks at manage_agents.
- Authd error messages about connection to queue passed to warning.
- Issue with Authd password checking.
- Avoid ossec-control to use Dash.
- Fixed false error about disconnected agent when trying to send it the shared files.
- Avoid Authd to close when it reaches the maximum concurrency.
- Fixed memory bug at event diff execution.
- Fixed resource leak at file operations.
- Hide help message by useadd and groupadd on OpenBSD.
- Fixed error that made Analysisd to crash if it received a missing FIM file entry.
- Fixed compile warnings at cJSON library.
- Fixed bug that made Active Response to disable all commands if one of them was disabled (by Jason Thomas).
- Fixed segmentation fault at logtest (by Dan Parriott).
- Fixed SQL injection vulnerability at Database.
- Fixed Active Response scripts for Slack and Twitter.
- Fixed potential segmentation fault at file queue operation.
- Fixed file permissions.
- Fixed failing test for Apache 2.2 logs (by Brad Lhotsky).
- Fixed memory error at net test.
- Limit agent waiting time for retrying to connect.
- Fixed compile warnings on i386 architecture.
- Fixed Monitord crash when sending daily report email.
- Fixed script to null route an IP address on Windows Server 2012+ (by Theresa Meiksner).
- Fixed memory leak at Logtest.
- Fixed manager with TCP support on FreeBSD (by Dave Stoddard).
- Fixed Integrator launching at local-mode installation.
- Fixed issue on previous alerts counter (rules with if_matched_sid option).
- Fixed compile and installing error on Solaris.
- Fixed segmentation fault on syscheck when no configuration is defined.
- Fixed bug that prevented manage_agents from removing syscheck/rootcheck database.
- Fixed bug that made agents connected on TCP to hang if they are rejected by the manager.
- Fixed segmentation fault on remoted due to race condition on managing keystore.
- Fixed data lossing at remoted when reloading keystore.
- Fixed compile issue on MacOS.
- Fixed version reading at ruleset updater.
- Fixed detection of BSD.
- Fixed memory leak (by Byron Golden).
- Fixed misinterpretation of octal permissions given by Agentless (by Stephan Leemburg).
- Fixed mistake incorrect openssl flag at Makefile (by Stephan Leemburg).
- Silence Slack integration transmission messages (by Dan Parriott).
- Fixed OpenSUSE Systemd misconfiguration (By Stephan Joerrens).
- Fixed case issue on JSON output for Rootcheck alerts.
- Fixed potential issue on duplicated agent ID detection.
- Fixed issue when creating agent backups.
- Fixed hanging problem on Windows Auth client when negotiation issues.
- Fixed bug at ossec-remoted that mismatched agent-info files.
- Fixed resource leaks at rules configuration parsing.
- Fixed memory leaks at rules parser.
- Fixed memory leaks at XML decoders parser.
- Fixed TOCTOU condition when removing directories recursively.
- Fixed insecure temporary file creation for old POSIX specifications.
- Fixed missing agentless devices identification at JSON alerts.

### Removed

- Deleted link to LUA sources.
- Delete ZLib generated files on cleaning.
- Removed maximum lines limit from diff messages (that remain limited by length).

## [v1.1.1] - 2016-05-12

### Added

- agent_control: maximum number of agents can now be extracted using option "-m".
- maild: timeout limitation, preventing it from hang in some cases.
- Updated decoders, ruleset and rootchecks from Wazuh Ruleset v1.0.8.
- Updated changes from ossec-hids repository.

### Changed

- Avoid authd to rename agent if overplaced.
- Changed some log messages.
- Reordered directories for agent backups.
- Don't exit when client.keys is empty by default.
- Improved client.keys reloading capabilities.

### Fixed

- Fixed JSON output at rootcheck_control.
- Fixed agent compilation on OS X.
- Fixed memory issue on removing timestamps.
- Fixed segmentation fault at reported.
- Fixed segmentation fault at logcollector.

### Removed

- Removed old rootcheck options.

## [v1.1] - 2016-04-06

### Added

- Re-usage of agent ID in manage_agents and authd, with time limit.
- Added option to avoid manager from exiting when there are no keys.
- Backup of the information about an agent that's going to be deleted.
- Alerting if Authd can't add an agent because of a duplicated IP.
- Integrator with Slack and PagerDuty.
- Simplified keywords for the option "frequency".
- Added custom Reply-to e-mail header.
- Added option to syscheck to avoid showing diffs on some files.
- Created agents-timestamp file to save the agents' date of adding.

### Changed

- client.keys: No longer overwrite the name of an agent with "#-#-#-" to mark it as deleted. Instead, the name will appear with a starting "!".
- API: Distinction between duplicated and invalid name for agent.
- Stop the "ERROR: No such file or directory" for Apache.
- Changed defaults to analysisd event counter.
- Authd won't use password by default.
- Changed name of fields at JSON output from binaries.
- Upgraded rules to Wazuh Ruleset v1.07

### Fixed

- Fixed merged.mg push on Windows Agent
- Fixed Windows agent compilation issue
- Fixed glob broken implementation.
- Fixed memory corruption on the OSSEC alert decoder.
- Fixed command "useradd" on OpenBSD.
- Fixed some PostgreSQL issues.
- Allow to disable syscheck:check_perm after enable check_all.

## [v1.0.4] - 2016-02-24
​
### Added

- JSON output for manage_agents.
- Increased analysis daemon's memory size.
- Authd: Added password authorization.
- Authd: Boost speed performance at assignation of ID for agents
- Authd: New option -f *sec*. Force addding new agent (even with duplicated IP) if it was not active for the last *sec* seconds.
- manage_agents: new option -d. Force adding new agent (even with duplicated IP)
- manage_agents: Printing new agent ID on adding.

### Changed

- Authd and manage_agents won't add agents with duplicated IP.

### Fixed

- Solved duplicate IP conflicts on client.keys which prevented the new agent to connect.
- Hashing files in binary mode. Solved some problems related to integrity checksums on Windows.
- Fixed issue that made console programs not to work on Windows.

### Removed

- RESTful API no longer included in extensions/api folder. Available now at https://github.com/wazuh/wazuh-api


## [v1.0.3] - 2016-02-11

### Added

- JSON CLI outputs: ossec-control, rootcheck_control, syscheck_control, ossec-logtest and more.
- Preparing integration with RESTful API
- Upgrade version scripts
- Merge commits from ossec-hids
- Upgraded rules to Wazuh Ruleset v1.06

### Fixed

- Folders are no longer included on etc/shared
- Fixes typos on rootcheck files
- Kibana dashboards fixes

## [v1.0.2] - 2016-01-29

### Added

- Added Wazuh Ruleset updater
- Added extensions files to support ELK Stack latest versions (ES 2.x, LS 2.1, Kibana 4.3)

### Changed

- Upgraded rules to Wazuh Ruleset v1.05
- Fixed crash in reportd
- Fixed Windows EventChannel syntaxis issue
- Fixed manage_agents bulk option bug. No more "randombytes" errors.
- Windows deployment script improved

## [v1.0.1] - 2015-12-10

### Added

- Wazuh version info file
- ossec-init.conf now includes wazuh version
- Integrated with wazuh OSSEC ruleset updater
- Several new fields at JSON output (archives and alerts)
- Wazuh decoders folder

### Changed

- Decoders are now splitted in differents files.
- jsonout_out enable by default
- JSON groups improvements
- Wazuh ruleset updated to 1.0.2
- Extensions: Improved Kibana dashboards
- Extensions: Improved Windows deployment script

## [v1.0] - 2015-11-23
- Initial Wazuh version v1.0<|MERGE_RESOLUTION|>--- conflicted
+++ resolved
@@ -1,7 +1,6 @@
 # Change Log
 All notable changes to this project will be documented in this file.
 
-<<<<<<< HEAD
 ## [v4.1.0]
 
 ### Added
@@ -69,9 +68,10 @@
   - Fixed an error with `/groups/{group_id}/config` endpoints (GET and PUT) when using complex `localfile` configurations. ([#6276](https://github.com/wazuh/wazuh/pull/6383))
 - **Framework:**
   - Fixed a `cluster_control` bug that caused an error message when running `wazuh-clusterd` in foreground. ([#6724](https://github.com/wazuh/wazuh/pull/6724))
-  - Fixed a bug with add_manual(agents) function when authd is disabled. ([#7062](https://github.com/wazuh/wazuh/pull/7062))  
-=======
-## [v4.0.4] 
+  - Fixed a bug with add_manual(agents) function when authd is disabled. ([#7062](https://github.com/wazuh/wazuh/pull/7062))
+
+
+## [v4.0.4]
 
 ### Added
 
@@ -84,7 +84,7 @@
 
 - **API:**
   - Deprecated endpoints to restore and update API configuration file. ([#7132](https://github.com/wazuh/wazuh/issues/7132))
-  - Default expiration time of the JWT token set to 15 minutes. ([#7167](https://github.com/wazuh/wazuh/pull/7167)) 
+  - Default expiration time of the JWT token set to 15 minutes. ([#7167](https://github.com/wazuh/wazuh/pull/7167))
 
 ### Fixed
 
@@ -94,7 +94,6 @@
   - Fixed a bug with add_manual(agents) function when authd is disabled. ([#7135](https://github.com/wazuh/wazuh/issues/7135))
 - **Core:**
   - Fixed the purge of the Redhat vulnerabilities database before updating it. ([#7133](https://github.com/wazuh/wazuh/pull/7133))
->>>>>>> 405b3e00
 
 ## [v4.0.3] - 2020-11-30
 
