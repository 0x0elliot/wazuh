--- conflicted
+++ resolved
@@ -8,7 +8,7 @@
 - Support for SHA256 checksum in Syscheck (by @arshad01). ([#410](https://github.com/wazuh/wazuh/pull/410))
 - Added an internal option for Syscheck to tune the RT alerting delay. ([#434](https://github.com/wazuh/wazuh/pull/434))
 - Add a field to the containing those attributes that changed in last alert. ([#857](https://github.com/wazuh/wazuh/pull/857))
-- Added two options in the tag <auto_ignore> 'frequency' and `timeframe' to hide alerts when they are played several times in a given period of time. ([#857](https://github.com/wazuh/wazuh/pull/857))
+- Added two options in the tag <auto_ignore> `frequency` and `timeframe` to hide alerts when they are played several times in a given period of time. ([#857](https://github.com/wazuh/wazuh/pull/857))
 - Syscheck in frequency time show alerts from deleted files. ([#857](https://github.com/wazuh/wazuh/pull/857))
 - Added an option `target` to customize output format per-target in Logcollector. ([#863](https://github.com/wazuh/wazuh/pull/863))
 - New option for the JSON decoder to choose the treatment of NULL values. ([#677](https://github.com/wazuh/wazuh/pull/677))
@@ -31,13 +31,11 @@
 - Fixed registry_ignore problem on syscheck for Windows when arch="both" was used. ([#525](https://github.com/wazuh/wazuh/pull/525))
 - Allow more than 256 directories in real-time for Windows agent using recursive watchers. ([#540](https://github.com/wazuh/wazuh/pull/540))
 - Fix weird behavior in Syscheck when a modified file returns back to its first state. ([#434](https://github.com/wazuh/wazuh/pull/434))
-<<<<<<< HEAD
 - Replace hash value xxx (not enabled) for n/a if the hash couldn't be calculated. ([#857](https://github.com/wazuh/wazuh/pull/857))
 - Do not report uid, gid or gname on Windows (avoid user=0). ([#857](https://github.com/wazuh/wazuh/pull/857))
 - Several fixes generating sha256 hash. ([#857](https://github.com/wazuh/wazuh/pull/857))
 - Fixed the option report_changes configuration. ([#857](https://github.com/wazuh/wazuh/pull/857))
 - Fixed the 'report_changes' configuration when 'sha1' option is not set. ([#857](https://github.com/wazuh/wazuh/pull/857))
-=======
 - Fix memory leak reading logcollector config. ([#884](https://github.com/wazuh/wazuh/pull/884))
 - Fixed crash in Slack integration for alerts that don't have full log. ([#880](https://github.com/wazuh/wazuh/pull/880))
 - Fixed active-responses.log definition path on Windows configuration. ([#739](https://github.com/wazuh/wazuh/pull/739))
@@ -53,7 +51,6 @@
 - Fixed parser files names in the Rootcheck scan. ([#840](https://github.com/wazuh/wazuh/pull/840))
 - Removed frequency offset in rules. ([#827](https://github.com/wazuh/wazuh/pull/827)).
 
->>>>>>> 439cbece
 
 ## [v3.3.1]
 
