--- conflicted
+++ resolved
@@ -1,7 +1,6 @@
 # Change Log
 All notable changes to this project will be documented in this file.
 
-<<<<<<< HEAD
 ## [v4.4.0]
 
 ### Manager
@@ -154,8 +153,6 @@
 - Prevented the Ruleset test suite from restarting the manager. ([#10773](https://github.com/wazuh/wazuh/pull/10773))
 
 
-## [v4.3.4]
-=======
 ## [v4.3.5]
 
 ### Manager
@@ -211,7 +208,6 @@
 
 
 ## [v4.3.4] - 2022-06-09
->>>>>>> 2a2b88bf
 
 ### Manager
 
