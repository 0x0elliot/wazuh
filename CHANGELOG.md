# Change Log
All notable changes to this project will be documented in this file.

<<<<<<< HEAD
## [v3.12.1]

### Fixed

- Fix XML validation with paths ending in `\`. ([#4783](https://github.com/wazuh/wazuh/pull/4783))

## [v3.12.0]
=======
## [v3.12.0] - 2020-03-24
>>>>>>> 2901c04d

### Added

- Add synchronization capabilities for FIM. ([#3319](https://github.com/wazuh/wazuh/issues/3319))
- Add SQL database for the FIM module. Its storage can be switched between disk and memory. ([#3319](https://github.com/wazuh/wazuh/issues/3319))
- Add support for monitoring AWS S3 buckets in GovCloud regions. ([#3953](https://github.com/wazuh/wazuh/issues/3953))
- Add support for monitoring Cisco Umbrella S3 buckets. ([#3890](https://github.com/wazuh/wazuh/issues/3890))
- Add automatic reconnection with the Eventchannel service when it is restarted. ([#3836](https://github.com/wazuh/wazuh/pull/3836))
- Add a status validation when starting Wazuh. ([#4237](https://github.com/wazuh/wazuh/pull/4237))
- Add FIM module unit testing for Unix source code. ([#4688](https://github.com/wazuh/wazuh/pull/4688))
- Add multi-target support for unit testing. ([#4564](https://github.com/wazuh/wazuh/pull/4564))
- Add FIM module unit testing for Windows source code. ([#4633](https://github.com/wazuh/wazuh/pull/4633))

### Changed

- Move the FIM logic engine to the agent. ([#3319](https://github.com/wazuh/wazuh/issues/3319))
- Make Logcollector continuously attempt to reconnect with the agent daemon. ([#4435](https://github.com/wazuh/wazuh/pull/4435))
- Make Windows agents to send the keep-alive independently. ([#4077](https://github.com/wazuh/wazuh/pull/4077))
- Do not enforce source IP checking by default in the registration process. ([#4083](https://github.com/wazuh/wazuh/pull/4083))

### Fixed

- Avoid reopening the current socket when Logcollector fails to send a event. ([#4696](https://github.com/wazuh/wazuh/pull/4696))
- Prevent Logcollector from starving when has to reload files. ([#4730](https://github.com/wazuh/wazuh/pull/4730))
- Fix a small memory leak in clusterd. ([#4465](https://github.com/wazuh/wazuh/pull/4465))
- Fix a crash in the fluent forwarder when SSL is not enabled. ([#4675](https://github.com/wazuh/wazuh/pull/4675))
- Replace non-reentrant functions to avoid race condition hazards. ([#4081](https://github.com/wazuh/wazuh/pull/4081))
- Fixed the registration of more than one agent as `any` when forcing to use the source IP. ([#2533](https://github.com/wazuh/wazuh/pull/2533))
- Fix Windows upgrades in custom directories. ([#2534](https://github.com/wazuh/wazuh/pull/2534))
- Fix the format of the alert payload passed to the Slack integration. ([#3978](https://github.com/wazuh/wazuh/pull/3978))


## [v3.11.4] - 2020-02-25

### Changed

- Remove chroot in Agentd to allow it resolve DNS at any time. ([#4652](https://github.com/wazuh/wazuh/issues/4652))


## [v3.11.3] - 2020-01-28

### Fixed

- Fixed a bug in the Windows agent that made Rootcheck report false positives about file size mismatch. ([#4493](https://github.com/wazuh/wazuh/pull/4493))


## [v3.11.2] - 2020-01-22

### Changed

- Optimized memory usage in Vulnerability Detector when fetching the NVD feed. ([#4427](https://github.com/wazuh/wazuh/pull/4427))

### Fixed

- Rootcheck scan produced a 100% CPU peak in Syscheckd because it applied `<readall>` option even when disabled. ([#4415](https://github.com/wazuh/wazuh/pull/4415))
- Fixed a handler leak in Rootcheck and SCA on Windows agents. ([#4456](https://github.com/wazuh/wazuh/pull/4456))
- Prevent Remoted from exiting when a client closes a connection prematurely. ([#4390](https://github.com/wazuh/wazuh/pull/4390))
- Fixed crash in Slack integration when handling an alert with no description. ([#4426](https://github.com/wazuh/wazuh/pull/4426))
- Fixed Makefile to allow running scan-build for Windows agents. ([#4314](https://github.com/wazuh/wazuh/pull/4314))
- Fixed a memory leak in Clusterd. ([#4448](https://github.com/wazuh/wazuh/pull/4448))
- Disable TCP keepalive options at os_net library to allow building Wazuh on OpenBSD. ([#4462](https://github.com/wazuh/wazuh/pull/4462))


## [v3.11.1] - 2020-01-03

### Fixed

- The Windows Eventchannel log decoder in Analysisd maxed out CPU usage due to an infinite loop. ([#4412](https://github.com/wazuh/wazuh/pull/4412))


## [v3.11.0] - 2019-12-23

### Added

- Add support to Windows agents for vulnerability detector. ([#2787](https://github.com/wazuh/wazuh/pull/2787))
- Add support to Debian 10 Buster for vulnerability detector (by @aderumier). ([#4151](https://github.com/wazuh/wazuh/pull/4151))
- Make the Wazuh service to start after the network systemd unit (by @VAdamec). ([#1106](https://github.com/wazuh/wazuh/pull/1106))
- Add process inventory support for Mac OS X agents. ([#3322](https://github.com/wazuh/wazuh/pull/3322))
- Add port inventory support for MAC OS X agents. ([#3349](https://github.com/wazuh/wazuh/pull/3349))
- Make Analysisd compile the CDB list upon start. ([#3488](https://github.com/wazuh/wazuh/pull/3488))
- New rules option `global_frequency` to make frequency rules independent from the event source. ([#3931](https://github.com/wazuh/wazuh/pull/3931))
- Add a validation for avoiding agents to keep trying to connect to an invalid address indefinitely. ([#3951](https://github.com/wazuh/wazuh/pull/3951))
- Add the condition field of SCA checks to the agent databases. ([#3631](https://github.com/wazuh/wazuh/pull/3631))
- Display a warning message when registering to an unverified manager. ([#4207](https://github.com/wazuh/wazuh/pull/4207))
- Allow JSON escaping for logs on Logcollector's output format. ([#4273](https://github.com/wazuh/wazuh/pull/4273))
- Add TCP keepalive support for Fluent Forwarder. ([#4274](https://github.com/wazuh/wazuh/pull/4274))
- Add the host's primary IP to Logcollector's output format. ([#4380](https://github.com/wazuh/wazuh/pull/4380))

### Changed

- Now EventChannel alerts include the full message with the translation of coded fields. ([#3320](https://github.com/wazuh/wazuh/pull/3320))
- Changed `-G` agent-auth description in help message. ([#3856](https://github.com/wazuh/wazuh/pull/3856))
- Unified the Makefile flags allowed values. ([#4034](https://github.com/wazuh/wazuh/pull/4034))
- Let Logcollector queue file rotation and keepalive messages. ([#4222](https://github.com/wazuh/wazuh/pull/4222))
- Changed default paths for the OSQuery module in Windows agents. ([#4148](https://github.com/wazuh/wazuh/pull/4148))
- Fluent Forward now packs the content towards Fluentd into an object. ([#4334](https://github.com/wazuh/wazuh/pull/4334))

### Fixed

- Fix frequency rules to be increased for the same agent by default. ([#3931](https://github.com/wazuh/wazuh/pull/3931))
- Fix `protocol`, `system_name`, `data` and `extra_data` static fields detection. ([#3591](https://github.com/wazuh/wazuh/pull/3591))
- Fix overwriting agents by `Authd` when `force` option is less than 0. ([#3527](https://github.com/wazuh/wazuh/pull/3527))
- Fix Syscheck `nodiff` option for substring paths. ([#3015](https://github.com/wazuh/wazuh/pull/3015))
- Fix Logcollector wildcards to not detect directories as log files. ([#3788](https://github.com/wazuh/wazuh/pull/3788))
- Make Slack integration work with agentless alerts (by @dmitryax). ([#3971](https://github.com/wazuh/wazuh/pull/3971))
- Fix bugs reported by Clang analyzer. ([#3887](https://github.com/wazuh/wazuh/pull/3887))
- Fix compilation errors on OpenBSD platform. ([#3105](https://github.com/wazuh/wazuh/pull/3105))
- Fix on-demand configuration labels section to obtain labels attributes. ([#3490](https://github.com/wazuh/wazuh/pull/3490))
- Fixed race condition between `wazuh-clusterd` and `wazuh-modulesd` showing a 'No such file or directory' in `cluster.log` when synchronizing agent-info files in a cluster environment ([#4007](https://github.com/wazuh/wazuh/issues/4007))
- Fixed 'ConnectionError object has no attribute code' error when package repository is not available ([#3441](https://github.com/wazuh/wazuh/issues/3441))
- Fix the blocking of files monitored by Who-data in Windows agents. ([#3872](https://github.com/wazuh/wazuh/pull/3872))
- Fix the processing of EventChannel logs with unexpected characters. ([#3320](https://github.com/wazuh/wazuh/pull/3320))
- Active response Kaspersky script now logs the action request in _active-responses.log_ ([#2748](https://github.com/wazuh/wazuh/pull/2748))
- Fix service's installation path for CentOS 8. ([#4060](https://github.com/wazuh/wazuh/pull/4060))
- Add macOS Catalina to the list of detected versions. ([#4061](https://github.com/wazuh/wazuh/pull/4061))
- Prevent FIM from producing false negatives due to wrong checksum comparison. ([#4066](https://github.com/wazuh/wazuh/pull/4066))
- Fix `previous_output` count for alerts when matching by group. ([#4097](https://github.com/wazuh/wazuh/pull/4097))
- Fix event iteration when evaluating contextual rules. ([#4106](https://github.com/wazuh/wazuh/pull/4106))
- Fix the use of `prefilter_cmd` remotely by a new local option `allow_remote_prefilter_cmd`. ([#4178](https://github.com/wazuh/wazuh/pull/4178) & [4194](https://github.com/wazuh/wazuh/pull/4194))
- Fix restarting agents by group using the API when some of them are in a worker node. ([#4226](https://github.com/wazuh/wazuh/pull/4226))
- Fix error in Fluent Forwarder that requests an user and pass although the server does not need it. ([#3910](https://github.com/wazuh/wazuh/pull/3910))
- Fix FTS data length bound mishandling in Analysisd. ([#4278](https://github.com/wazuh/wazuh/pull/4278))
- Fix a memory leak in Modulesd and Agentd when Fluent Forward parses duplicate options. [#4334](https://github.com/wazuh/wazuh/pull/4334))
- Fix an invalid memory read in Agentd when checking a remote configuration containing an invalid stanza inside `<labels>`. [#4334](https://github.com/wazuh/wazuh/pull/4334))
- Fix error using force_reload and the eventchannel format in UNIX systems. [#4294](https://github.com/wazuh/wazuh/pull/4294))


## [v3.10.2] - 2019-09-23

### Fixed

- Fix error in Logcollector when reloading localfiles with timestamp wildcards. ([#3995](https://github.com/wazuh/wazuh/pull/3995))


## [v3.10.1] - 2019-09-19

### Fixed

- Fix error after removing a high volume of agents from a group using the Wazuh API. ([#3907](https://github.com/wazuh/wazuh/issues/3907))
- Fix error in Remoted when reloading agent keys (busy resource). ([#3988](https://github.com/wazuh/wazuh/issues/3988))
- Fix invalid read in Remoted counters. ([#3989](https://github.com/wazuh/wazuh/issues/3989))


## [v3.10.0] - 2019-09-16

### Added

- Add framework function to obtain full summary of agents. ([#3842](https://github.com/wazuh/wazuh/pull/3842))
- SCA improvements. ([#3286](https://github.com/wazuh/wazuh/pull/3286))
  - Refactor de SCA internal logic and policy syntax. ([#3249](https://github.com/wazuh/wazuh/issues/3249))
  - Support to follow symbolic links. ([#3228](https://github.com/wazuh/wazuh/issues/3228))
  - Add numerical comparator for SCA rules. ([#3374](https://github.com/wazuh/wazuh/issues/3374))
  - Add SCA decoded events count to global stats. ([#3623](https://github.com/wazuh/wazuh/issues/3623))
- Extend duplicate file detection for LogCollector. ([#3867](https://github.com/wazuh/wazuh/pull/3867))
- Add HIPAA and NIST 800 53 compliance mapping as rule groups.([#3411](https://github.com/wazuh/wazuh/pull/3411) & [#3420](https://github.com/wazuh/wazuh/pull/3420))
- Add SCA compliance groups to rule groups in alerts. ([#3427](https://github.com/wazuh/wazuh/pull/3427))
- Add IPv6 loopback address to localhost list in DB output module (by @aquerubin). ([#3140](https://github.com/wazuh/wazuh/pull/3140))
- Accept `]` and `>` as terminal prompt characters for Agentless. ([#3209](https://github.com/wazuh/wazuh/pull/3209))

### Changed

- Modify logs for agent authentication issues by Remoted. ([#3662](https://github.com/wazuh/wazuh/pull/3662))
- Make Syscollector logging messages more user-friendly. ([#3397](https://github.com/wazuh/wazuh/pull/3397))
- Make SCA load by default all present policies at the default location. ([#3607](https://github.com/wazuh/wazuh/pull/3607))
- Increase IPSIZE definition for IPv6 compatibility (by @aquerubin). ([#3259](https://github.com/wazuh/wazuh/pull/3259))
- Replace local protocol definitions with Socket API definitions (by @aquerubin). ([#3260](https://github.com/wazuh/wazuh/pull/3260))
- Improved error message when some of required Wazuh daemons are down. Allow restarting cluster nodes except when `ossec-execd` is down. ([#3496](https://github.com/wazuh/wazuh/pull/3496))
- Allow existing aws_profile argument to work with vpcflowlogs in AWS wodle configuration. Thanks to Adam Williams (@awill1988). ([#3729](https://github.com/wazuh/wazuh/pull/3729))

### Fixed

- Fix exception handling when using an invalid bucket in AWS wodle ([#3652](https://github.com/wazuh/wazuh/pull/3652))
- Fix error message when an AWS bucket is empty ([#3743](https://github.com/wazuh/wazuh/pull/3743))
- Fix error when getting profiles in custom AWS buckets ([#3786](https://github.com/wazuh/wazuh/pull/3786))
- Fix SCA integrity check when switching between manager nodes. ([#3884](https://github.com/wazuh/wazuh/pull/3884))
- Fix alert email sending when no_full_log option is set in a rule. ([#3174](https://github.com/wazuh/wazuh/pull/3174))
- Fix error in Windows who-data when handling the directories list. ([#3883](https://github.com/wazuh/wazuh/pull/3883))
- Fix error in the hardware inventory collector for PowerPC architectures. ([#3624](https://github.com/wazuh/wazuh/pull/3624))
- Fix the use of mutexes in the `OS_Regex` library. ([#3533](https://github.com/wazuh/wazuh/pull/3533))
- Fix invalid read in the `OS_Regex` library. ([#3815](https://github.com/wazuh/wazuh/pull/3815))
- Fix compilation error on FreeBSD 13 and macOS 10.14. ([#3832](https://github.com/wazuh/wazuh/pull/3832))
- Fix typo in the license of the files. ([#3779](https://github.com/wazuh/wazuh/pull/3779))
- Fix error in `execd` when upgrading agents remotely while auto-restarting. ([#3437](https://github.com/wazuh/wazuh/pull/3437))
- Prevent integrations from inheriting descriptors. ([#3514](https://github.com/wazuh/wazuh/pull/3514))
- Overwrite rules label fix and rules features tests. ([#3414](https://github.com/wazuh/wazuh/pull/3414))
- Fix typo: replace `readed` with `read`. ([#3328](https://github.com/wazuh/wazuh/pull/3328))
- Introduce global mutex for Rootcheck decoder. ([#3530](https://github.com/wazuh/wazuh/pull/3530))
- Fix errors reported by scan-build. ([#3452](https://github.com/wazuh/wazuh/pull/3452) & [#3785](https://github.com/wazuh/wazuh/pull/3785))
- Fix the handling of `wm_exec()` output.([#3486](https://github.com/wazuh/wazuh/pull/3486))
- Fix FIM duplicated entries in Windows. ([#3504](https://github.com/wazuh/wazuh/pull/3504))
- Remove socket deletion from epoll. ([#3432](https://github.com/wazuh/wazuh/pull/3432))
- Let the sources installer support NetBSD. ([#3444](https://github.com/wazuh/wazuh/pull/3444))
- Fix error message from openssl v1.1.1. ([#3413](https://github.com/wazuh/wazuh/pull/3413))
- Fix compilation issue for local installation. ([#3339](https://github.com/wazuh/wazuh/pull/3339))
- Fix exception handling when /tmp have no permissions and tell the user the problem. ([#3401](https://github.com/wazuh/wazuh/pull/3401))
- Fix who-data alerts when audit logs contain hex fields. ([#3909](https://github.com/wazuh/wazuh/pull/3909))
- Remove useless `select()` calls in Analysisd decoders. ([#3964](https://github.com/wazuh/wazuh/pull/3964))


## [v3.9.5] - 2019-08-08

### Fixed

- Fixed a bug in the Framework that prevented Cluster and API from handling the file _client.keys_ if it's mounted as a volume on Docker.
- Fixed a bug in Analysisd that printed the millisecond part of the alerts' timestamp without zero-padding. That prevented Elasticsearch 7 from indexing those alerts. ([#3814](https://github.com/wazuh/wazuh/issues/3814))


## [v3.9.4] - 2019-08-07

### Changed

- Prevent agent on Windows from including who-data on FIM events for child directories without who-data enabled, even if it's available. ([#3601](https://github.com/wazuh/wazuh/issues/3601))
- Prevent Rootcheck configuration from including the `<ignore>` settings if they are empty. ([#3634](https://github.com/wazuh/wazuh/issues/3634))
- Wazuh DB will delete the agent DB-related files immediately when removing an agent. ([#3691](https://github.com/wazuh/wazuh/issues/3691))

### Fixed

- Fixed bug in Remoted when correlating agents and their sockets in TCP mode. ([#3602](https://github.com/wazuh/wazuh/issues/3602))
- Fix bug in the agent that truncated its IP address if it occupies 15 characters. ([#3615](https://github.com/wazuh/wazuh/issues/3615))
- Logcollector failed to overwrite duplicate `<localfile>` stanzas. ([#3616](https://github.com/wazuh/wazuh/issues/3616))
- Analysisd could produce a double free if an Eventchannel message contains an invalid XML member. ([#3626](https://github.com/wazuh/wazuh/issues/3626))
- Fixed defects in the code reported by Coverity. ([#3627](https://github.com/wazuh/wazuh/issues/3627))
- Fixed bug in Analysisd when handling invalid JSON input strings. ([#3648](https://github.com/wazuh/wazuh/issues/3648))
- Fix handling of SCA policies with duplicate ID in Wazuh DB. ([#3668](https://github.com/wazuh/wazuh/issues/3668))
- Cluster could fail synchronizing some files located in Docker volumes. ([#3669](https://github.com/wazuh/wazuh/issues/3669))
- Fix a handler leak in the FIM whodata engine for Windows. ([#3690](https://github.com/wazuh/wazuh/issues/3690))
- The Docker listener module was storing and ignoring the output of the integration. ([#3768](https://github.com/wazuh/wazuh/issues/3768))
- Fixed memory leaks in Syscollector for macOS agents. ([#3795](https://github.com/wazuh/wazuh/pull/3795))
- Fix dangerous mutex initialization in Windows hosts. ([#3805](https://github.com/wazuh/wazuh/issues/3805))


## [v3.9.3] - 2019-07-08

### Changed

- Windows Eventchannel log collector will no longer report bookmarked events by default (those that happened while the agent was stopped). ([#3485](https://github.com/wazuh/wazuh/pull/3485))
- Remoted will discard agent-info data not in UTF-8 format. ([#3581](https://github.com/wazuh/wazuh/pull/3581))

### Fixed

- Osquery integration did not follow the osquery results file (*osqueryd.results.log*) as of libc 2.28. ([#3494](https://github.com/wazuh/wazuh/pull/3494))
- Windows Eventchannnel log collector did not update the bookmarks so it reported old events repeatedly. ([#3485](https://github.com/wazuh/wazuh/pull/3485))
- The agent sent invalid info data in the heartbeat message if it failed to get the host IP address. ([#3555](https://github.com/wazuh/wazuh/pull/3555))
- Modulesd produced a memory leak when being queried for its running configuration. ([#3564](https://github.com/wazuh/wazuh/pull/3564))
- Analysisd and Logtest crashed when trying rules having `<different_geoip>` and no `<not_same_field>` stanza. ([#3587](https://github.com/wazuh/wazuh/pull/3587))
- Vulnerability Detector failed to parse the Canonical's OVAL feed due to a syntax change. ([#3563](https://github.com/wazuh/wazuh/pull/3563))
- AWS Macie events produced erros in Elasticsearch. ([#3608](https://github.com/wazuh/wazuh/pull/3608))
- Rules with `<list lookup="address_match_key" />` produced a false match if the CDB list file is missing. ([#3609](https://github.com/wazuh/wazuh/pull/3609))
- Remote configuration was missing the `<ignore>` stanzas for Syscheck and Rootcheck when defined as sregex. ([#3617](https://github.com/wazuh/wazuh/pull/3617))


## [v3.9.2] 2019-06-10

### Added

- Added support for Ubuntu 12.04 to the SCA configuration template. ([#3361](https://github.com/wazuh/wazuh/pull/3361))

### Changed

- Prevent the agent from stopping if it fails to resolve the manager's hostname on startup. ([#3405](https://github.com/wazuh/wazuh/pull/3405))
- Prevent Remoted from logging agent connection timeout as an error, now it's a debugging log. ([#3426](https://github.com/wazuh/wazuh/pull/3426))

### Fixed

- A configuration request to Analysisd made it crash if the option `<white_list>` is empty. ([#3383](https://github.com/wazuh/wazuh/pull/3383))
- Fixed error when uploading some configuration files through API in wazuh-docker environments. ([#3335](https://github.com/wazuh/wazuh/issues/3335))
- Fixed error deleting temporary files during cluster synchronization. ([#3379](https://github.com/wazuh/wazuh/issues/3379))
- Fixed bad permissions on agent-groups files synchronized via wazuh-clusterd. ([#3438](https://github.com/wazuh/wazuh/issues/3438))
- Fixed bug in the database module that ignored agents registered with a network mask. ([#3351](https://github.com/wazuh/wazuh/pull/3351))
- Fixed a memory bug in the CIS-CAT module. ([#3406](https://github.com/wazuh/wazuh/pull/3406))
- Fixed a bug in the agent upgrade tool when checking the version number. ([#3391](https://github.com/wazuh/wazuh/pull/3391))
- Fixed error checking in the Windows Eventchannel log collector. ([#3393](https://github.com/wazuh/wazuh/pull/3393))
- Prevent Analysisd from crashing at SCA decoder due to a race condition calling a thread-unsafe function. ([#3466](https://github.com/wazuh/wazuh/pull/3466))
- Fix a file descriptor leak in Modulesd on timeout when running a subprocess. ([#3470](https://github.com/wazuh/wazuh/pull/3470))
  - OpenSCAP.
  - CIS-CAT.
  - Command.
  - Azure.
  - SCA.
  - AWS.
  - Docker.
- Prevent Modulesd from crashing at Vulnerability Detector when updating a RedHat feed. ([3458](https://github.com/wazuh/wazuh/pull/3458))


## [v3.9.1] 2019-05-21

### Added

- Added directory existence checking for SCA rules. ([#3246](https://github.com/wazuh/wazuh/pull/3246))
- Added line number to error messages when parsing YAML files. ([#3325](https://github.com/wazuh/wazuh/pull/3325))
- Enhanced wildcard support for Windows Logcollector. ([#3236](https://github.com/wazuh/wazuh/pull/3236))

### Changed

- Changed the extraction point of the package name in the Vulnerability Detector OVALs. ([#3245](https://github.com/wazuh/wazuh/pull/3245))

### Fixed

- Fixed SCA request interval option limit. ([#3254](https://github.com/wazuh/wazuh/pull/3254))
- Fixed SCA directory checking. ([#3235](https://github.com/wazuh/wazuh/pull/3235))
- Fixed potential out of bounds memory access. ([#3285](https://github.com/wazuh/wazuh/pull/3285))
- Fixed CIS-CAT XML report parser. ([#3261](https://github.com/wazuh/wazuh/pull/3261))
- Fixed .ssh folder permissions for Agentless. ([#2660](https://github.com/wazuh/wazuh/pull/2660))
- Fixed repeated fields in SCA summary events. ([#3278](https://github.com/wazuh/wazuh/pull/3278))
- Fixed command output treatment for the SCA module. ([#3297](https://github.com/wazuh/wazuh/pull/3297))
- Fixed _agent_upgrade_ tool to set the manager version as the default one. ([#2721](https://github.com/wazuh/wazuh/pull/2721))
- Fixed execd crash when timeout list is not initialized. ([#3316](https://github.com/wazuh/wazuh/pull/3316))
- Fixed support for reading large files on Windows Logcollector. ([#3248](https://github.com/wazuh/wazuh/pull/3248))
- Fixed the manager restarting process via API on Docker. ([#3273](https://github.com/wazuh/wazuh/pull/3273))
- Fixed the _agent_info_ files synchronization between cluster nodes. ([#3272](https://github.com/wazuh/wazuh/pull/3272))

### Removed

- Removed 5-second reading timeout for File Integrity Monitoring scan. ([#3366](https://github.com/wazuh/wazuh/pull/3366))


## [v3.9.0] 2019-05-02

### Added

- New module to perform **Security Configuration Assessment** scans. ([#2598](https://github.com/wazuh/wazuh/pull/2598))
- New **Logcollector** features. ([#2929](https://github.com/wazuh/wazuh/pull/2929))
  - Let Logcollector filter files by content. ([#2796](https://github.com/wazuh/wazuh/issues/2796))
  - Added a pattern exclusion option to Logcollector. ([#2797](https://github.com/wazuh/wazuh/issues/2797))
  - Let Logcollector filter files by date. ([#2799](https://github.com/wazuh/wazuh/issues/2799))
  - Let logcollector support wildcards on Windows. ([#2898](https://github.com/wazuh/wazuh/issues/2898))
- **Fluent forwarder** for agents. ([#2828](https://github.com/wazuh/wazuh/issues/2828))
- Collect network and port inventory for Windows XP/Server 2003. ([#2464](https://github.com/wazuh/wazuh/pull/2464))
- Included inventory fields as dynamic fields in events to use them in rules. ([#2441](https://github.com/wazuh/wazuh/pull/2441))
- Added an option _startup_healthcheck_ in FIM so that the the who-data health-check is optional. ([#2323](https://github.com/wazuh/wazuh/pull/2323))
- The real agent IP is reported by the agent and shown in alerts and the App interface. ([#2577](https://github.com/wazuh/wazuh/pull/2577))
- Added support for organizations in AWS wodle. ([#2627](https://github.com/wazuh/wazuh/pull/2627))
- Added support for hot added symbolic links in _Whodata_. ([#2466](https://github.com/wazuh/wazuh/pull/2466))
- Added `-t` option to `wazuh-clusterd` binary ([#2691](https://github.com/wazuh/wazuh/pull/2691)).
- Added options `same_field` and `not_same_field` in rules to correlate dynamic fields between events. ([#2689](https://github.com/wazuh/wazuh/pull/2689))
- Added optional daemons start by default. ([#2769](https://github.com/wazuh/wazuh/pull/2769))
- Make the Windows installer to choose the appropriate `ossec.conf` file based on the System version. ([#2773](https://github.com/wazuh/wazuh/pull/2773))
- Added writer thread preference for Logcollector. ([#2783](https://github.com/wazuh/wazuh/pull/2783))
- Added database deletion from Wazuh-DB for removed agents. ([#3123](https://github.com/wazuh/wazuh/pull/3123))

### Changed

- Introduced a network buffer in Remoted to cache incomplete messages from agents. This improves the performance by preventing Remoted from waiting for complete messages. ([#2528](https://github.com/wazuh/wazuh/pull/2528))
- Improved alerts about disconnected agents: they will contain the data about the disconnected agent, although the alert is actually produced by the manager. ([#2379](https://github.com/wazuh/wazuh/pull/2379))
- PagerDuty integration plain text alert support (by @spartantri). ([#2403](https://github.com/wazuh/wazuh/pull/2403))
- Improved Remoted start-up logging messages. ([#2460](https://github.com/wazuh/wazuh/pull/2460))
- Let _agent_auth_ warn when it receives extra input arguments. ([#2489](https://github.com/wazuh/wazuh/pull/2489))
- Update the who-data related SELinux rules for Audit 3.0. This lets who-data work on Fedora 29. ([#2419](https://github.com/wazuh/wazuh/pull/2419))
- Changed data source for network interface's MAC address in Syscollector so that it will be able to get bonded interfaces' MAC. ([#2550](https://github.com/wazuh/wazuh/pull/2550))
- Migrated unit tests from Check to TAP (Test Anything Protocol). ([#2572](https://github.com/wazuh/wazuh/pull/2572))
- Now labels starting with `_` are reserved for internal use. ([#2577](https://github.com/wazuh/wazuh/pull/2577))
- Now AWS wodle fetches aws.requestParameters.disableApiTermination with an unified format ([#2614](https://github.com/wazuh/wazuh/pull/2614))
- Improved overall performance in cluster ([#2575](https://github.com/wazuh/wazuh/pull/2575))
- Some improvements has been made in the _vulnerability-detector_ module. ([#2603](https://github.com/wazuh/wazuh/pull/2603))
- Refactor of decoded fields from the Windows eventchannel decoder. ([#2684](https://github.com/wazuh/wazuh/pull/2684))
- Deprecate global option `<queue_size>` for Analysisd. ([#2729](https://github.com/wazuh/wazuh/pull/2729))
- Excluded noisy events from Windows Eventchannel. ([#2763](https://github.com/wazuh/wazuh/pull/2763))
- Replaced `printf` functions in `agent-authd`. ([#2830](https://github.com/wazuh/wazuh/pull/2830))
- Replaced `strtoul()` using NULL arguments with `atol()` in wodles config files. ([#2801](https://github.com/wazuh/wazuh/pull/2801))
- Added a more descriptive message for SSL error when agent-auth fails. ([#2941](https://github.com/wazuh/wazuh/pull/2941))
- Changed the starting Analysisd messages about loaded rules from `info` to `debug` level. ([#2881](https://github.com/wazuh/wazuh/pull/2881))
- Re-structured messages for FIM module. ([#2926](https://github.com/wazuh/wazuh/pull/2926))
- Changed `diff` output in Syscheck for Windows. ([#2969](https://github.com/wazuh/wazuh/pull/2969))
- Replaced OSSEC e-mail subject with Wazuh in `ossec-maild`. ([#2975](https://github.com/wazuh/wazuh/pull/2975))
- Added keepalive in TCP to manage broken connections in `ossec-remoted`. ([#3069](https://github.com/wazuh/wazuh/pull/3069))
- Change default restart interval for Docker listener module to one minute. ([#2679](https://github.com/wazuh/wazuh/pull/2679))

### Fixed

- Fixed error in Syscollector for Windows older than Vista when gathering the hardware inventory. ([#2326](https://github.com/wazuh/wazuh/pull/2326))
- Fixed an error in the OSQuery configuration validation. ([#2446](https://github.com/wazuh/wazuh/pull/2446))
- Prevent Integrator, Syslog Client and Mail forwarded from getting stuck while reading _alerts.json_. ([#2498](https://github.com/wazuh/wazuh/pull/2498))
- Fixed a bug that could make an Agent running on Windows XP close unexpectedly while receiving a WPK file. ([#2486](https://github.com/wazuh/wazuh/pull/2486))
- Fixed _ossec-control_ script in Solaris. ([#2495](https://github.com/wazuh/wazuh/pull/2495))
- Fixed a compilation error when building Wazuh in static linking mode with the Audit library enabled. ([#2523](https://github.com/wazuh/wazuh/pull/2523))
- Fixed a memory hazard in Analysisd on log pre-decoding for short logs (less than 5 bytes). ([#2391](https://github.com/wazuh/wazuh/pull/2391))
- Fixed defects reported by Cppcheck. ([#2521](https://github.com/wazuh/wazuh/pull/2521))
  - Double free in GeoIP data handling with IPv6.
  - Buffer overlay when getting OS information.
  - Check for successful memory allocation in Syscollector.
- Fix out-of-memory error in Remoted when upgrading an agent with a big data chunk. ([#2594](https://github.com/wazuh/wazuh/pull/2594))
- Re-registered agent are reassigned to correct groups when the multigroup is empty. ([#2440](https://github.com/wazuh/wazuh/pull/2440))
- Wazuh manager starts regardless of the contents of _local_decoder.xml_. ([#2465](https://github.com/wazuh/wazuh/pull/2465))
- Let _Remoted_ wait for download module availability. ([#2517](https://github.com/wazuh/wazuh/pull/2517))
- Fix duplicate field names at some events for Windows eventchannel. ([#2500](https://github.com/wazuh/wazuh/pull/2500))
- Delete empty fields from Windows Eventchannel alerts. ([#2492](https://github.com/wazuh/wazuh/pull/2492))
- Fixed memory leak and crash in Vulnerability Detector. ([#2620](https://github.com/wazuh/wazuh/pull/2620))
- Prevent Analysisd from crashing when receiving an invalid Syscollector event. ([#2621](https://github.com/wazuh/wazuh/pull/2621))
- Fix a bug in the database synchronization module that left broken references of removed agents to groups. ([#2628](https://github.com/wazuh/wazuh/pull/2628))
- Fixed restart service in AIX. ([#2674](https://github.com/wazuh/wazuh/pull/2674))
- Prevent Execd from becoming defunct when Active Response disabled. ([#2692](https://github.com/wazuh/wazuh/pull/2692))
- Fix error in Syscollector when unable to read the CPU frequency on agents. ([#2740](https://github.com/wazuh/wazuh/pull/2740))
- Fix Windows escape format affecting non-format messages. ([#2725](https://github.com/wazuh/wazuh/pull/2725))
- Avoid a segfault in mail daemon due to the XML tags order in the `ossec.conf`. ([#2711](https://github.com/wazuh/wazuh/pull/2711))
- Prevent the key updating thread from starving in Remoted. ([#2761](https://github.com/wazuh/wazuh/pull/2761))
- Fixed error logging on Windows agent. ([#2791](https://github.com/wazuh/wazuh/pull/2791))
- Let CIS-CAT decoder reuse the Wazuh DB connection socket. ([#2800](https://github.com/wazuh/wazuh/pull/2800))
- Fixed issue with `agent-auth` options without argument. ([#2808](https://github.com/wazuh/wazuh/pull/2808))
- Fixed control of the frequency counter in alerts. ([#2854](https://github.com/wazuh/wazuh/pull/2854))
- Ignore invalid files for agent groups. ([#2895](https://github.com/wazuh/wazuh/pull/2895))
- Fixed invalid behaviour when moving files in Whodata mode. ([#2888](https://github.com/wazuh/wazuh/pull/2888))
- Fixed deadlock in Remoted when updating the `keyentries` structure. ([#2956](https://github.com/wazuh/wazuh/pull/2956))
- Fixed error in Whodata when one of the file permissions cannot be extracted. ([#2940](https://github.com/wazuh/wazuh/pull/2940))
- Fixed System32 and SysWOW64 event processing in Whodata. ([#2935](https://github.com/wazuh/wazuh/pull/2935))
- Fixed Syscheck hang when monitoring system directories. ([#3059](https://github.com/wazuh/wazuh/pull/3059))
- Fixed the package inventory for MAC OS X. ([#3035](https://github.com/wazuh/wazuh/pull/3035))
- Translated the Audit Policy fields from IDs for Windows events. ([#2950](https://github.com/wazuh/wazuh/pull/2950))
- Fixed broken pipe error when Wazuh-manager closes TCP connection. ([#2965](https://github.com/wazuh/wazuh/pull/2965))
- Fixed whodata mode on drives other than the main one. ([#2989](https://github.com/wazuh/wazuh/pull/2989))
- Fixed bug occurred in the database while removing an agent. ([#2997](https://github.com/wazuh/wazuh/pull/2997))
- Fixed duplicated alerts for Red Hat feed in `vulnerability-detector`. ([#3000](https://github.com/wazuh/wazuh/pull/3000))
- Fixed bug when processing symbolic links in Whodata. ([#3025](https://github.com/wazuh/wazuh/pull/3025))
- Fixed option for ignoring paths in rootcheck. ([#3058](https://github.com/wazuh/wazuh/pull/3058))
- Allow Wazuh service on MacOSX to be available without restart. ([#3119](https://github.com/wazuh/wazuh/pull/3119))
- Ensure `internal_options.conf` file is overwritten on Windows upgrades. ([#3153](https://github.com/wazuh/wazuh/pull/3153))
- Fixed the reading of the setting `attempts` of the Docker module. ([#3067](https://github.com/wazuh/wazuh/pull/3067))
- Fix a memory leak in Docker listener module. ([#2679](https://github.com/wazuh/wazuh/pull/2679))


## [v3.8.2] 2019-01-30

### Fixed

- Analysisd crashed when parsing a log from OpenLDAP due to a bug in the option `<accumulate>`. ([#2456](https://github.com/wazuh/wazuh/pull/2456))
- Modulesd closed unexpectedly if a command was defined without a `<tag>` option. ([#2470](https://github.com/wazuh/wazuh/pull/2470))
- The Eventchannel decoder was not being escaping backslashes correctly. ([#2483](https://github.com/wazuh/wazuh/pull/2483))
- The Eventchannel decoder was leaving spurious trailing spaces in some fields.  ([#2484](https://github.com/wazuh/wazuh/pull/2484))


## [v3.8.1] 2019-01-25

### Fixed

- Fixed memory leak in Logcollector when reading Windows eventchannel. ([#2450](https://github.com/wazuh/wazuh/pull/2450))
- Fixed script parsing error in Solaris 10. ([#2449](https://github.com/wazuh/wazuh/pull/2449))
- Fixed version comparisons on Red Hat systems. (By @orlando-jamie) ([#2445](https://github.com/wazuh/wazuh/pull/2445))


## [v3.8.0] 2019-01-19

### Added

- Logcollector **extension for Windows eventchannel logs in JSON format.** ([#2142](https://github.com/wazuh/wazuh/pull/2142))
- Add options to detect **attribute and file permission changes** for Windows. ([#1918](https://github.com/wazuh/wazuh/pull/1918))
- Added **Audit health-check** in the Whodata initialization. ([#2180](https://github.com/wazuh/wazuh/pull/2180))
- Added **Audit rules auto-reload** in Whodata. ([#2180](https://github.com/wazuh/wazuh/pull/2180))
- Support for **new AWS services** in the AWS wodle ([#2242](https://github.com/wazuh/wazuh/pull/2242)):
    - AWS Config
    - AWS Trusted Advisor
    - AWS KMS
    - AWS Inspector
    - Add support for IAM roles authentication in EC2 instances.
- New module "Agent Key Polling" to integrate agent key request to external data sources. ([#2127](https://github.com/wazuh/wazuh/pull/2127))
  - Look for missing or old agent keys when Remoted detects an authorization failure.
  - Request agent keys by calling a defined executable or connecting to a local socket.
- Get process inventory for Windows natively. ([#1760](https://github.com/wazuh/wazuh/pull/1760))
- Improved vulnerability detection in Red Hat systems. ([#2137](https://github.com/wazuh/wazuh/pull/2137))
- Add retries to download the OVAL files in vulnerability-detector. ([#1832](https://github.com/wazuh/wazuh/pull/1832))
- Auto-upgrade FIM databases in Wazuh-DB. ([#2147](https://github.com/wazuh/wazuh/pull/2147))
- New dedicated thread for AR command running on Windows agent. ([#1725](https://github.com/wazuh/wazuh/pull/1725))
  -  This will prevent the agent from delaying due to an AR execution.
- New internal option to clean residual files of agent groups. ([#1985](https://github.com/wazuh/wazuh/pull/1985))
- Add a manifest to run `agent-auth.exe` with elevated privileges. ([#1998](https://github.com/wazuh/wazuh/pull/1998))
- Compress `last-entry` files to check differences by FIM. ([#2034](https://github.com/wazuh/wazuh/pull/2034))
- Add error messages to integration scripts. ([#2143](https://github.com/wazuh/wazuh/pull/2143))
- Add CDB lists building on install. ([#2167](https://github.com/wazuh/wazuh/pull/2167))
- Update Wazuh copyright for internal files. ([#2343](https://github.com/wazuh/wazuh/pull/2343))
- Added option to allow maild select the log file to read from. ([#977](https://github.com/wazuh/wazuh/pull/977))
- Add table to control the metadata of the vuln-detector DB. ([#2402](https://github.com/wazuh/wazuh/pull/2402))

### Changed

- Now Wazuh manager can be started with an empty configuration in ossec.conf. ([#2086](https://github.com/wazuh/wazuh/pull/2086))
- The Authentication daemon is now enabled by default. ([#2129](https://github.com/wazuh/wazuh/pull/2129))
- Make FIM show alerts for new files by default. ([#2213](https://github.com/wazuh/wazuh/pull/2213))
- Reduce the length of the query results from Vulnerability Detector to Wazuh DB. ([#1798](https://github.com/wazuh/wazuh/pull/1798))
- Improved the build system to automatically detect a big-endian platform. ([#2031](https://github.com/wazuh/wazuh/pull/2031))
  - Building option `USE_BIG_ENDIAN` is not already needed on Solaris (SPARC) or HP-UX.
- Expanded the regex pattern maximum size from 2048 to 20480 bytes. ([#2036](https://github.com/wazuh/wazuh/pull/2036))
- Improved IP address validation in the option `<white_list>` (by @pillarsdotnet). ([#1497](https://github.com/wazuh/wazuh/pull/1497))
- Improved rule option `<info>` validation (by @pillarsdotnet). ([#1541](https://github.com/wazuh/wazuh/pull/1541))
- Deprecated the Syscheck option `<remove_old_diff>` by making it mandatory. ([#1915](https://github.com/wazuh/wazuh/pull/1915))
- Fix invalid error "Unable to verity server certificate" in _ossec-authd_ (server). ([#2045](https://github.com/wazuh/wazuh/pull/2045))
- Remove deprecated flag `REUSE_ID` from the Makefile options. ([#2107](https://github.com/wazuh/wazuh/pull/2107))
- Syscheck first queue error message changed into a warning. ([#2146](https://github.com/wazuh/wazuh/pull/2146))
- Do the DEB and RPM package scan regardless of Linux distribution. ([#2168](https://github.com/wazuh/wazuh/pull/2168))
- AWS VPC configuration in the AWS wodle ([#2242](https://github.com/wazuh/wazuh/pull/2242)).
- Hide warning log by FIM when cannot open a file that has just been removed. ([#2201](https://github.com/wazuh/wazuh/pull/2201))
- The default FIM configuration will ignore some temporary files. ([#2202](https://github.com/wazuh/wazuh/pull/2202))

### Fixed

- Fixed error description in the osquery configuration parser (by @pillarsdotnet). ([#1499](https://github.com/wazuh/wazuh/pull/1499))
- The FTS comment option `<ftscomment>` was not being read (by @pillarsdotnet). ([#1536](https://github.com/wazuh/wazuh/pull/1536))
- Fixed error when multigroup files are not found. ([#1792](https://github.com/wazuh/wazuh/pull/1792))
- Fix error when assigning multiple groups whose names add up to more than 4096 characters. ([#1792](https://github.com/wazuh/wazuh/pull/1792))
- Replaced "getline" function with "fgets" in vulnerability-detector to avoid compilation errors with older versions of libC. ([#1822](https://github.com/wazuh/wazuh/pull/1822))
- Fix bug in Wazuh DB when trying to store multiple network interfaces with the same IP from Syscollector. ([#1928](https://github.com/wazuh/wazuh/pull/1928))
- Improved consistency of multigroups. ([#1985](https://github.com/wazuh/wazuh/pull/1985))
- Fixed the reading of the OS name and version in HP-UX systems. ([#1990](https://github.com/wazuh/wazuh/pull/1990))
- Prevent the agent from producing an error on platforms that don't support network timeout. ([#2001](https://github.com/wazuh/wazuh/pull/2001))
- Logcollector could not set the maximum file limit on HP-UX platform. ([2030](https://github.com/wazuh/wazuh/pull/2030))
- Allow strings up to 64KB long for log difference analysis. ([#2032](https://github.com/wazuh/wazuh/pull/2032))
- Now agents keep their registration date when upgrading the manager. ([#2033](https://github.com/wazuh/wazuh/pull/2033))
- Create an empty `client.keys` file on a fresh installation of a Windows agent. ([2040](https://github.com/wazuh/wazuh/pull/2040))
- Allow CDB list keys and values to have double quotes surrounding. ([#2046](https://github.com/wazuh/wazuh/pull/2046))
- Remove file `queue/db/.template.db` on upgrade / restart. ([2073](https://github.com/wazuh/wazuh/pull/2073))
- Fix error on Analysisd when `check_value` doesn't exist. ([2080](https://github.com/wazuh/wazuh/pull/2080))
- Prevent Rootcheck from looking for invalid link count in agents running on Solaris (by @ecsc-georgew). ([2087](https://github.com/wazuh/wazuh/pull/2087))
- Fixed the warning messages when compiling the agent on AIX. ([2099](https://github.com/wazuh/wazuh/pull/2099))
- Fix missing library when building Wazuh with MySQL support. ([#2108](https://github.com/wazuh/wazuh/pull/2108))
- Fix compile warnings for the Solaris platform. ([#2121](https://github.com/wazuh/wazuh/pull/2121))
- Fixed regular expression for audit.key in audit decoder. ([#2134](https://github.com/wazuh/wazuh/pull/2134))
- Agent's ossec-control stop should wait a bit after killing a process. ([#2149](https://github.com/wazuh/wazuh/pull/2149))
- Fixed error ocurred while monitoring symbolic links in Linux. ([#2152](https://github.com/wazuh/wazuh/pull/2152))
- Fixed some bugs in Logcollector: ([#2154](https://github.com/wazuh/wazuh/pull/2154))
  - If Logcollector picks up a log exceeding 65279 bytes, that log may lose the null-termination.
  - Logcollector crashes if multiple wildcard stanzas resolve the same file.
  - An error getting the internal file position may lead to an undefined condition.
- Execd daemon now runs even if active response is disabled ([#2177](https://github.com/wazuh/wazuh/pull/2177))
- Fix high precision timestamp truncation in rsyslog messages. ([#2128](https://github.com/wazuh/wazuh/pull/2128))
- Fix missing Whodata section to the remote configuration query. ([#2173](https://github.com/wazuh/wazuh/pull/2173))
- Bugfixes in AWS wodle ([#2242](https://github.com/wazuh/wazuh/pull/2242)):
    - Fixed bug in AWS Guard Duty alerts when there were multiple remote IPs.
    - Fixed bug when using flag `remove_from_bucket`.
    - Fixed bug when reading buckets generating more than 1000 logs in the same day.
    - Increase `qty` of `aws.eventNames` and remove usage of `aws.eventSources`.
- Fix bug in cluster configuration when using Kubernetes ([#2227](https://github.com/wazuh/wazuh/pull/2227)).
- Fix network timeout setup in agent running on Windows. ([#2185](https://github.com/wazuh/wazuh/pull/2185))
- Fix default values for the `<auto_ignore>` option. ([#2210](https://github.com/wazuh/wazuh/pull/2210))
- Fix bug that made Modulesd and Remoted crash on ARM architecture. ([#2214](https://github.com/wazuh/wazuh/pull/2214))
- The regex parser included the next character after a group:
  - If the input string just ends after that character. ([#2216](https://github.com/wazuh/wazuh/pull/2216))
  - The regex parser did not accept a group terminated with an escaped byte or a class. ([#2224](https://github.com/wazuh/wazuh/pull/2224))
- Fixed buffer overflow hazard in FIM when performing change report on long paths on macOS platform. ([#2285](https://github.com/wazuh/wazuh/pull/2285))
- Fix sending of the owner attribute when a file is created in Windows. ([#2292](https://github.com/wazuh/wazuh/pull/2292))
- Fix audit reconnection to the Whodata socket ([#2305](https://github.com/wazu2305h/wazuh/pull/2305))
- Fixed agent connection in TCP mode on Windows XP. ([#2329](https://github.com/wazuh/wazuh/pull/2329))
- Fix log shown when a command reaches its timeout and `ignore_output` is enabled. ([#2316](https://github.com/wazuh/wazuh/pull/2316))
- Analysisd and Syscollector did not detect the number of cores on Raspberry Pi. ([#2304](https://github.com/wazuh/wazuh/pull/2304))
- Analysisd and Syscollector did not detect the number of cores on CentOS 5. ([#2340](https://github.com/wazuh/wazuh/pull/2340))


## [v3.7.2] 2018-12-17

### Changed

- Logcollector will fully read a log file if it reappears after being deleted. ([#2041](https://github.com/wazuh/wazuh/pull/2041))

### Fixed

- Fix some bugs in Logcollector: ([#2041](https://github.com/wazuh/wazuh/pull/2041))
  - Logcollector ceases monitoring any log file containing a binary zero-byte.
  - If a local file defined with wildcards disappears, Logcollector incorrectly shows a negative number of remaining open attempts.
  - Fixed end-of-file detection for text-based file formats.
- Fixed a bug in Analysisd that made it crash when decoding a malformed FIM message. ([#2089](https://github.com/wazuh/wazuh/pull/2089))


## [v3.7.1] 2018-12-05

### Added

- New internal option `remoted.guess_agent_group` allowing agent group guessing by Remoted to be optional. ([#1890](https://github.com/wazuh/wazuh/pull/1890))
- Added option to configure another audit keys to monitor. ([#1882](https://github.com/wazuh/wazuh/pull/1882))
- Added option to create the SSL certificate and key with the install.sh script. ([#1856](https://github.com/wazuh/wazuh/pull/1856))
- Add IPv6 support to `host-deny.sh` script. (by @iasdeoupxe). ([#1583](https://github.com/wazuh/wazuh/pull/1583))
- Added tracing information (PID, function, file and line number) to logs when debugging is enabled. ([#1866](https://github.com/wazuh/wazuh/pull/1866))

### Changed

- Change errors messages to descriptive warnings in Syscheck when a files is not reachable. ([#1730](https://github.com/wazuh/wazuh/pull/1730))
- Add default values to global options to let the manager start. ([#1894](https://github.com/wazuh/wazuh/pull/1894))
- Improve Remoted performance by reducing interaction between threads. ([#1902](https://github.com/wazuh/wazuh/pull/1902))

### Fixed

- Prevent duplicates entries for denied IP addresses by `host-deny.sh`. (by @iasdeoupxe). ([#1583](https://github.com/wazuh/wazuh/pull/1583))
- Fix issue in Logcollector when reaching the file end before getting a full line. ([#1744](https://github.com/wazuh/wazuh/pull/1744))
- Throw an error when a nonexistent CDB file is added in the ossec.conf file. ([#1783](https://github.com/wazuh/wazuh/pull/1783))
- Fix bug in Remoted that truncated control messages to 1024 bytes. ([#1847](https://github.com/wazuh/wazuh/pull/1847))
- Avoid that the attribute `ignore` of rules silence alerts. ([#1874](https://github.com/wazuh/wazuh/pull/1874))
- Fix race condition when decoding file permissions. ([#1879](https://github.com/wazuh/wazuh/pull/1879)
- Fix to overwrite FIM configuration when directories come in the same tag separated by commas. ([#1886](https://github.com/wazuh/wazuh/pull/1886))
- Fixed issue with hash table handling in FTS and label management. ([#1889](https://github.com/wazuh/wazuh/pull/1889))
- Fixed id's and description of FIM alerts. ([#1891](https://github.com/wazuh/wazuh/pull/1891))
- Fix log flooding by Logcollector when monitored files disappear. ([#1893](https://github.com/wazuh/wazuh/pull/1893))
- Fix bug configuring empty blocks in FIM. ([#1897](https://github.com/wazuh/wazuh/pull/1897))
- Let the Windows agent reset the random generator context if it's corrupt. ([#1898](https://github.com/wazuh/wazuh/pull/1898))
- Prevent Remoted from logging errors if the cluster configuration is missing or invalid. ([#1900](https://github.com/wazuh/wazuh/pull/1900))
- Fix race condition hazard in Remoted when handling control messages. ([#1902](https://github.com/wazuh/wazuh/pull/1902))
- Fix uncontrolled condition in the vulnerability-detector version checker. ([#1932](https://github.com/wazuh/wazuh/pull/1932))
- Restore support for Amazon Linux in vulnerability-detector. ([#1932](https://github.com/wazuh/wazuh/pull/1932))
- Fixed starting wodles after a delay specified in `interval` when `run_on_start` is set to `no`, on the first run of the agent. ([#1906](https://github.com/wazuh/wazuh/pull/1906))
- Prevent `agent-auth` tool from creating the file _client.keys_ outside the agent's installation folder. ([#1924](https://github.com/wazuh/wazuh/pull/1924))
- Fix symbolic links attributes reported by `syscheck` in the alerts. ([#1926](https://github.com/wazuh/wazuh/pull/1926))
- Added some improvements and fixes in Whodata. ([#1929](https://github.com/wazuh/wazuh/pull/1929))
- Fix FIM decoder to accept Windows user containing spaces. ([#1930](https://github.com/wazuh/wazuh/pull/1930))
- Add missing field `restrict` when querying the FIM configuration remotely. ([#1931](https://github.com/wazuh/wazuh/pull/1931))
- Fix values of FIM scan showed in agent_control info. ([#1940](https://github.com/wazuh/wazuh/pull/1940))
- Fix agent group updating in database module. ([#2004](https://github.com/wazuh/wazuh/pull/2004))
- Logcollector prevents vmhgfs from synchronizing the inode. ([#2022](https://github.com/wazuh/wazuh/pull/2022))
- File descriptor leak that may impact agents running on UNIX platforms. ([#2021](https://github.com/wazuh/wazuh/pull/2021))
- CIS-CAT events were being processed by a wrong decoder. ([#2014](https://github.com/wazuh/wazuh/pull/2014))


## [v3.7.0] - 2018-11-10

### Added

- Adding feature to **remotely query agent configuration on demand.** ([#548](https://github.com/wazuh/wazuh/pull/548))
- **Boost Analysisd performance with multithreading.** ([#1039](https://github.com/wazuh/wazuh/pull/1039))
- Adding feature to **let agents belong to multiple groups.** ([#1135](https://github.com/wazuh/wazuh/pull/1135))
  - API support for multiple groups. ([#1300](https://github.com/wazuh/wazuh/pull/1300) [#1135](https://github.com/wazuh/wazuh/pull/1135))
- **Boost FIM decoding performance** by storing data into Wazuh DB using SQLite databases. ([#1333](https://github.com/wazuh/wazuh/pull/1333))
  - FIM database is cleaned after restarting agent 3 times, deleting all entries that left being monitored.
  - Added script to migrate older Syscheck databases to WazuhDB. ([#1504](https://github.com/wazuh/wazuh/pull/1504)) ([#1333](https://github.com/wazuh/wazuh/pull/1333))
- Added rule testing output when restarting manager. ([#1196](https://github.com/wazuh/wazuh/pull/1196))
- New wodle for **Azure environment log and process collection.** ([#1306](https://github.com/wazuh/wazuh/pull/1306))
- New wodle for **Docker container monitoring.** ([#1368](https://github.com/wazuh/wazuh/pull/1368))
- Disconnect manager nodes in cluster if no keep alive is received or sent during two minutes. ([#1482](https://github.com/wazuh/wazuh/pull/1482))
- API requests are forwarded to the proper manager node in cluster. ([#885](https://github.com/wazuh/wazuh/pull/885))
- Centralized configuration pushed from manager overwrite the configuration of directories that exist with the same path in ossec.conf. ([#1740](https://github.com/wazuh/wazuh/pull/1740))

### Changed

- Refactor Python framework code to standardize database requests and support queries. ([#921](https://github.com/wazuh/wazuh/pull/921))
- Replaced the `execvpe` function by `execvp` for the Wazuh modules. ([#1207](https://github.com/wazuh/wazuh/pull/1207))
- Avoid the use of reference ID in Syscollector network tables. ([#1315](https://github.com/wazuh/wazuh/pull/1315))
- Make Syscheck case insensitive on Windows agent. ([#1349](https://github.com/wazuh/wazuh/pull/1349))
- Avoid conflicts with the size of time_t variable in wazuh-db. ([#1366](https://github.com/wazuh/wazuh/pull/1366))
- Osquery integration updated: ([#1369](https://github.com/wazuh/wazuh/pull/1369))
  - Nest the result data into a "osquery" object.
  - Extract the pack name into a new field.
  - Include the query name in the alert description.
  - Minor fixes.
- Increased AWS S3 database entry limit to 5000 to prevent reprocessing repeated events. ([#1391](https://github.com/wazuh/wazuh/pull/1391))
- Increased the limit of concurrent agent requests: 1024 by default, configurable up to 4096. ([#1473](https://github.com/wazuh/wazuh/pull/1473))
- Change the default vulnerability-detector interval from 1 to 5 minutes. ([#1729](https://github.com/wazuh/wazuh/pull/1729))
- Port the UNIX version of Auth client (_agent_auth_) to the Windows agent. ([#1790](https://github.com/wazuh/wazuh/pull/1790))
  - Support of TLSv1.2 through embedded OpenSSL library.
  - Support of SSL certificates for agent and manager validation.
  - Unify Auth client option set.

### Fixed

- Fixed email_alerts configuration for multiple recipients. ([#1193](https://github.com/wazuh/wazuh/pull/1193))
- Fixed manager stopping when no command timeout is allowed. ([#1194](https://github.com/wazuh/wazuh/pull/1194))
- Fixed getting RAM memory information from mac OS X and FreeBSD agents. ([#1203](https://github.com/wazuh/wazuh/pull/1203))
- Fixed mandatory configuration labels check. ([#1208](https://github.com/wazuh/wazuh/pull/1208))
- Fix 0 value at check options from Syscheck. ([1209](https://github.com/wazuh/wazuh/pull/1209))
- Fix bug in whodata field extraction for Windows. ([#1233](https://github.com/wazuh/wazuh/issues/1233))
- Fix stack overflow when monitoring deep files. ([#1239](https://github.com/wazuh/wazuh/pull/1239))
- Fix typo in whodata alerts. ([#1242](https://github.com/wazuh/wazuh/issues/1242))
- Fix bug when running quick commands with timeout of 1 second. ([#1259](https://github.com/wazuh/wazuh/pull/1259))
- Prevent offline agents from generating vulnerability-detector alerts. ([#1292](https://github.com/wazuh/wazuh/pull/1292))
- Fix empty SHA256 of rotated alerts and log files. ([#1308](https://github.com/wazuh/wazuh/pull/1308))
- Fixed service startup on error. ([#1324](https://github.com/wazuh/wazuh/pull/1324))
- Set connection timeout for Auth server ([#1336](https://github.com/wazuh/wazuh/pull/1336))
- Fix the cleaning of the temporary folder. ([#1361](https://github.com/wazuh/wazuh/pull/1361))
- Fix check_mtime and check_inode views in Syscheck alerts. ([#1364](https://github.com/wazuh/wazuh/pull/1364))
- Fixed the reading of the destination address and type for PPP interfaces. ([#1405](https://github.com/wazuh/wazuh/pull/1405))
- Fixed a memory bug in regex when getting empty strings. ([#1430](https://github.com/wazuh/wazuh/pull/1430))
- Fixed report_changes with a big ammount of files. ([#1465](https://github.com/wazuh/wazuh/pull/1465))
- Prevent Logcollector from null-terminating socket output messages. ([#1547](https://github.com/wazuh/wazuh/pull/1547))
- Fix timeout overtaken message using infinite timeout. ([#1604](https://github.com/wazuh/wazuh/pull/1604))
- Prevent service from crashing if _global.db_ is not created. ([#1485](https://github.com/wazuh/wazuh/pull/1485))
- Set new agent.conf template when creating new groups. ([#1647](https://github.com/wazuh/wazuh/pull/1647))
- Fix bug in Wazuh Modules that tried to delete PID folders if a subprocess call failed. ([#1836](https://github.com/wazuh/wazuh/pull/1836))


## [v3.6.1] 2018-09-07

### Fixed

- Fixed ID field length limit in JSON alerts, by @gandalfn. ([#1052](https://github.com/wazuh/wazuh/pull/1052))
- Fix segmentation fault when the agent version is empty in Vulnerability Detector. ([#1191](https://github.com/wazuh/wazuh/pull/1191))
- Fix bug that removes file extensions in rootcheck. ([#1197](https://github.com/wazuh/wazuh/pull/1197))
- Fixed incoherence in Client Syslog between plain-text and JSON alert input in `<location>` filter option. ([#1204](https://github.com/wazuh/wazuh/pull/1204))
- Fixed missing agent name and invalid predecoded hostname in JSON alerts. ([#1213](https://github.com/wazuh/wazuh/pull/1213))
- Fixed invalid location string in plain-text alerts. ([#1213](https://github.com/wazuh/wazuh/pull/1213))
- Fixed default stack size in threads on AIX and HP-UX. ([#1215](https://github.com/wazuh/wazuh/pull/1215))
- Fix socket error during agent restart due to daemon start/stop order. ([#1221](https://github.com/wazuh/wazuh/issues/1221))
- Fix bug when checking agent configuration in logcollector. ([#1225](https://github.com/wazuh/wazuh/issues/1225))
- Fix bug in folder recursion limit count in FIM real-time mode. ([#1226](https://github.com/wazuh/wazuh/issues/1226))
- Fixed errors when parsing AWS events in Elasticsearch. ([#1229](https://github.com/wazuh/wazuh/issues/1229))
- Fix bug when launching osquery from Wazuh. ([#1230](https://github.com/wazuh/wazuh/issues/1230))


## [v3.6.0] - 2018-08-29

### Added

- Add rescanning of expanded files with wildcards in logcollector ([#332](https://github.com/wazuh/wazuh/pull/332))
- Parallelization of logcollector ([#627](https://github.com/wazuh/wazuh/pull/672))
  - Now the input of logcollector is multithreaded, reading logs in parallel.
  - A thread is created for each type of output socket.
  - Periodically rescan of new files.
  - New options have been added to internal_options.conf file.
- Added statistical functions to remoted. ([#682](https://github.com/wazuh/wazuh/pull/682))
- Rootcheck and Syscheck (FIM) will run independently. ([#991](https://github.com/wazuh/wazuh/pull/991))
- Add hash validation for binaries executed by the wodle `command`. ([#1027](https://github.com/wazuh/wazuh/pull/1027))
- Added a recursion level option to Syscheck to set the directory scanning depth. ([#1081](https://github.com/wazuh/wazuh/pull/1081))
- Added inactive agent filtering option to agent_control, syscheck_control and rootcheck control_tools. ([#1088](https://github.com/wazuh/wazuh/pull/1088))
- Added custom tags to FIM directories and registries. ([#1096](https://github.com/wazuh/wazuh/pull/1096))
- Improved AWS CloudTrail wodle by @UranusBytes ([#913](https://github.com/wazuh/wazuh/pull/913) & [#1105](https://github.com/wazuh/wazuh/pull/1105)).
- Added support to process logs from more AWS services: Guard Duty, IAM, Inspector, Macie and VPC. ([#1131](https://github.com/wazuh/wazuh/pull/1131)).
- Create script for blocking IP's using netsh-advfirewall. ([#1172](https://github.com/wazuh/wazuh/pull/1172)).

### Changed

- The maximum log length has been extended up to 64 KiB. ([#411](https://github.com/wazuh/wazuh/pull/411))
- Changed logcollector analysis message order. ([#675](https://github.com/wazuh/wazuh/pull/675))
- Let hostname field be the name of the agent, without the location part. ([#1080](https://github.com/wazuh/wazuh/pull/1080))
- The internal option `syscheck.max_depth` has been renamed to `syscheck.default_max_depth`. ([#1081](https://github.com/wazuh/wazuh/pull/1081))
- Show warning message when configuring vulnerability-detector for an agent. ([#1130](https://github.com/wazuh/wazuh/pull/1130))
- Increase the minimum waiting time from 0 to 1 seconds in Vulnerability-Detector. ([#1132](https://github.com/wazuh/wazuh/pull/1132))
- Prevent Windows agent from not loading the configuration if an AWS module block is found. ([#1143](https://github.com/wazuh/wazuh/pull/1143))
- Set the timeout to consider an agent disconnected to 1800 seconds in the framework. ([#1155](https://github.com/wazuh/wazuh/pull/1155))

### Fixed

- Fix agent ID zero-padding in alerts coming from Vulnerability Detector. ([#1083](https://github.com/wazuh/wazuh/pull/1083))
- Fix multiple warnings when agent is offline. ([#1086](https://github.com/wazuh/wazuh/pull/1086))
- Fixed minor issues in the Makefile and the sources installer on HP-UX, Solaris on SPARC and AIX systems. ([#1089](https://github.com/wazuh/wazuh/pull/1089))
- Fixed SHA256 changes messages in alerts when it is disabled. ([#1100](https://github.com/wazuh/wazuh/pull/1100))
- Fixed empty configuration blocks for Wazuh modules. ([#1101](https://github.com/wazuh/wazuh/pull/1101))
- Fix broken pipe error in Wazuh DB by Vulnerability Detector. ([#1111](https://github.com/wazuh/wazuh/pull/1111))
- Restored firewall-drop AR script for Linux. ([#1114](https://github.com/wazuh/wazuh/pull/1114))
- Fix unknown severity in Red Hat systems. ([#1118](https://github.com/wazuh/wazuh/pull/1118))
- Added a building flag to compile the SQLite library externally for the API. ([#1119](https://github.com/wazuh/wazuh/issues/1119))
- Fixed variables length when storing RAM information by Syscollector. ([#1124](https://github.com/wazuh/wazuh/pull/1124))
- Fix Red Hat vulnerability database update. ([#1127](https://github.com/wazuh/wazuh/pull/1127))
- Fix allowing more than one wodle command. ([#1128](https://github.com/wazuh/wazuh/pull/1128))
- Fixed `after_regex` offset for the decoding algorithm. ([#1129](https://github.com/wazuh/wazuh/pull/1129))
- Prevents some vulnerabilities from not being checked for Debian. ([#1166](https://github.com/wazuh/wazuh/pull/1166))
- Fixed legacy configuration for `vulnerability-detector`. ([#1174](https://github.com/wazuh/wazuh/pull/1174))
- Fix active-response scripts installation for Windows. ([#1182](https://github.com/wazuh/wazuh/pull/1182)).
- Fixed `open-scap` deadlock when opening large files. ([#1206](https://github.com/wazuh/wazuh/pull/1206)). Thanks to @juergenc for detecting this issue.


### Removed

- The 'T' multiplier has been removed from option `max_output_size`. ([#1089](https://github.com/wazuh/wazuh/pull/1089))


## [v3.5.0] 2018-08-10

### Added

- Improved configuration of OVAL updates. ([#416](https://github.com/wazuh/wazuh/pull/416))
- Added selective agent software request in vulnerability-detector. ([#404](https://github.com/wazuh/wazuh/pull/404))
- Get Linux packages inventory natively. ([#441](https://github.com/wazuh/wazuh/pull/441))
- Get Windows packages inventory natively. ([#471](https://github.com/wazuh/wazuh/pull/471))
- Supporting AES encryption for manager and agent. ([#448](https://github.com/wazuh/wazuh/pull/448))
- Added Debian and Ubuntu 18 support in vulnerability-detector. ([#470](https://github.com/wazuh/wazuh/pull/470))
- Added Rids Synchronization. ([#459](https://github.com/wazuh/wazuh/pull/459))
- Added option for setting the group that the agent belongs to when registering it with authd ([#460](https://github.com/wazuh/wazuh/pull/460))
- Added option for setting the source IP when the agent registers with authd ([#460](https://github.com/wazuh/wazuh/pull/460))
- Added option to force the vulnerability detection in unsupported OS. ([#462](https://github.com/wazuh/wazuh/pull/462))
- Get network inventory natively. ([#546](https://github.com/wazuh/wazuh/pull/546))
- Add arch check for Red Hat's OVAL in vulnerability-detector. ([#625](https://github.com/wazuh/wazuh/pull/625))
- Integration with Osquery. ([#627](https://github.com/wazuh/wazuh/pull/627))
    - Enrich osquery configuration with pack files aggregation and agent labels as decorators.
    - Launch osquery daemon in background.
    - Monitor results file and send them to the manager.
    - New option in rules `<location>` to filter events by osquery.
    - Support folders in shared configuration. This makes easy to send pack folders to agents.
    - Basic ruleset for osquery events and daemon logs.
- Boost Remoted performance with multithreading. ([#649](https://github.com/wazuh/wazuh/pull/649))
    - Up to 16 parallel threads to decrypt messages from agents.
    - Limit the frequency of agent keys reloading.
    - Message input buffer in Analysisd to prevent control messages starvation in Remoted.
- Module to download shared files for agent groups dinamically. ([#519](https://github.com/wazuh/wazuh/pull/519))
    - Added group creation for files.yml if the group does not exist. ([#1010](https://github.com/wazuh/wazuh/pull/1010))
- Added scheduling options to CIS-CAT integration. ([#586](https://github.com/wazuh/wazuh/pull/586))
- Option to download the wpk using http in `agent_upgrade`. ([#798](https://github.com/wazuh/wazuh/pull/798))
- Add `172.0.0.1` as manager IP when creating `global.db`. ([#970](https://github.com/wazuh/wazuh/pull/970))
- New requests for Syscollector. ([#728](https://github.com/wazuh/wazuh/pull/728))
- `cluster_control` shows an error if the status does not exist. ([#1002](https://github.com/wazuh/wazuh/pull/1002))
- Get Windows hardware inventory natively. ([#831](https://github.com/wazuh/wazuh/pull/831))
- Get processes and ports inventory by the Syscollector module.
- Added an integration with Kaspersky Endpoint Security for Linux via Active Response. ([#1056](https://github.com/wazuh/wazuh/pull/1056))

### Changed

- Add default value for option -x in agent_control tool.
- External libraries moved to an external repository.
- Ignore OverlayFS directories on Rootcheck system scan.
- Extracts agent's OS from the database instead of the agent-info.
- Increases the maximum size of XML parser to 20KB.
- Extract CVE instead of RHSA codes into vulnerability-detector. ([#549](https://github.com/wazuh/wazuh/pull/549))
- Store CIS-CAT results into Wazuh DB. ([#568](https://github.com/wazuh/wazuh/pull/568))
- Add profile information to CIS-CAT reports. ([#658](https://github.com/wazuh/wazuh/pull/658))
- Merge external libraries into a unique shared library. ([#620](https://github.com/wazuh/wazuh/pull/620))
- Cluster log rotation: set correct permissions and store rotations in /logs/ossec. ([#667](https://github.com/wazuh/wazuh/pull/667))
- `Distinct` requests don't allow `limit=0` or `limit>maximun_limit`. ([#1007](https://github.com/wazuh/wazuh/pull/1007))
- Deprecated arguments -i, -F and -r for Authd. ([#1013](https://github.com/wazuh/wazuh/pull/1013))
- Increase the internal memory for real-time from 12 KiB to 64 KiB. ([#1062](https://github.com/wazuh/wazuh/pull/1062))

### Fixed

- Fixed invalid alerts reported by Syscollector when the event contains the word "error". ([#461](https://github.com/wazuh/wazuh/pull/461))
- Silenced Vuls integration starting and ending alerts. ([#541](https://github.com/wazuh/wazuh/pull/541))
- Fix problem comparing releases of ubuntu packages. ([#556](https://github.com/wazuh/wazuh/pull/556))
- Windows delete pending active-responses before reset agent. ([#563](https://github.com/wazuh/wazuh/pull/563))
- Fix bug in Rootcheck for Windows that searches for keys in 32-bit mode only. ([#566](https://github.com/wazuh/wazuh/pull/566))
- Alert when unmerge files fails on agent. ([#731](https://github.com/wazuh/wazuh/pull/731))
- Fixed bugs reading logs in framework. ([#856](https://github.com/wazuh/wazuh/pull/856))
- Ignore uppercase and lowercase sorting an array in framework. ([#814](https://github.com/wazuh/wazuh/pull/814))
- Cluster: reject connection if the client node has a different cluster name. ([#892](https://github.com/wazuh/wazuh/pull/892))
- Prevent `the JSON object must be str, not 'bytes'` error. ([#997](https://github.com/wazuh/wazuh/pull/997))
- Fix long sleep times in vulnerability detector.
- Fix inconsistency in the alerts format for the manager in vulnerability-detector.
- Fix bug when processing the packages in vulnerability-detector.
- Prevent to process Syscollector events by the JSON decoder. ([#674](https://github.com/wazuh/wazuh/pull/674))
- Stop Syscollector data storage into Wazuh DB when an error appears. ([#674](https://github.com/wazuh/wazuh/pull/674))
- Fix bug in Syscheck that reported false positive about removed files. ([#1044](https://github.com/wazuh/wazuh/pull/1044))
- Fix bug in Syscheck that misinterpreted no_diff option. ([#1046](https://github.com/wazuh/wazuh/pull/1046))
- Fixes in file integrity monitoring for Windows. ([#1062](https://github.com/wazuh/wazuh/pull/1062))
  - Fix Windows agent crash if FIM fails to extract the file owner.
  - Prevent FIM real-time mode on Windows from stopping if the internal buffer gets overflowed.
- Prevent large logs from flooding the log file by Logcollector. ([#1067](https://github.com/wazuh/wazuh/pull/1067))
- Fix allowing more than one wodle command and compute command timeout when ignore_output is enabled. ([#1102](https://github.com/wazuh/wazuh/pull/1102))

### Removed

- Deleted Lua language support.
- Deleted integration with Vuls. ([#879](https://github.com/wazuh/wazuh/issues/879))
- Deleted agent_list tool, replaced by agent_control. ([#ba0265b](https://github.com/wazuh/wazuh/commit/ba0265b6e9e3fed133d60ef2df3450fdf26f7da4#diff-f57f2991a6aa25fe45d8036c51bf8b4d))

## [v3.4.0] 2018-07-24

### Added

- Support for SHA256 checksum in Syscheck (by @arshad01). ([#410](https://github.com/wazuh/wazuh/pull/410))
- Added an internal option for Syscheck to tune the RT alerting delay. ([#434](https://github.com/wazuh/wazuh/pull/434))
- Added two options in the tag <auto_ignore> `frequency` and `timeframe` to hide alerts when they are played several times in a given period of time. ([#857](https://github.com/wazuh/wazuh/pull/857))
- Include who-data in Syscheck for file integrity monitoring. ([#756](https://github.com/wazuh/wazuh/pull/756))
  - Linux Audit setup and monitoring to watch directories configured with who-data.
  - Direct communication with Auditd on Linux to catch who-data related events.
  - Setup of SACL for monitored directories on Windows.
  - Windows Audit events monitoring through Windows Event Channel.
  - Auto setup of audit configuration and reset when the agent quits.
- Syscheck in frequency time show alerts from deleted files. ([#857](https://github.com/wazuh/wazuh/pull/857))
- Added an option `target` to customize output format per-target in Logcollector. ([#863](https://github.com/wazuh/wazuh/pull/863))
- New option for the JSON decoder to choose the treatment of NULL values. ([#677](https://github.com/wazuh/wazuh/pull/677))
- Remove old snapshot files for FIM. ([#872](https://github.com/wazuh/wazuh/pull/872))
- Distinct operation in agents. ([#920](https://github.com/wazuh/wazuh/pull/920))
- Added support for unified WPK. ([#865](https://github.com/wazuh/wazuh/pull/865))
- Added missing debug options for modules in the internal options file. ([#901](https://github.com/wazuh/wazuh/pull/901))
- Added recursion limits when reading directories. ([#947](https://github.com/wazuh/wazuh/pull/947))

### Changed

- Renamed cluster _client_ node type to ___worker___ ([#850](https://github.com/wazuh/wazuh/pull/850)).
- Changed a descriptive message in the alert showing what attributes changed. ([#857](https://github.com/wazuh/wazuh/pull/857))
- Change visualization of Syscheck alerts. ([#857](https://github.com/wazuh/wazuh/pull/857))
- Add all the available fields in the Syscheck messages from the Wazuh configuration files. ([#857](https://github.com/wazuh/wazuh/pull/857))
- Now the no_full_log option only affects JSON alerts. ([#881](https://github.com/wazuh/wazuh/pull/881))
- Delete temporary files when stopping Wazuh. ([#732](https://github.com/wazuh/wazuh/pull/732))
- Send OpenSCAP checks results to a FIFO queue instead of temporary files. ([#732](https://github.com/wazuh/wazuh/pull/732))
- Default behavior when starting Syscheck and Rootcheck components. ([#829](https://github.com/wazuh/wazuh/pull/829))
  - They are disabled if not appear in the configuration.
  - They can be set up as empty blocks in the configuration, applying their default values.
  - Improvements of error and information messages when they start.
- Improve output of `DELETE/agents` when no agents were removed. ([#868](https://github.com/wazuh/wazuh/pull/868))
- Include the file owner SID in Syscheck alerts.
- Change no previous checksum error message to information log. ([#897](https://github.com/wazuh/wazuh/pull/897))
- Changed default Syscheck scan speed: 100 files per second. ([#975](https://github.com/wazuh/wazuh/pull/975))
- Show network protocol used by the agent when connecting to the manager. ([#980](https://github.com/wazuh/wazuh/pull/980))

### Fixed

- Syscheck RT process granularized to make frequency option more accurate. ([#434](https://github.com/wazuh/wazuh/pull/434))
- Fixed registry_ignore problem on Syscheck for Windows when arch="both" was used. ([#525](https://github.com/wazuh/wazuh/pull/525))
- Allow more than 256 directories in real-time for Windows agent using recursive watchers. ([#540](https://github.com/wazuh/wazuh/pull/540))
- Fix weird behavior in Syscheck when a modified file returns back to its first state. ([#434](https://github.com/wazuh/wazuh/pull/434))
- Replace hash value xxx (not enabled) for n/a if the hash couldn't be calculated. ([#857](https://github.com/wazuh/wazuh/pull/857))
- Do not report uid, gid or gname on Windows (avoid user=0). ([#857](https://github.com/wazuh/wazuh/pull/857))
- Several fixes generating sha256 hash. ([#857](https://github.com/wazuh/wazuh/pull/857))
- Fixed the option report_changes configuration. ([#857](https://github.com/wazuh/wazuh/pull/857))
- Fixed the 'report_changes' configuration when 'sha1' option is not set. ([#857](https://github.com/wazuh/wazuh/pull/857))
- Fix memory leak reading logcollector config. ([#884](https://github.com/wazuh/wazuh/pull/884))
- Fixed crash in Slack integration for alerts that don't have full log. ([#880](https://github.com/wazuh/wazuh/pull/880))
- Fixed active-responses.log definition path on Windows configuration. ([#739](https://github.com/wazuh/wazuh/pull/739))
- Added warning message when updating Syscheck/Rootcheck database to restart the manager. ([#817](https://github.com/wazuh/wazuh/pull/817))
- Fix PID file creation checking. ([#822](https://github.com/wazuh/wazuh/pull/822))
  - Check that the PID file was created and written.
  - This would prevent service from running multiple processes of the same daemon.
- Fix reading of Windows platform for 64 bits systems. ([#832](https://github.com/wazuh/wazuh/pull/832))
- Fixed Syslog output parser when reading the timestamp from the alerts in JSON format. ([#843](https://github.com/wazuh/wazuh/pull/843))
- Fixed filter for `gpg-pubkey` packages in Syscollector. ([#847](https://github.com/wazuh/wazuh/pull/847))
- Fixed bug in configuration when reading the `repeated_offenders` option in Active Response. ([#873](https://github.com/wazuh/wazuh/pull/873))
- Fixed variables parser when loading rules. ([#855](https://github.com/wazuh/wazuh/pull/855))
- Fixed parser files names in the Rootcheck scan. ([#840](https://github.com/wazuh/wazuh/pull/840))
- Removed frequency offset in rules. ([#827](https://github.com/wazuh/wazuh/pull/827)).
- Fix memory leak reading logcollector config. ([#884](https://github.com/wazuh/wazuh/pull/884))
- Fixed sort agents by status in `GET/agents` API request. ([#810](https://github.com/wazuh/wazuh/pull/810))
- Added exception when no agents are selected to restart. ([#870](https://github.com/wazuh/wazuh/pull/870))
- Prevent files from remaining open in the cluster. ([#874](https://github.com/wazuh/wazuh/pull/874))
- Fix network unreachable error when cluster starts. ([#800](https://github.com/wazuh/wazuh/pull/800))
- Fix empty rules and decoders file check. ([#887](https://github.com/wazuh/wazuh/pull/887))
- Prevent to access an unexisting hash table from 'whodata' thread. ([#911](https://github.com/wazuh/wazuh/pull/911))
- Fix CA verification with more than one 'ca_store' definitions. ([#927](https://github.com/wazuh/wazuh/pull/927))
- Fix error in syscollector API calls when Wazuh is installed in a directory different than `/var/ossec`. ([#942](https://github.com/wazuh/wazuh/pull/942)).
- Fix error in CentOS 6 when `wazuh-cluster` is disabled. ([#944](https://github.com/wazuh/wazuh/pull/944)).
- Fix Remoted connection failed warning in TCP mode due to timeout. ([#958](https://github.com/wazuh/wazuh/pull/958))
- Fix option 'rule_id' in syslog client. ([#979](https://github.com/wazuh/wazuh/pull/979))
- Fixed bug in legacy agent's server options that prevented it from setting port and protocol.

## [v3.3.1] 2018-06-18

### Added

- Added `total_affected_agents` and `total_failed_ids` to the `DELETE/agents` API request. ([#795](https://github.com/wazuh/wazuh/pull/795))

### Changed

- Management of empty blocks in the configuration files. ([#781](https://github.com/wazuh/wazuh/pull/781))
- Verify WPK with Wazuh CA by default. ([#799](https://github.com/wazuh/wazuh/pull/799))

### Fixed

- Windows prevents agent from renaming file. ([#773](https://github.com/wazuh/wazuh/pull/773))
- Fix manager-agent version comparison in remote upgrades. ([#765](https://github.com/wazuh/wazuh/pull/765))
- Fix log flooding when restarting agent while the merged file is being receiving. ([#788](https://github.com/wazuh/wazuh/pull/788))
- Fix issue when overwriting rotated logs in Windows agents. ([#776](https://github.com/wazuh/wazuh/pull/776))
- Prevent OpenSCAP module from running on Windows agents (incompatible). ([#777](https://github.com/wazuh/wazuh/pull/777))
- Fix issue in file changes report for FIM on Linux when a directory contains a backslash. ([#775](https://github.com/wazuh/wazuh/pull/775))
- Fixed missing `minor` field in agent data managed by the framework. ([#771](https://github.com/wazuh/wazuh/pull/771))
- Fixed missing `build` and `key` fields in agent data managed by the framework. ([#802](https://github.com/wazuh/wazuh/pull/802))
- Fixed several bugs in upgrade agents ([#784](https://github.com/wazuh/wazuh/pull/784)):
    - Error upgrading an agent with status `Never Connected`.
    - Fixed API support.
    - Sockets were not closing properly.
- Cluster exits showing an error when an error occurs. ([#790](https://github.com/wazuh/wazuh/pull/790))
- Fixed bug when cluster control or API cannot request the list of nodes to the master. ([#762](https://github.com/wazuh/wazuh/pull/762))
- Fixed bug when the `agent.conf` contains an unrecognized module. ([#796](https://github.com/wazuh/wazuh/pull/796))
- Alert when unmerge files fails on agent. ([#731](https://github.com/wazuh/wazuh/pull/731))
- Fix invalid memory access when parsing ruleset configuration. ([#787](https://github.com/wazuh/wazuh/pull/787))
- Check version of python in cluster control. ([#760](https://github.com/wazuh/wazuh/pull/760))
- Removed duplicated log message when Rootcheck is disabled. ([#783](https://github.com/wazuh/wazuh/pull/783))
- Avoid infinite attempts to download CVE databases when it fails. ([#792](https://github.com/wazuh/wazuh/pull/792))


## [v3.3.0] 2018-06-06

### Added

- Supporting multiple socket output in Logcollector. ([#395](https://github.com/wazuh/wazuh/pull/395))
- Allow inserting static field parameters in rule comments. ([#397](https://github.com/wazuh/wazuh/pull/397))
- Added an output format option for Logcollector to build custom logs. ([#423](https://github.com/wazuh/wazuh/pull/423))
- Included millisecond timing in timestamp to JSON events. ([#467](https://github.com/wazuh/wazuh/pull/467))
- Added an option in Analysisd to set input event offset for plugin decoders. ([#512](https://github.com/wazuh/wazuh/pull/512))
- Allow decoders mix plugin and multiregex children. ([#602](https://github.com/wazuh/wazuh/pull/602))
- Added the option to filter by any field in `get_agents_overview`, `get_agent_group` and `get_agents_without_group` functions of the Python framework. ([#743](https://github.com/wazuh/wazuh/pull/743))

### Changed

- Add default value for option -x in agent_upgrade tool.
- Changed output of agents in cluster control. ([#741](https://github.com/wazuh/wazuh/pull/741))

### Fixed

- Fix bug in Logcollector when removing duplicate localfiles. ([#402](https://github.com/wazuh/wazuh/pull/402))
- Fix memory error in Logcollector when using wildcards.
- Prevent command injection in Agentless daemon. ([#600](https://github.com/wazuh/wazuh/pull/600))
- Fixed bug getting the agents in cluster control. ([#741](https://github.com/wazuh/wazuh/pull/741))
- Prevent Logcollector from reporting an error when a path with wildcards matches no files.
- Fixes the feature to group with the option multi-line. ([#754](https://github.com/wazuh/wazuh/pull/754))


## [v3.2.4] 2018-06-01

### Fixed
- Fixed segmentation fault in maild when `<queue-size>` is included in the global configuration.
- Fixed bug in Framework when retrieving mangers logs. ([#644](https://github.com/wazuh/wazuh/pull/644))
- Fixed bug in clusterd to prevent the synchronization of `.swp` files. ([#694](https://github.com/wazuh/wazuh/pull/694))
- Fixed bug in Framework parsing agent configuration. ([#681](https://github.com/wazuh/wazuh/pull/681))
- Fixed several bugs using python3 with the Python framework. ([#701](https://github.com/wazuh/wazuh/pull/701))


## [v3.2.3] 2018-05-28

### Added

- New internal option to enable merged file creation by Remoted. ([#603](https://github.com/wazuh/wazuh/pull/603))
- Created alert item for GDPR and GPG13. ([#608](https://github.com/wazuh/wazuh/pull/608))
- Add support for Amazon Linux in vulnerability-detector.
- Created an input queue for Analysisd to prevent Remoted starvation. ([#661](https://github.com/wazuh/wazuh/pull/661))

### Changed

- Set default agent limit to 14.000 and file descriptor limit to 65.536 per process. ([#624](https://github.com/wazuh/wazuh/pull/624))
- Cluster improvements.
    - New protocol for communications.
    - Inverted communication flow: clients start communications with the master.
    - Just the master address is required in the `<nodes>` list configuration.
    - Improved synchronization algorithm.
    - Reduced the number of processes to one: `wazuh-clusterd`.
- Cluster control tool improvements: outputs are the same regardless of node type.
- The default input queue for remote events has been increased to 131072 events. ([#660](https://github.com/wazuh/wazuh/pull/660))
- Disconnected agents will no longer report vulnerabilities. ([#666](https://github.com/wazuh/wazuh/pull/666))

### Fixed

- Fixed agent wait condition and improve logging messages. ([#550](https://github.com/wazuh/wazuh/pull/550))
- Fix race condition in settings load time by Windows agent. ([#551](https://github.com/wazuh/wazuh/pull/551))
- Fix bug in Authd that prevented it from deleting agent-info files when removing agents.
- Fix bug in ruleset that did not overwrite the `<info>` option. ([#584](https://github.com/wazuh/wazuh/issues/584))
- Fixed bad file descriptor error in Wazuh DB ([#588](https://github.com/wazuh/wazuh/issues/588))
- Fixed unpredictable file sorting when creating merged files. ([#599](https://github.com/wazuh/wazuh/issues/599))
- Fixed race condition in Remoted when closing connections.
- Fix epoch check in vulnerability-detector.
- Fixed hash sum in logs rotation. ([#636](https://github.com/wazuh/wazuh/issues/636))
- Fixed cluster CPU usage.
- Fixed invalid deletion of agent timestamp entries. ([#639](https://github.com/wazuh/wazuh/issues/639))
- Fixed segmentation fault in logcollector when multi-line is applied to a remote configuration. ([#641](https://github.com/wazuh/wazuh/pull/641))
- Fixed issue in Syscheck that may leave the process running if the agent is stopped quickly. ([#671](https://github.com/wazuh/wazuh/pull/671))

### Removed

- Removed cluster database and internal cluster daemon.


## [v3.2.2] 2018-05-07

### Added

- Created an input queue for Remoted to prevent agent connection starvation. ([#509](https://github.com/wazuh/wazuh/pull/509))

### Changed

- Updated Slack integration. ([#443](https://github.com/wazuh/wazuh/pull/443))
- Increased connection timeout for remote upgrades. ([#480](https://github.com/wazuh/wazuh/pull/480))
- Vulnerability-detector does not stop agents detection if it fails to find the software for one of them.
- Improve the version comparator algorithm in vulnerability-detector. ([#508](https://github.com/wazuh/wazuh/pull/508))

### Fixed

- Fixed bug in labels settings parser that may make Agentd or Logcollector crash.
- Fixed issue when setting multiple `<server-ip>` stanzas in versions 3.0 - 3.2.1. ([#433](https://github.com/wazuh/wazuh/pull/433))
- Fixed bug when socket database messages are not sent correctly. ([#435](https://github.com/wazuh/wazuh/pull/435))
- Fixed unexpected stop in the sources installer when overwriting a previous corrupt installation.
- Added a synchronization timeout in the cluster to prevent it from blocking ([#447](https://github.com/wazuh/wazuh/pull/447))
- Fixed issue in CSyslogd when filtering by rule group. ([#446](https://github.com/wazuh/wazuh/pull/446))
- Fixed error on DB daemon when parsing rules with options introduced in version 3.0.0.
- Fixed unrecognizable characters error in Windows version name. ([#478](https://github.com/wazuh/wazuh/pull/478))
- Fix Authd client in old versions of Windows ([#479](https://github.com/wazuh/wazuh/pull/479))
- Cluster's socket management improved to use persistent connections ([#481](https://github.com/wazuh/wazuh/pull/481))
- Fix memory corruption in Syscollector decoder and memory leaks in Vulnerability Detector. ([#482](https://github.com/wazuh/wazuh/pull/482))
- Fixed memory corruption in Wazuh DB autoclosing procedure.
- Fixed dangling db files at DB Sync module folder. ([#489](https://github.com/wazuh/wazuh/pull/489))
- Fixed agent group file deletion when using Authd.
- Fix memory leak in Maild with JSON input. ([#498](https://github.com/wazuh/wazuh/pull/498))
- Fixed remote command switch option. ([#504](https://github.com/wazuh/wazuh/pull/504))

## [v3.2.1] 2018-03-03

### Added

- Added option in Makefile to disable CIS-CAT module. ([#381](https://github.com/wazuh/wazuh/pull/381))
- Added field `totalItems` to `GET/agents/purgeable/:timeframe` API call. ([#385](https://github.com/wazuh/wazuh/pull/385))

### Changed

- Giving preference to use the selected Java over the default one in CIS-CAT wodle.
- Added delay between message delivery for every module. ([#389](https://github.com/wazuh/wazuh/pull/389))
- Verify all modules for the shared configuration. ([#408](https://github.com/wazuh/wazuh/pull/408))
- Updated OpenSSL library to 1.1.0g.
- Insert agent labels in JSON archives no matter the event matched a rule.
- Support for relative/full/network paths in the CIS-CAT configuration. ([#419](https://github.com/wazuh/wazuh/pull/419))
- Improved cluster control to give more information. ([#421](https://github.com/wazuh/wazuh/pull/421))
- Updated rules for CIS-CAT.
- Removed unnecessary compilation of vulnerability-detector in agents.
- Increased wazuh-modulesd's subprocess pool.
- Improved the agent software recollection by Syscollector.

### Fixed

- Fixed crash in Agentd when testing Syscollector configuration from agent.conf file.
- Fixed duplicate alerts in Vulnerability Detector.
- Fixed compiling issues in Solaris and HP-UX.
- Fixed bug in Framework when listing directories due to permissions issues.
- Fixed error handling in CIS-CAT module. ([#401](https://github.com/wazuh/wazuh/pull/401))
- Fixed some defects reported by Coverity. ([#406](https://github.com/wazuh/wazuh/pull/406))
- Fixed OS name detection in macOS and old Linux distros. ([#409](https://github.com/wazuh/wazuh/pull/409))
- Fixed linked in HP-UX.
- Fixed Red Hat detection in vulnerability-detector.
- Fixed segmentation fault in wazuh-cluster when files path is too long.
- Fixed a bug getting groups and searching by them in `GET/agents` API call. ([#390](https://github.com/wazuh/wazuh/pull/390))
- Several fixes and improvements in cluster.
- Fixed bug in wazuh-db when closing exceeded databases in transaction.
- Fixed bug in vulnerability-detector that discarded valid agents.
- Fixed segmentation fault in Windows agents when getting OS info.
- Fixed memory leaks in vulnerability-detector and CIS-CAT wodle.
- Fixed behavior when working directory is not found in CIS-CAT wodle.

## [v3.2.0] 2018-02-13

### Added
- Added support to synchronize custom rules and decoders in the cluster.([#344](https://github.com/wazuh/wazuh/pull/344))
- Add field `status` to `GET/agents/groups/:group_id` API call.([#338](https://github.com/wazuh/wazuh/pull/338))
- Added support for Windows to CIS-CAT integration module ([#369](https://github.com/wazuh/wazuh/pull/369))
- New Wazuh Module "aws-cloudtrail" fetching logs from S3 bucket. ([#351](https://github.com/wazuh/wazuh/pull/351))
- New Wazuh Module "vulnerability-detector" to detect vulnerabilities in agents and managers.

### Fixed
- Fixed oscap.py to support new versions of OpenSCAP scanner.([#331](https://github.com/wazuh/wazuh/pull/331))
- Fixed timeout bug when the cluster port was closed. ([#343](https://github.com/wazuh/wazuh/pull/343))
- Improve exception handling in `cluster_control`. ([#343](https://github.com/wazuh/wazuh/pull/343))
- Fixed bug in cluster when receive an error response from client. ([#346](https://github.com/wazuh/wazuh/pull/346))
- Fixed bug in framework when the manager is installed in different path than /var/ossec. ([#335](https://github.com/wazuh/wazuh/pull/335))
- Fixed predecoder hostname field in JSON event output.
- Several fixes and improvements in cluster.

## [v3.1.0] 2017-12-22

### Added

- New Wazuh Module "command" for asynchronous command execution.
- New field "predecoder.timestamp" for JSON alerts including timestamp from logs.
- Added reload action to ossec-control in local mode.
- Add duration control of a cluster database synchronization.
- New internal option for agents to switch applying shared configuration.
- Added GeoIP address finding for input logs in JSON format.
- Added alert and archive output files rotation capabilities.
- Added rule option to discard field "firedtimes".
- Added VULS integration for running vulnerability assessments.
- CIS-CAT Wazuh Module to scan CIS policies.

### Changed

- Keepping client.keys file permissions when modifying it.
- Improve Rootcheck formula to select outstanding defects.
- Stop related daemon when disabling components in ossec-control.
- Prevented cluster daemon from starting on RHEL 5 or older.
- Let Syscheck report file changes on first scan.
- Allow requests by node name in cluster_control binary.
- Improved help of cluster_control binary.
- Integrity control of files in the cluster.

### Fixed

- Fixed netstat command in localfile configuration.
- Fixed error when searching agents by ID.
- Fixed syslog format pre-decoder for logs with missing (optional) space after tag.
- Fixed alert ID when plain-text alert output disabled.
- Fixed Monitord freezing when a sendmail-like executable SMTP server is set.
- Fixed validation of Active Response used by agent_control.
- Allow non-ASCII characters in Windows version string.

## [v3.0.0] 2017-12-12

### Added

- Added group property for agents to customize shared files set.
- Send shared files to multiple agents in parallel.
- New decoder plugin for logs in JSON format with dynamic fields definition.
- Brought framework from API to Wazuh project.
- Show merged files MD5 checksum by agent_control and framework.
- New reliable request protocol for manager-agent communication.
- Remote agent upgrades with signed WPK packages.
- Added option for Remoted to prevent it from writing shared merged file.
- Added state for Agentd and Windows agent to notify connection state and metrics.
- Added new JSON log format for local file monitoring.
- Added OpenSCAP SSG datastream content for Ubuntu Trusty Tahr.
- Field "alert_id" in JSON alerts (by Dan Parriott).
- Added support of "any" IP address to OSSEC batch manager (by Jozef Reisinger).
- Added ossec-agent SElinux module (by kreon).
- Added previous output to JSON output (by João Soares).
- Added option for Authd to specify the allowed cipher list (by James Le Cuirot).
- Added option for cipher suites in Authd settings.
- Added internal option for Remoted to set the shared configuration reloading time.
- Auto restart agents when new shared configuration is pushed from the manager.
- Added native support for Systemd.
- Added option to register unlimited agents in Authd.
- New internal option to limit the number of file descriptors in Analysisd and Remoted.
- Added new state "pending" for agents.
- Added internal option to disable real-time DB synchronization.
- Allow multiple manager stanzas in Agentd settings.
- New internal option to limit the receiving time in TCP mode.
- Added manager hostname data to agent information.
- New option for rotating internal logs by size.
- Added internal option to enable or disable daily rotation of internal logs.
- Added command option for Monitord to overwrite 'day_wait' parameter.
- Adding templates and sample alert for Elasticsearch 6.0.
- Added option to enable/disable Authd on install and auto-generate certificates.
- Pack secure TCP messages into a single packet.
- Added function to install SCAP policies depending on OS version.
- Added integration with Virustotal.
- Added timeout option for TCP sockets in Remoted and Agentd.
- Added option to start the manager after installing.
- Added a cluster of managers (`wazuh-clusterd`) and a script to control it (`cluster_control`).

### Changed

- Increased shared file delivery speed when using TCP.
- Increased TCP listening socket backlog.
- Changed Windows agent UI panel to show revision number instead of installation date.
- Group every decoded field (static and dynamic fields) into a data object for JSON alerts.
- Reload shared files by Remoted every 10 minutes.
- Increased string size limit for XML reader to 4096 bytes.
- Updated Logstash configuration and Elasticsearch mappings.
- Changed template fields structure for Kibana dashboards.
- Increased dynamic field limit to 1024, and default to 256.
- Changed agent buffer 'length' parameter to 'queue_size'.
- Changed some Rootcheck error messages to verbose logs.
- Removed unnecessary message by manage_agents advising to restart Wazuh manager.
- Update PF tables Active response (by d31m0).
- Create the users and groups as system users and groups in specs (by Dan Parriott).
- Show descriptive errors when an agent loses the connection using TCP.
- Prevent agents with the same name as the manager host from getting added.
- Changed 'message' field to 'data' for successful agent removing response in Authd API.
- Changed critical error to standard error in Syslog Remoted when no access list has been configured.
- Ignore hidden files in shared folder for merged file.
- Changed agent notification time values: notify time to 1 minute and reconnect time to 5 minutes.
- Prevent data field from being inserted into JSON alerts when it's empty.
- Spelling corrections (by Josh Soref).
- Moved debug messages when updating shared files to level 2.
- Do not create users ossecm or ossecr on agents.
- Upgrade netstat command in Logcollector.
- Prevent Monitord and DB sync module from dealing with agent files on local installations.
- Speed up DB syncing by keeping databases opened and an inotify event queue.
- Merge server's IP and hostname options to one setting.
- Enabled Active Response by default in both Windows and UNIX.
- Make Monitord 'day_wait' internal option affect log rotation.
- Extend Monitord 'day_wait' internal option range.
- Prevent Windows agent from log error when the manager disconnected.
- Improve Active Response filtering options.
- Use init system (Systemd/SysVinit) to restart Wazuh when upgrading.
- Added possibility of filtering agents by manager hostname in the Framework.
- Prevent installer from overwriting agent.conf file.
- Cancel file sending operation when agent socket is closed.
- Clean up agent shared folder before unmerging shared configuration.
- Print descriptive error when request socket refuses connection due to AR disabled.
- Extend Logcollector line burst limit range.
- Fix JSON alert file reloading when the file is rotated.
- Merge IP and Hostname server configuration into "Address" field.
- Improved TCP transmission performance by packing secure messages.

### Fixed

- Fixed wrong queries to get last Syscheck and Rootcheck date.
- Prevent Logcollector keep-alives from being stored on archives.json.
- Fixed length of random message within keep-alives.
- Fixed Windows version detection for Windows 8 and newer.
- Fixed incorrect CIDR writing on client.keys by Authd.
- Fixed missing buffer flush by Analysisd when updating Rootcheck database.
- Stop Wazuh service before removing folder to reinstall.
- Fixed Remoted service for Systemd (by Phil Porada).
- Fixed Administrator account mapping in Windows agent installation (by andrewm0374@gmail.com).
- Fixed MySQL support in dbd (by andrewm0374@gmail.com).
- Fixed incorrect warning when unencrypting messages (by Dan Parriott).
- Fixed Syslog mapping for alerts via Csyslogd (by Dan Parriott).
- Fixed syntax error in the creation of users in Solaris 11.2 (by Pedro Flor).
- Fixed some warnings that appeared when compiling on Fedora 26.
- Fixed permission issue in logs folder.
- Fixed issue in Remoted that prevented it from send shared configuration when it changed.
- Fixed Windows agent compilation compability with CentOS.
- Supporting different case from password prompt in Agentless (by Jesus Fidalgo).
- Fix bad detection of inotify queue overflowed.
- Fix repetitive error when a rule's diff file is empty.
- Fixed log group permission when created by a daemon running as root.
- Prevented Agentd from logging too many errors when restarted while receiving the merged file.
- Prevented Remoted from sending data to disconnected agents in TCP mode.
- Fixed alerts storage in PostgreSQL databases.
- Fixed invalid previous output data in JSON alerts.
- Fixed memory error in modulesd for invalid configurations.
- Fixed default Auth configuration to support custom install directory.
- Fixed directory transversal vulnerability in Active response commands.
- Fixed Active response timeout accuracy.
- Fixed race conditions in concurrent transmissions over TCP.

### Removed

- Removed Picviz support (by Dan Parriott).


## [v2.1.1] - 2017-09-21

### Changed

- Improved errors messages related to TCP connection queue.
- Changed info log about unsupported FS checking in Rootcheck scan to debug messages.
- Prevent Modules daemon from giving critical error when no wodles are enabled.

### Fixed

- Fix endianess incompatibility in agents on SPARC when connecting via TCP.
- Fix bug in Authd that made it crash when removing keys.
- Fix race condition in Remoted when writing logs.
- Avoid repeated errors by Remoted when sending data to a disconnected agent.
- Prevented Monitord from rotating non-existent logs.
- Some fixes to support HP-UX.
- Prevent processes from sending events when TCP connection is lost.
- Fixed output header by Syslog client when reading JSON alerts.
- Fixed bug in Integrator settings parser when reading rules list.

## [v2.1.0] - 2017-08-14

### Added

- Rotate and compress log feature.
- Labeling data for agents to be shown in alerts.
- New 'auth' configuration template.
- Make manage_agents capable of add and remove agents via Authd.
- Implemented XML configuration for Authd.
- Option -F for Authd to force insertion if it finds duplicated name.
- Local auth client to manage agent keys.
- Added OS name and version into global.db.
- Option for logging in JSON format.
- Allow maild to send through a sendmail-like executable (by James Le Cuirot).
- Leaky bucket-like buffer for agents to prevent network flooding.
- Allow Syslog client to read JSON alerts.
- Allow Mail reporter to read JSON alerts.
- Added internal option to tune Rootcheck sleep time.
- Added route-null Active Response script for Windows 2012 (by @CrazyLlama).

### Changed

- Updated SQLite library to 3.19.2.
- Updated zlib to 1.2.11.
- Updated cJSON library to 1.4.7.
- Change some manage_agents option parameters.
- Run Auth in background by default.
- Log classification as debug, info, warning, error and critical.
- Limit number of reads per cycle by Logcollector to prevent log starvation.
- Limit OpenSCAP module's event forwarding speed.
- Increased debug level of repeated Rootcheck messages.
- Send events when OpenSCAP starts and finishes scans.
- Delete PID files when a process exits not due to a signal.
- Change error messages due to SSL handshake failure to debug messages.
- Force group addition on installation for compatibility with LDAP (thanks to Gary Feltham).

### Fixed

- Fixed compiling error on systems with no OpenSSL.
- Fixed compiling warning at manage_agents.
- Fixed ossec-control enable/disable help message.
- Fixed unique aperture of random device on Unix.
- Fixed file sum comparison bug at Syscheck realtime engine. (Thanks to Arshad Khan)
- Close analysisd if alert outputs are disabled for all formats.
- Read Windows version name for versions newer than Windows 8 / Windows Server 2012.
- Fixed error in Analysisd that wrote Syscheck and Rootcheck databases of re-added agents on deleted files.
- Fixed internal option to configure the maximum labels' cache time.
- Fixed Auth password parsing on client side.
- Fix bad agent ID assignation in Authd on i686 architecture.
- Fixed Logcollector misconfiguration in Windows agents.

### Removed

- Remove unused message queue to send alerts from Authd.


## [v2.0.1] - 2017-07-19

### Changed

- Changed random data generator for a secure OS-provided generator.
- Changed Windows installer file name (depending on version).
- Linux distro detection using standard os-release file.
- Changed some URLs to documentation.
- Disable synchronization with SQLite databases for Syscheck by default.
- Minor changes at Rootcheck formatter for JSON alerts.
- Added debugging messages to Integrator logs.
- Show agent ID when possible on logs about incorrectly formatted messages.
- Use default maximum inotify event queue size.
- Show remote IP on encoding format errors when unencrypting messages.
- Remove temporary files created by Syscheck changes reports.
- Remove temporary Syscheck files for changes reporting by Windows installer when upgrading.

### Fixed

- Fixed resource leaks at rules configuration parsing.
- Fixed memory leaks at rules parser.
- Fixed memory leaks at XML decoders parser.
- Fixed TOCTOU condition when removing directories recursively.
- Fixed insecure temporary file creation for old POSIX specifications.
- Fixed missing agentless devices identification at JSON alerts.
- Fixed FIM timestamp and file name issue at SQLite database.
- Fixed cryptographic context acquirement on Windows agents.
- Fixed debug mode for Analysisd.
- Fixed bad exclusion of BTRFS filesystem by Rootcheck.
- Fixed compile errors on macOS.
- Fixed option -V for Integrator.
- Exclude symbolic links to directories when sending FIM diffs (by Stephan Joerrens).
- Fixed daemon list for service reloading at ossec-control.
- Fixed socket waiting issue on Windows agents.
- Fixed PCI_DSS definitions grouping issue at Rootcheck controls.
- Fixed segmentation fault bug when stopping on CentOS 5.
- Fixed compatibility with AIX.
- Fixed race conditions in ossec-control script.
- Fixed compiling issue on Windows.
- Fixed compatibility with Solaris.
- Fixed XML parsing error due to byte stashing issue.
- Fixed false error by Syscheck when creating diff snapshots of empty files.
- Fixed segmentation fault in Authd on i386 platform.
- Fixed agent-auth exit code for controlled server's errors.
- Fixed incorrect OVAL patch results classification.

## [v2.0] - 2017-03-14

### Added

- Wazuh modules manager.
- Wazuh module for OpenSCAP.
- Ruleset for OpenSCAP alerts.
- Kibana dashboards for OpenSCAP.
- Option at agent_control to restart all agents.
- Dynamic fields to rules and decoders.
- Dynamic fields to JSON in alerts/archives.
- CDB list lookup with dynamic fields.
- FTS for dynamic fields.
- Logcollector option to set the frequency of file checking.
- GeoIP support in Alerts (by Scott R Shinn).
- Internal option to output GeoIP data on JSON alerts.
- Matching pattern negation (by Daniel Cid).
- Syscheck and Rootcheck events on SQLite databases.
- Data migration tool to SQLite databases.
- Jenkins QA.
- 64-bit Windows registry keys support.
- Complete FIM data output to JSON and alerts.
- Username, date and inode attributes to FIM events on Unix.
- Username attribute to FIM events on Windows.
- Report changes (FIM file diffs) to Windows agent.
- File diffs to JSON output.
- Elastic mapping updated for new FIM events.
- Title and file fields extracted at Rootcheck alerts.
- Rule description formatting with dynamic field referencing.
- Multithreaded design for Authd server for fast and reliable client dispatching, with key caching and write scheduling.
- Auth registration client for Windows (by Gael Muller).
- Auth password authentication for Windows client.
- New local decoder file by default.
- Show server certificate and key paths at Authd help.
- New option for Authd to verify agent's address.
- Added support for new format at predecoder (by Brad Lhotsky).
- Agentless passlist encoding to Base64.
- New Auditd-specific log format for Logcollector.
- Option for Authd to auto-choose TLS/SSL method.
- Compile option for Authd to make it compatible with legacy OSs.
- Added new templates layout to auto-compose configuration file.
- New wodle for SQLite database syncing (agent information and fim/pm data).
- Added XML settings options to exclude some rules or decoders files.
- Option for agent_control to broadcast AR on all agents.
- Extended FIM event information forwarded by csyslogd (by Sivakumar Nellurandi).
- Report Syscheck's new file events on real time.

### Changed

- Isolated logtest directory from analysisd.
- Remoted informs Analysisd about agent ID.
- Updated Kibana dashboards.
- Syscheck FIM attributes to dynamic fields.
- Force services to exit if PID file creation fails.
- Atomic writing of client.keys through temporary files.
- Disabled remote message ID verification by default.
- Show actual IP on debug message when agents get connected.
- Enforce rules IDs to max 6 digits.
- OSSEC users and group as system (UI-hidden) users (by Dennis Golden).
- Increases Authd connection pool size.
- Use general-purpose version-flexible SSL/TLS methods for Authd registration.
- Enforce minimum 3-digit agent ID format.
- Exclude BTRFS from Rootcheck searching for hidden files inside directories (by Stephan Joerrens).
- Moved OSSEC and Wazuh decoders to one directory.
- Prevent manage_agents from doing invalid actions (such methods for manager at agent).
- Disabled capturing of security events 5145 and 5156 on Windows agent.
- Utilities to rename an agent or change the IP address (by Antonio Querubin).
- Added quiet option for Logtest (by Dan Parriott).
- Output decoder information onto JSON alerts.
- Enable mail notifications by default for server installation.
- Agent control option to restart all agents' Syscheck will also restart manager's Syscheck.
- Make ossec-control to check Authd PID.
- Enforce every rule to contain a description.
- JSON output won't contain field "agentip" if tis value is "any".
- Don't broadcast Active Response messages to disconnected agents.
- Don't print Syscheck logs if it's disabled.
- Set default Syscheck and Rootcheck frequency to 12 hours.
- Generate FIM new file alert by default.
- Added option for Integrator to set the maximum log length.
- JSON output nested objects modelling through dynamic fields.
- Disable TCP for unsupported OSs.
- Show previous log on JSON alert.
- Removed confirmation prompt when importing an agent key successfully.
- Made Syscheck not to ignore files that change more than 3 times by default.
- Enabled JSON output by default.
- Updated default syscheck configuration for Windows agents.
- Limited agent' maximum connection time for notification time.
- Improved client.keys changing detection method by remoted: use date and inode.
- Changed boot service name to Wazuh.
- Active response enabled on Windows agents by default.
- New folder structure for rules and decoders.
- More descriptive logs about syscheck real-time monitoring.
- Renamed XML tags related to rules and decoders inclusion.
- Set default maximum agents to 8000.
- Removed FTS numeric bitfield from JSON output.
- Fixed ID misassignment by manage_agents when the greatest ID exceeds 32512.
- Run Windows Registry Syscheck scan on first stage when scan_on_start enabled.
- Set all Syscheck delay stages to a multiple of internal_options.conf/syscheck.sleep value.
- Changed JSON timestamp format to ISO8601.
- Overwrite @timestamp field from Logstash with the alert timestamp.
- Moved timestamp JSON field to the beginning of the object.
- Changed random data generator for a secure OS-provided generator.

### Fixed

- Logcollector bug that inhibited alerts about file reduction.
- Memory issue on string manipulation at JSON.
- Memory bug at JSON alerts.
- Fixed some CLang warnings.
- Issue on marching OSSEC user on installing.
- Memory leaks at configuration.
- Memory leaks at Analysisd.
- Bugs and memory errors at agent management.
- Mistake with incorrect name for PID file (by Tickhon Clearscale).
- Agent-auth name at messages (it appeared to be the server).
- Avoid Monitord to log errors when the JSON alerts file doesn't exists.
- Agents numbering issue (minimum 3 digits).
- Avoid no-JSON message at agent_control when client.keys empty.
- Memory leaks at manage_agents.
- Authd error messages about connection to queue passed to warning.
- Issue with Authd password checking.
- Avoid ossec-control to use Dash.
- Fixed false error about disconnected agent when trying to send it the shared files.
- Avoid Authd to close when it reaches the maximum concurrency.
- Fixed memory bug at event diff execution.
- Fixed resource leak at file operations.
- Hide help message by useadd and groupadd on OpenBSD.
- Fixed error that made Analysisd to crash if it received a missing FIM file entry.
- Fixed compile warnings at cJSON library.
- Fixed bug that made Active Response to disable all commands if one of them was disabled (by Jason Thomas).
- Fixed segmentation fault at logtest (by Dan Parriott).
- Fixed SQL injection vulnerability at Database.
- Fixed Active Response scripts for Slack and Twitter.
- Fixed potential segmentation fault at file queue operation.
- Fixed file permissions.
- Fixed failing test for Apache 2.2 logs (by Brad Lhotsky).
- Fixed memory error at net test.
- Limit agent waiting time for retrying to connect.
- Fixed compile warnings on i386 architecture.
- Fixed Monitord crash when sending daily report email.
- Fixed script to null route an IP address on Windows Server 2012+ (by Theresa Meiksner).
- Fixed memory leak at Logtest.
- Fixed manager with TCP support on FreeBSD (by Dave Stoddard).
- Fixed Integrator launching at local-mode installation.
- Fixed issue on previous alerts counter (rules with if_matched_sid option).
- Fixed compile and installing error on Solaris.
- Fixed segmentation fault on syscheck when no configuration is defined.
- Fixed bug that prevented manage_agents from removing syscheck/rootcheck database.
- Fixed bug that made agents connected on TCP to hang if they are rejected by the manager.
- Fixed segmentation fault on remoted due to race condition on managing keystore.
- Fixed data lossing at remoted when reloading keystore.
- Fixed compile issue on MacOS.
- Fixed version reading at ruleset updater.
- Fixed detection of BSD.
- Fixed memory leak (by Byron Golden).
- Fixed misinterpretation of octal permissions given by Agentless (by Stephan Leemburg).
- Fixed mistake incorrect openssl flag at Makefile (by Stephan Leemburg).
- Silence Slack integration transmission messages (by Dan Parriott).
- Fixed OpenSUSE Systemd misconfiguration (By Stephan Joerrens).
- Fixed case issue on JSON output for Rootcheck alerts.
- Fixed potential issue on duplicated agent ID detection.
- Fixed issue when creating agent backups.
- Fixed hanging problem on Windows Auth client when negotiation issues.
- Fixed bug at ossec-remoted that mismatched agent-info files.
- Fixed resource leaks at rules configuration parsing.
- Fixed memory leaks at rules parser.
- Fixed memory leaks at XML decoders parser.
- Fixed TOCTOU condition when removing directories recursively.
- Fixed insecure temporary file creation for old POSIX specifications.
- Fixed missing agentless devices identification at JSON alerts.

### Removed

- Deleted link to LUA sources.
- Delete ZLib generated files on cleaning.
- Removed maximum lines limit from diff messages (that remain limited by length).

## [v1.1.1] - 2016-05-12

### Added

- agent_control: maximum number of agents can now be extracted using option "-m".
- maild: timeout limitation, preventing it from hang in some cases.
- Updated decoders, ruleset and rootchecks from Wazuh Ruleset v1.0.8.
- Updated changes from ossec-hids repository.

### Changed

- Avoid authd to rename agent if overplaced.
- Changed some log messages.
- Reordered directories for agent backups.
- Don't exit when client.keys is empty by default.
- Improved client.keys reloading capabilities.

### Fixed

- Fixed JSON output at rootcheck_control.
- Fixed agent compilation on OS X.
- Fixed memory issue on removing timestamps.
- Fixed segmentation fault at reported.
- Fixed segmentation fault at logcollector.

### Removed

- Removed old rootcheck options.

## [v1.1] - 2016-04-06

### Added

- Re-usage of agent ID in manage_agents and authd, with time limit.
- Added option to avoid manager from exiting when there are no keys.
- Backup of the information about an agent that's going to be deleted.
- Alerting if Authd can't add an agent because of a duplicated IP.
- Integrator with Slack and PagerDuty.
- Simplified keywords for the option "frequency".
- Added custom Reply-to e-mail header.
- Added option to syscheck to avoid showing diffs on some files.
- Created agents-timestamp file to save the agents' date of adding.

### Changed

- client.keys: No longer overwrite the name of an agent with "#-#-#-" to mark it as deleted. Instead, the name will appear with a starting "!".
- API: Distinction between duplicated and invalid name for agent.
- Stop the "ERROR: No such file or directory" for Apache.
- Changed defaults to analysisd event counter.
- Authd won't use password by default.
- Changed name of fields at JSON output from binaries.
- Upgraded rules to Wazuh Ruleset v1.07

### Fixed

- Fixed merged.mg push on Windows Agent
- Fixed Windows agent compilation issue
- Fixed glob broken implementation.
- Fixed memory corruption on the OSSEC alert decoder.
- Fixed command "useradd" on OpenBSD.
- Fixed some PostgreSQL issues.
- Allow to disable syscheck:check_perm after enable check_all.

## [v1.0.4] - 2016-02-24
​
### Added

- JSON output for manage_agents.
- Increased analysis daemon's memory size.
- Authd: Added password authorization.
- Authd: Boost speed performance at assignation of ID for agents
- Authd: New option -f *sec*. Force addding new agent (even with duplicated IP) if it was not active for the last *sec* seconds.
- manage_agents: new option -d. Force adding new agent (even with duplicated IP)
- manage_agents: Printing new agent ID on adding.

### Changed

- Authd and manage_agents won't add agents with duplicated IP.

### Fixed

- Solved duplicate IP conflicts on client.keys which prevented the new agent to connect.
- Hashing files in binary mode. Solved some problems related to integrity checksums on Windows.
- Fixed issue that made console programs not to work on Windows.

### Removed

- RESTful API no longer included in extensions/api folder. Available now at https://github.com/wazuh/wazuh-api


## [v1.0.3] - 2016-02-11

### Added

- JSON CLI outputs: ossec-control, rootcheck_control, syscheck_control, ossec-logtest and more.
- Preparing integration with RESTful API
- Upgrade version scripts
- Merge commits from ossec-hids
- Upgraded rules to Wazuh Ruleset v1.06

### Fixed

- Folders are no longer included on etc/shared
- Fixes typos on rootcheck files
- Kibana dashboards fixes

## [v1.0.2] - 2016-01-29

### Added

- Added Wazuh Ruleset updater
- Added extensions files to support ELK Stack latest versions (ES 2.x, LS 2.1, Kibana 4.3)

### Changed

- Upgraded rules to Wazuh Ruleset v1.05
- Fixed crash in reportd
- Fixed Windows EventChannel syntaxis issue
- Fixed manage_agents bulk option bug. No more "randombytes" errors.
- Windows deployment script improved

## [v1.0.1] - 2015-12-10

### Added

- Wazuh version info file
- ossec-init.conf now includes wazuh version
- Integrated with wazuh OSSEC ruleset updater
- Several new fields at JSON output (archives and alerts)
- Wazuh decoders folder

### Changed

- Decoders are now splitted in differents files.
- jsonout_out enable by default
- JSON groups improvements
- Wazuh ruleset updated to 1.0.2
- Extensions: Improved Kibana dashboards
- Extensions: Improved Windows deployment script

## [v1.0] - 2015-11-23
- Initial Wazuh version v1.0<|MERGE_RESOLUTION|>--- conflicted
+++ resolved
@@ -1,17 +1,13 @@
 # Change Log
 All notable changes to this project will be documented in this file.
 
-<<<<<<< HEAD
 ## [v3.12.1]
 
 ### Fixed
 
 - Fix XML validation with paths ending in `\`. ([#4783](https://github.com/wazuh/wazuh/pull/4783))
 
-## [v3.12.0]
-=======
 ## [v3.12.0] - 2020-03-24
->>>>>>> 2901c04d
 
 ### Added
 
