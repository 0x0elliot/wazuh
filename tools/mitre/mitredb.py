#!/usr/bin/env python

# Copyright (C) 2015-2021, Wazuh Inc.
# Created by Wazuh, Inc. <info@wazuh.com>.
# This program is a free software; you can redistribute it and/or modify it under the terms of GPLv2
#
# Example:
#
# python mitredb.py -> install mitre.db in /var/ossec/var/db
# python mitredb.py -d /other/directory/mitre.db  -> install mitre.db in other directory
# python mitredb.py -h -> Help

import json
import os
import pwd
import grp
import argparse
import sys
import copy
import const
from datetime import datetime
from sqlalchemy import create_engine, Column, DateTime, String, Integer, ForeignKey, Boolean
from sqlalchemy.orm import sessionmaker, relationship
from sqlalchemy.ext.declarative import declarative_base


Base = declarative_base()


class Metadata(Base):
    """
    In this table are stored the metadata of json file
    The information stored:
        key: key (PK)
        value: value
    """
    __tablename__ = "metadata"

    key = Column(const.KEY_t, String, primary_key=True)
    value = Column(const.VALUE_t, String, nullable=False)


class Technique(Base):
    """
    In this table are stored the techniques of json file
    The information stored:
        id: Used to identify the technique (PK)
        name: Name of the technique
        description: Detailed description of the technique
        created_time: Publish date
        modified_time: Last modification date
        mitre_version: Version of MITRE when created
        mitre_detection: Detection information
        network_requirements:Boolean indicationg network requirements
        remote_support: Boolean indicationg remote support
        revoked_by: ID of the technique that revokes this one, NULL otherwise.
        deprecated: Boolean indicating if this technique is deprecated
        subtechnique_of: ID of the parent technique, NULL otherwise
    """
    __tablename__ = "techniques"

    id = Column(const.ID_t, String, primary_key=True)
    name = Column(const.NAME_t, String, nullable=False)
    description = Column(const.DESCRIPTION_t, String, default=None)
    created_time = Column(const.CREATED_t, DateTime, default=None)
    modified_time = Column(const.MODIFIED_t ,DateTime, default=None)
    mitre_version = Column(const.MITRE_VERSION_t, String, default=None)
    mitre_detection = Column(const.MITRE_DETECTION_t, String, default=None)
    network_requirements = Column(const.NETWORK_REQ_t, Boolean, default=False)
    remote_support = Column(const.REMOTE_SUPPORT_t, Boolean, default=False)
    revoked_by = Column(const.REVOKED_BY_t, String, default=None)
    deprecated = Column(const.DEPRECATED_t, Boolean, default=False)
    subtechnique_of = Column(const.SUBTECHNIQUE_OF_t, String, default=None)

    data_sources = relationship(const.DATASOURCE_r, backref=const.TECHNIQUES_r)
    defenses_bypassed = relationship(const.DEFENSEBYPASSES_r, backref=const.TECHNIQUES_r)
    effective_permissions = relationship(const.EFFECTIVEPERMISSON_r, backref=const.TECHNIQUES_r)
    impacts = relationship(const.IMPACT_r, backref=const.TECHNIQUES_r)
    permissions = relationship(const.PERMISSION_r, backref=const.TECHNIQUES_r)
    requirements = relationship(const.SYSTEMREQ_r, backref=const.TECHNIQUES_r)
    mitigate = relationship(const.MITIGATE_r)


class DataSource(Base):
    """
    In this table are stored the Sources for each technique identified
    with key x_mitre_data_sources on json file
    The information stored:
        id: Used to identify the technique (FK)
        source: Data source for this technique
    """
    __tablename__ = "data_source"

    id = Column(const.ID_t, String, ForeignKey(const.TECHNIQUE_ID_fk, ondelete='CASCADE'), primary_key=True)
    source = Column(const.SOURCE_t, String, primary_key=True)


class DefenseByPasses(Base):
    """
    In this table are stored the Defenses bypassed for each technique identified
    with key x_mitre_defense_bypassed on json file
    The information stored:
        id: Used to identify the technique (FK)
        defense: Defense bypassed for this technique
    """
    __tablename__ = "defense_bypassed"

    id = Column(const.ID_t, String, ForeignKey(const.TECHNIQUE_ID_fk, ondelete='CASCADE'), primary_key=True)
    defense = Column(const.DEFENSE_t, String, primary_key=True)


class EffectivePermission(Base):
    """
    In this table are stored the Effective permissions for each technique identified
    with key x_mitre_effective_permissions on json file
    The information stored:
        id: Used to identify the technique (FK)
        permission: Effective permission for this technique
    """
    __tablename__ = "effective_permission"

    id = Column(const.ID_t, String, ForeignKey(const.TECHNIQUE_ID_fk, ondelete='CASCADE'), primary_key=True)
    permission = Column(const.PERMISSION_t, String, primary_key=True)


class Impact(Base):
    """
    In this table are stored the Impacts of each technique identified with
    key x_mitre_impact_type on json file
    The information stored:
        id: Used to identify the technique (FK)
        impact: Impact of this technique
    """
    __tablename__ = "impact"

    id = Column(const.ID_t, String, ForeignKey(const.TECHNIQUE_ID_fk, ondelete='CASCADE'), primary_key=True)
    impact = Column(const.IMPACT_t, String, primary_key=True)


class Permission(Base):
    """
    In this table are stored the Permissions for each technique identified
    with key x_mitre_permissions_required on json file
    The information stored:
        id: Used to identify the technique (FK)
        permission: Permission for this technique
    """
    __tablename__ = "permission"

    id = Column(const.ID_t, String, ForeignKey(const.TECHNIQUE_ID_fk, ondelete='CASCADE'), primary_key=True)
    permission = Column(const.PERMISSION_t, String, primary_key=True)


class SystemRequirement(Base):
    """
    In this table are stored the Requirements for each technique identified
    with key x_mitre_system_requirements on json file
    The information stored:
        id: Used to identify the technique (FK)
        requirements: System requirement for this technique
    """
    __tablename__ = "system_requirement"

    id = Column(const.ID_t, String, ForeignKey(const.TECHNIQUE_ID_fk, ondelete='CASCADE'), primary_key=True)
    requirement = Column(const.REQUIREMENT_t, String, primary_key=True)


class Groups(Base):
    """
    In this table are stored the groups of json file
    The information stored:
        id: Used to identify the group (PK)
        name: Name of the group
        description: Detailed description of the group
        created_time: Publish date
        modified_time: Last modification date
        mitre_version: Version of MITRE when created
        revoked_by: ID of the group that revokes this one, NULL otherwise
        deprecated: Boolean indicating if this group is deprecated
    """
    __tablename__ = "groups"

    id = Column(const.ID_t, String, primary_key=True)
    name = Column(const.NAME_t, String, nullable=False)
    description = Column(const.DESCRIPTION_t, String, default=None)
    created_time = Column(const.CREATED_t, DateTime, default=None)
    modified_time = Column(const.MODIFIED_t, DateTime, default=None)
    mitre_version = Column(const.MITRE_VERSION_t, String, default=None)
    revoked_by = Column(const.REVOKED_BY_t, String, default=None)
    deprecated = Column(const.DEPRECATED_t, Boolean, default=False)


class Software(Base):
    """
    In this table are stored the software of json file
    The information stored:
        id: Used to identify the software (PK)
        name: Name of the software
        description: Detailed description of the software
        created_time: Publish date
        modified_time: Last modification date
        mitre_version: Version of MITRE when created
        revoked_by: ID of the software that revokes this one, NULL otherwise
        deprecated: Boolean indicating if this software is deprecated
    """
    __tablename__ = "software"

    id = Column(const.ID_t, String, primary_key=True)
    name = Column(const.NAME_t, String, nullable=False)
    description = Column(const.DESCRIPTION_t, String, default=None)
    created_time = Column(const.CREATED_t, DateTime, default=None)
    modified_time = Column(const.MODIFIED_t, DateTime, default=None)
    mitre_version = Column(const.MITRE_VERSION_t, String, default=None)
    revoked_by = Column(const.REVOKED_BY_t, String, default=None)
    deprecated = Column(const.DEPRECATED_t, Boolean, default=False)


class Mitigations(Base):
    """
    In this table are stored the mitigations of json file
    The information stored:
        id: Used to identify the mitigation (PK)
        name: Name of the mitigation
        description: Detailed description of the mitigation
        created_time: Publish date
        modified_time: Last modification date
        mitre_version: Version of MITRE when created
        revoked_by: ID of the mitigation that revokes this one, NULL otherwise
        deprecated: Boolean indicating if this mitigation is deprecated
    """
    __tablename__ = "mitigations"

    id = Column(const.ID_t, String, primary_key=True)
    name = Column(const.NAME_t, String, nullable=False)
    description = Column(const.DESCRIPTION_t, String, default=None)
    created_time = Column(const.CREATED_t, DateTime, default=None)
    modified_time = Column(const.MODIFIED_t, DateTime, default=None)
    mitre_version = Column(const.MITRE_VERSION_t, String, default=None)
    revoked_by = Column(const.REVOKED_BY_t, String, default=None)
    deprecated = Column(const.DEPRECATED_t, Boolean, default=False)

    mitigate = relationship(const.MITIGATE_r)


class Aliases(Base):
    """
    In this table are stored the aliases of json file
    The information stored:
        id: Used to identify the group or software (PK).
        alias: Alias related to this item (PK).
    """
    __tablename__ = "alias"

    id = Column(const.ID_t, String, primary_key=True)
    alias = Column(const.ALIAS_t, String, primary_key=True)


class Contributors(Base):
    """
    In this table are stored the contributors of json file
    The information stored:
        id: Used to identify the technique, group or software (PK).
        contributor: Contributor related to this item (PK).
    """
    __tablename__ = "contributor"

    id = Column(const.ID_t, String, primary_key=True)
    contributor = Column(const.CONTRIBUTOR_t, String, primary_key=True)


class Platforms(Base):
    """
    In this table are stored the platforms of json file
    The information stored:
        id: Used to identify the technique or software (PK).
        platform: OS related to this item (PK).
    """
    __tablename__ = "platform"

    id = Column(const.ID_t, String, primary_key=True)
    platform = Column(const.PLATFORM_t, String, primary_key=True)


class References(Base):
    """
    In this table are stored the references of json file
    The information stored:
        id: Used to identify the tactic, technique, mitigation, group or software (PK).
        source: Source of this reference (PK).
        external_id: ID associated with this item (only in case of source mitre-attack).
        url: URL of the reference.
        description: Description of the reference.
    """
    __tablename__ = "reference"

    id = Column(const.ID_t, String, primary_key=True)
    source = Column(const.SOURCE_t, String, primary_key=True)
    external_id = Column(const.EXTERNAL_ID_t, String, default=None, nullable=True)
    url = Column(const.URL_t, String, primary_key=True)
    description = Column(const.DESCRIPTION_t, String, default=None, nullable=True)


class Mitigate(Base):
    """
    In this table are stored the mitigate information
    The information stored:
        id: Used to identify the mitigate
        source_id: Used to identify the mitigation (FK)
        target_id: Used to identify the technique (FK)
        description: Detailed description of the mitigate
        created_time: Publish date
        modified_time: Last modification date
    """
    __tablename__ = "mitigate"

    id = Column(const.ID_t, String, primary_key=True)
    source_id = Column(const.SOURCE_ID_t, String, ForeignKey(const.MITIGATION_ID_fk), nullable=False)
    target_id = Column(const.TARGET_ID_t, String, ForeignKey(const.TECHNIQUE_ID_fk), nullable=False)
    description = Column(const.DESCRIPTION_t, String, default=None)
    created_time = Column(const.CREATED_t, DateTime, default=None)
    modified_time = Column(const.MODIFIED_t, DateTime, default=None)


class Use(Base):
    """
    In this table are stored the Use information
    The information stored:
        id: Used to identify the use
        source_id: Used to identify the group or software
        target_id: Used to identify the technique or software
        description: Detailed description of the relationship
        created_time: Publish date
        modified_time: Last modification date
    """
    __tablename__ = "use"

    id = Column(const.ID_t, String, primary_key=True)
    source_id = Column(const.SOURCE_ID_t, String, default=None, nullable=False)
    target_id = Column(const.TARGET_ID_t, String, default=None, nullable=False)
    description = Column(const.DESCRIPTION_t, String, default=None)
    created_time = Column(const.CREATED_t, DateTime, default=None)
    modified_time = Column(const.MODIFIED_t, DateTime, default=None)


class Tactics(Base):
    """
    In this table are stored the tactics of json file
    The information stored:
        id: Used to identify the tactic (PK)
        name: Name of the tactic
        description: Detailed description of the tactic
        created_time: Publish date
        modified_time: Last modification date
        short_name: Short name of the tactic
    """
    __tablename__ = "tactics"

    id = Column(const.ID_t, String, primary_key=True)
    name = Column(const.NAME_t, String, nullable=False)
    description = Column(const.DESCRIPTION_t, String, default=None)
    created_time = Column(const.CREATED_t, DateTime, default=None)
    modified_time = Column(const.MODIFIED_t, DateTime, default=None)
    short_name = Column(const.SHORT_NAME_t, String, default=None)


class Phases(Base):
    """
    This table stores the relationship between techniques and the tactics table.
    The information stored:
        tactic_id: Used to identify the tactic (FK) (PK)
        tech_id: Used to identify the technique (FK) (PK)
    """
    __tablename__ = "phases"

    tactic_id = Column(const.TACTIC_ID_t, String, ForeignKey(const.TACTICS_ID_fk, ondelete='CASCADE'), primary_key=True)
    tech_id = Column(const.TECH_ID_t, String, ForeignKey(const.TECHNIQUE_ID_fk, ondelete='CASCADE'), primary_key=True)


<<<<<<< HEAD
def parse_table_(function, data_object):
    row = {}
    row[const.ID_t] = data_object[const.ID_t]
    row[const.NAME_t] = data_object[const.NAME_t]
=======
def parse_table_(function, data_object, session):
    table = function()
    table.id = data_object[const.ID_j]
    table.name = data_object[const.NAME_j]
>>>>>>> d0ee919d

    if const.DESCRIPTION_j in data_object:
        row[const.DESCRIPTION_t] = data_object[const.DESCRIPTION_t]

    if const.CREATED_j in data_object:
        row[const.CREATED_t] = datetime.strptime(data_object[const.CREATED_j], const.TIME_FORMAT)
    if const.MODIFIED_j in data_object:
        row[const.MODIFIED_t] = datetime.strptime(data_object[const.MODIFIED_j], const.TIME_FORMAT)
    if function.__name__ == 'Tactics':
        if const.SHORT_NAME_j in data_object:
            row[const.SHORT_NAME_t] = data_object[const.SHORT_NAME_j]
    elif function.__name__ == 'Groups' or \
            function.__name__ == 'Software' or \
            function.__name__ == 'Mitigations':
        if const.MITRE_VERSION_j in data_object:
            row[const.MITRE_VERSION_t] = data_object[const.MITRE_VERSION_j]
        if const.DEPRECATED_j in data_object:
            row[const.DEPRECATED_t] = data_object[const.DEPRECATED_j]

<<<<<<< HEAD
    return row


data_source_rows_list = []
defense_bypassed_rows_list = []
effective_permission_rows_list = []
impact_rows_list = []
permission_req_rows_list = []
requirement_rows_list = []
mitigate_rows_list = []
use_rows_list = []

=======
    parse_common_tables(table, data_object, session)

    return table


def parse_json_techniques(technique_json, phases_table, session):
>>>>>>> d0ee919d

def parse_json_techniques(technique_json, phases_table):
    row = {}
    row[const.ID_t] = technique_json[const.ID_t]
    row[const.NAME_t] = technique_json[const.NAME_t]

    if technique_json.get(const.DESCRIPTION_t):
        row[const.DESCRIPTION_t] = technique_json[const.DESCRIPTION_t]
    if technique_json.get(const.CREATED_j):
        row[const.CREATED_t] = datetime.strptime(technique_json[const.CREATED_j], const.TIME_FORMAT)
    if technique_json.get(const.MODIFIED_j):
        row[const.MODIFIED_t] = datetime.strptime(technique_json[const.MODIFIED_j], const.TIME_FORMAT)
    if technique_json.get(const.MITRE_VERSION_j):
        row[const.MITRE_VERSION_t] = technique_json[const.MITRE_VERSION_j]
    if technique_json.get(const.MITRE_DETECTION_j):
        row[const.MITRE_DETECTION_t] = technique_json[const.MITRE_DETECTION_j]
    if technique_json.get(const.MITRE_NETWOR_REQ_j):
        row[const.NETWORK_REQ_t] = technique_json[const.MITRE_NETWOR_REQ_j]
    if technique_json.get(const.MITRE_REMOTE_SUPP_j):
        row[const.REMOTE_SUPPORT_t] = technique_json[const.MITRE_REMOTE_SUPP_j]
    if technique_json.get(const.DEPRECATED_j):
        row[const.DEPRECATED_t] = technique_json[const.DEPRECATED_j]
    if technique_json.get(const.DATASOURCE_j):
        for data_source in list(set(technique_json[const.DATASOURCE_j])):
            row_data_source = {}
            row_data_source[const.ID_t] = row[const.ID_t]
            row_data_source[const.SOURCE_t] = data_source
            data_source_rows_list.append(row_data_source)
    if technique_json.get(const.DEFENSE_BYPASSED_j):
        for defense in list(set(technique_json[const.DEFENSE_BYPASSED_j])):
            row_defense_bypassed = {}
            row_defense_bypassed[const.ID_t] = row[const.ID_t]
            row_defense_bypassed[const.DEFENSE_t] = defense
            defense_bypassed_rows_list.append(row_defense_bypassed)
    if technique_json.get(const.EFFECTIVE_PERMISSION_j):
        for permission in list(set(technique_json[const.EFFECTIVE_PERMISSION_j])):
            row_permission = {}
            row_permission[const.ID_t] = row[const.ID_t]
            row_permission[const.PERMISSION_t] = permission
            effective_permission_rows_list.append(row_permission)
    if technique_json.get(const.IMPACT_TYPE_j):
        for impact in list(set(technique_json[const.IMPACT_TYPE_j])):
            row_impact = {}
            row_impact[const.ID_t] = row[const.ID_t]
            row_impact[const.IMPACT_t] = impact
            impact_rows_list.append(row_impact)
    if technique_json.get(const.PERMISSIONS_REQ_j):
        for permission_req in list(set(technique_json[const.PERMISSIONS_REQ_j])):
            row_permission_req = {}
            row_permission_req[const.ID_t] = row[const.ID_t]
            row_permission_req[const.PERMISSION_t] = permission_req
            permission_req_rows_list.append(row_permission_req)
    if technique_json.get(const.SYSTEM_REQ_j):
        for requirement in list(set(technique_json[const.SYSTEM_REQ_j])):
            row_requirement = {}
            row_requirement[const.ID_t] = row[const.ID_t]
            row_requirement[const.REQUIREMENT_t] = requirement
            requirement_rows_list.append(row_requirement)
    if technique_json.get(const.PHASES_j):
        for phase in technique_json[const.PHASES_j]:
<<<<<<< HEAD
             phases_table.append([row[const.ID_t], phase[const.PHASE_NAME_j]])
    return row
=======
             phases_table.append([technique.id, phase[const.PHASE_NAME_j]])

    parse_common_tables(technique, technique_json, session)

    return technique
>>>>>>> d0ee919d


def parse_json_mitigate_use(function, data_object):
    row = {}
    row[const.ID_t] = data_object[const.ID_t]
    row[const.SOURCE_ID_t] = data_object[const.SOURCE_REF_j]
    row[const.TARGET_ID_t] = data_object[const.TARGET_REF_j]

    if data_object.get(const.DESCRIPTION_t):
        row[const.DESCRIPTION_t] = data_object[const.DESCRIPTION_t]
    if data_object.get(const.CREATED_j):
        row[const.CREATED_t] = datetime.strptime(data_object[const.CREATED_j], const.TIME_FORMAT)
    if data_object.get(const.MODIFIED_j):
        row[const.MODIFIED_t] = datetime.strptime(data_object[const.MODIFIED_j], const.TIME_FORMAT)

    return row


def parse_common_tables(table, data_object, session):
    # Alias
    if data_object.get(const.ALIASES_j):
        for alias in data_object[const.ALIASES_j]:
            o_alias = Aliases(alias=alias)
            o_alias.id = table.id
            session.add(o_alias)

    if data_object.get(const.ALIAS_j):
        for alias in data_object[const.ALIAS_j]:
            o_alias = Aliases(alias=alias)
            o_alias.id = table.id
            session.add(o_alias)

    # Contributor
    if data_object.get(const.CONTRIBUTOR_j):
        for contributor in data_object[const.CONTRIBUTOR_j]:
            o_contributor = Contributors(contributor=contributor)
            o_contributor.id = table.id
            session.add(o_contributor)

    # Platform
    if data_object.get(const.PLATFORM_j):
        for platform in data_object[const.PLATFORM_j]:
            o_platform = Platforms(platform=platform)
            o_platform.id = table.id
            session.add(o_platform)

    # External References
    if data_object.get(const.EXTERNAL_REFERENCES_j):
        for reference in data_object[const.EXTERNAL_REFERENCES_j]:
            if reference.get(const.URL_j):
                o_reference = parse_json_ext_references(References, reference)
                o_reference.id = table.id
                session.add(o_reference)


def parse_json_ext_references(function, data_object):
    table = function()

    if data_object.get(const.SOURCE_NAME_j):
        table.source = data_object[const.SOURCE_NAME_j]
    if data_object.get(const.EXTERNAL_ID_j):
        table.external_id = data_object[const.EXTERNAL_ID_j]
    if data_object.get(const.URL_j):
        table.url = data_object[const.URL_j]
    if data_object.get(const.DESCRIPTION_t):
        table.description = data_object[const.DESCRIPTION_j]

    return table


def parse_json_relationships(relationships_json, session, relationship_table_revoked_by, relationship_table_subtechique_of):
    if relationships_json.get(const.RELATIONSHIP_TYPE_j) == const.REVOKED_BY_j:
        relationship_table_revoked_by.append([relationships_json[const.SOURCE_REF_j], relationships_json[const.TARGET_REF_j]])

    elif relationships_json.get(const.RELATIONSHIP_TYPE_j) == const.SUBTECHNIQUE_OF_j:
        relationship_table_subtechique_of.append([relationships_json[const.SOURCE_REF_j], relationships_json[const.TARGET_REF_j]])

    elif relationships_json.get(const.RELATIONSHIP_TYPE_j) == const.MITIGATES_j:
        mitigate = parse_json_mitigate_use(Mitigate, relationships_json)
        mitigate_rows_list.append(mitigate)

    elif relationships_json.get(const.RELATIONSHIP_TYPE_j) == const.USES_j:
        use = parse_json_mitigate_use(Use, relationships_json)
        use_rows_list.append(use)


def parse_list_phases(session, phase_list):
    row = {}

    row[const.TECH_ID_t] = phase_list[0]
    tactic = session.query(Tactics).filter_by(short_name=phase_list[1]).first()
<<<<<<< HEAD
    row[const.TACTIC_ID_t] = tactic.id
=======
    phase.tactic_id = tactic.id
>>>>>>> d0ee919d

    return row


def parse_json(pathfile, session, database):
    """
    Parse enterprise-attack.json and fill mitre.db's tables.

    :param pathfile: Path directory where enterprise-attack.json file is
    :param session: SQLAlchemy session
    :param database: path to mitre.db
    :return:
    """
    try:
        # Lists
        phases_table = []
        techniques = []
        groups = []
        mitigations = []
        softwares = []
        tactics = []
        relationship_table_revoked_by = []
        relationship_table_subtechique_of = []

        metadata = Metadata()
        metadata.key = const.DB_VERSION_t
        metadata.value = const.DB_VERSION_N_t
        session.add(metadata)
        with open(pathfile) as json_file:
            datajson = json.load(json_file)
            metadata = Metadata()
            metadata.key = const.MITRE_VERSION_t
            metadata.value = datajson[const.VERSION_j]
            session.add(metadata)
            for data_object in datajson[const.OBJECT_j]:
                if data_object[const.TYPE_j] == const.INTRUSION_SET_j:
<<<<<<< HEAD
                    group = parse_table_(Groups, data_object)
                    groups.append(group)
                elif data_object[const.TYPE_j] == const.COURSE_OF_ACTION_j:
                    mitigation = parse_table_(Mitigations, data_object)
                    mitigations.append(mitigation)
                elif data_object[const.TYPE_j] == const.MALWARE_j or \
                        data_object[const.TYPE_j] == const.TOOL_j:
                    software = parse_table_(Software, data_object)
                    softwares.append(software)
                elif data_object[const.TYPE_j] == const.TACTIC_j:
                    tactic = parse_table_(Tactics, data_object)
                    tactics.append(tactic)
                elif data_object[const.TYPE_j] == const.ATTACK_PATTERN_j:
                    technique = parse_json_techniques(data_object, phases_table)
                    techniques.append(technique)
=======
                    groups = parse_table_(Groups, data_object, session)
                    session.add(groups)
                elif data_object[const.TYPE_j] == const.COURSE_OF_ACTION_j:
                    mitigations = parse_table_(Mitigations, data_object, session)
                    session.add(mitigations)
                elif data_object[const.TYPE_j] == const.MALWARE_j or \
                        data_object[const.TYPE_j] == const.TOOL_j:
                    software = parse_table_(Software, data_object, session)
                    session.add(software)
                elif data_object[const.TYPE_j] == const.TACTIC_j:
                    tactics = parse_table_(Tactics, data_object, session)
                    session.add(tactics)
                elif data_object[const.TYPE_j] == const.ATTACK_PATTERN_j:
                    technique = parse_json_techniques(data_object, phases_table, session)
                    session.add(technique)
>>>>>>> d0ee919d
                elif data_object[const.TYPE_j] == const.RELATIONSHIP_j:
                    parse_json_relationships(data_object, session, relationship_table_revoked_by, relationship_table_subtechique_of)
                else:
                    continue

        session.bulk_insert_mappings(Technique, techniques)
        session.bulk_insert_mappings(DataSource, data_source_rows_list)
        session.bulk_insert_mappings(DefenseByPasses, defense_bypassed_rows_list)
        session.bulk_insert_mappings(EffectivePermission, effective_permission_rows_list)
        session.bulk_insert_mappings(Impact, impact_rows_list)
        session.bulk_insert_mappings(Permission, permission_req_rows_list)
        session.bulk_insert_mappings(SystemRequirement, requirement_rows_list)
        session.bulk_insert_mappings(Groups, groups)
        session.bulk_insert_mappings(Mitigations, mitigations)
        session.bulk_insert_mappings(Software, softwares)
        session.bulk_insert_mappings(Tactics, tactics)
        session.commit()

        phase_rows_list = []
        for table in phases_table:
            phase = parse_list_phases(session, table)
            phase_rows_list.append(phase)
        session.bulk_insert_mappings(Phases, phase_rows_list)
        session.commit()

        for table in relationship_table_revoked_by:
            if table[0].startswith(const.INTRUSION_SET_j):
                groups = session.query(Groups).get(table[0])
                groups.revoked_by = table[1]

            elif table[0].startswith(const.COURSE_OF_ACTION_j):
                mitigations = session.query(Mitigations).get(table[0])
                mitigations.revoked_by = table[1]

            elif table[0].startswith(const.MALWARE_j) or table[0].startswith(const.TOOL_j):
                software = session.query(Software).get(table[0])
                software.revoked_by = table[1]

            elif table[0].startswith(const.ATTACK_PATTERN_j):
                technique = session.query(Technique).get(table[0])
                technique.revoked_by = table[1]

        for table in relationship_table_subtechique_of:
            technique = session.query(Technique).get(table[0])
            technique.subtechnique_of = table[1]

        session.bulk_insert_mappings(Mitigate, mitigate_rows_list)
        session.bulk_insert_mappings(Use, use_rows_list)
        session.commit()

    except TypeError as t_e:
        print(t_e)
        print("Deleting " + database)
        os.remove(database)
        sys.exit(1)
    except KeyError as k_e:
        print(k_e)
        print("Deleting " + database)
        os.remove(database)
        sys.exit(1)
    except NameError as n_e:
        print(n_e)
        print("Deleting " + database)
        os.remove(database)
        sys.exit(1)


def find(name, path):
    for root, dirs, files in os.walk(path):
        if name in files:
            return os.path.join(root, name)


def main(database=None):
    """
    Main function that creates the mitre database in a chosen directory. It deletes, creates and fills the mitre tables.

    :param database: Directory where mitre.db is. Default: /var/ossec/var/db/mitre.db
    :return:
    """
    if database is None:
        database = "/var/ossec/var/db/mitre.db"
    else:
        if not os.path.isdir('/'.join((str(database).split('/')[0:-1]))):
            raise Exception('Error: Directory not found.')

    pathfile = find('enterprise-attack.json', '../..')

    engine = create_engine('sqlite:///' + database, echo=False)

    # Create a database connection
    Session = sessionmaker(bind=engine)
    session = Session()

    # Delete and create tables
    Base.metadata.drop_all(engine)
    Base.metadata.create_all(engine)

    # Parse enterprise-attack.json file:
    parse_json(pathfile, session, database)

    # User and group permissions
    os.chmod(database, 0o660)
    uid = pwd.getpwnam("root").pw_uid
    gid = grp.getgrnam("ossec").gr_gid
    os.chown(database, uid, gid)


if __name__ == '__main__':
    parser = argparse.ArgumentParser(description='This script installs mitre.db in a directory.')
    parser.add_argument('--database', '-d', help='-d /your/directory/mitre.db (default: /var/ossec/var/db/mitre.db')
    args = parser.parse_args()
    main(args.database)<|MERGE_RESOLUTION|>--- conflicted
+++ resolved
@@ -26,6 +26,19 @@
 
 Base = declarative_base()
 
+data_source_rows_list = []
+defense_bypassed_rows_list = []
+effective_permission_rows_list = []
+impact_rows_list = []
+permission_req_rows_list = []
+requirement_rows_list = []
+mitigate_rows_list = []
+use_rows_list = []
+alias_rows_list = []
+contributor_rows_list = []
+platform_rows_list = []
+external_reference_rows_list = []
+
 
 class Metadata(Base):
     """
@@ -376,17 +389,10 @@
     tech_id = Column(const.TECH_ID_t, String, ForeignKey(const.TECHNIQUE_ID_fk, ondelete='CASCADE'), primary_key=True)
 
 
-<<<<<<< HEAD
 def parse_table_(function, data_object):
     row = {}
     row[const.ID_t] = data_object[const.ID_t]
     row[const.NAME_t] = data_object[const.NAME_t]
-=======
-def parse_table_(function, data_object, session):
-    table = function()
-    table.id = data_object[const.ID_j]
-    table.name = data_object[const.NAME_j]
->>>>>>> d0ee919d
 
     if const.DESCRIPTION_j in data_object:
         row[const.DESCRIPTION_t] = data_object[const.DESCRIPTION_t]
@@ -406,27 +412,10 @@
         if const.DEPRECATED_j in data_object:
             row[const.DEPRECATED_t] = data_object[const.DEPRECATED_j]
 
-<<<<<<< HEAD
+    parse_common_tables(row[const.ID_t], data_object)
+
     return row
 
-
-data_source_rows_list = []
-defense_bypassed_rows_list = []
-effective_permission_rows_list = []
-impact_rows_list = []
-permission_req_rows_list = []
-requirement_rows_list = []
-mitigate_rows_list = []
-use_rows_list = []
-
-=======
-    parse_common_tables(table, data_object, session)
-
-    return table
-
-
-def parse_json_techniques(technique_json, phases_table, session):
->>>>>>> d0ee919d
 
 def parse_json_techniques(technique_json, phases_table):
     row = {}
@@ -487,19 +476,14 @@
             requirement_rows_list.append(row_requirement)
     if technique_json.get(const.PHASES_j):
         for phase in technique_json[const.PHASES_j]:
-<<<<<<< HEAD
              phases_table.append([row[const.ID_t], phase[const.PHASE_NAME_j]])
+
+    parse_common_tables(row[const.ID_t], technique_json)
+
     return row
-=======
-             phases_table.append([technique.id, phase[const.PHASE_NAME_j]])
-
-    parse_common_tables(technique, technique_json, session)
-
-    return technique
->>>>>>> d0ee919d
-
-
-def parse_json_mitigate_use(function, data_object):
+
+
+def parse_json_mitigate_use(data_object):
     row = {}
     row[const.ID_t] = data_object[const.ID_t]
     row[const.SOURCE_ID_t] = data_object[const.SOURCE_REF_j]
@@ -515,59 +499,63 @@
     return row
 
 
-def parse_common_tables(table, data_object, session):
+def parse_common_tables(parent_id, data_object):
     # Alias
     if data_object.get(const.ALIASES_j):
         for alias in data_object[const.ALIASES_j]:
-            o_alias = Aliases(alias=alias)
-            o_alias.id = table.id
-            session.add(o_alias)
+            row_alias = {}
+            row_alias[const.ID_t] = parent_id
+            row_alias[const.ALIAS_t] = alias
+            alias_rows_list.append(row_alias)
 
     if data_object.get(const.ALIAS_j):
         for alias in data_object[const.ALIAS_j]:
-            o_alias = Aliases(alias=alias)
-            o_alias.id = table.id
-            session.add(o_alias)
+            row_alias = {}
+            row_alias[const.ID_t] = parent_id
+            row_alias[const.ALIAS_t] = alias
+            alias_rows_list.append(row_alias)
 
     # Contributor
     if data_object.get(const.CONTRIBUTOR_j):
         for contributor in data_object[const.CONTRIBUTOR_j]:
-            o_contributor = Contributors(contributor=contributor)
-            o_contributor.id = table.id
-            session.add(o_contributor)
+            row_contributor = {}
+            row_contributor[const.ID_t] = parent_id
+            row_contributor[const.CONTRIBUTOR_t] = contributor
+            contributor_rows_list.append(row_contributor)
 
     # Platform
     if data_object.get(const.PLATFORM_j):
         for platform in data_object[const.PLATFORM_j]:
-            o_platform = Platforms(platform=platform)
-            o_platform.id = table.id
-            session.add(o_platform)
+            row_platform = {}
+            row_platform[const.ID_t] = parent_id
+            row_platform[const.PLATFORM_t] = platform
+            platform_rows_list.append(row_platform)
 
     # External References
     if data_object.get(const.EXTERNAL_REFERENCES_j):
         for reference in data_object[const.EXTERNAL_REFERENCES_j]:
             if reference.get(const.URL_j):
-                o_reference = parse_json_ext_references(References, reference)
-                o_reference.id = table.id
-                session.add(o_reference)
-
-
-def parse_json_ext_references(function, data_object):
-    table = function()
+                row_external_ref = parse_json_ext_references(reference)
+                row_external_ref[const.ID_t] = parent_id
+                external_reference_rows_list.append(row_external_ref)
+
+
+def parse_json_ext_references(data_object):
+    row_external_ref = {}
 
     if data_object.get(const.SOURCE_NAME_j):
-        table.source = data_object[const.SOURCE_NAME_j]
+        row_external_ref[const.SOURCE_t] = data_object[const.SOURCE_NAME_j]
     if data_object.get(const.EXTERNAL_ID_j):
-        table.external_id = data_object[const.EXTERNAL_ID_j]
+        row_external_ref[const.EXTERNAL_ID_t] = data_object[const.EXTERNAL_ID_j]
     if data_object.get(const.URL_j):
-        table.url = data_object[const.URL_j]
+        row_external_ref[const.URL_t] = data_object[const.URL_j]
     if data_object.get(const.DESCRIPTION_t):
-        table.description = data_object[const.DESCRIPTION_j]
-
-    return table
-
-
-def parse_json_relationships(relationships_json, session, relationship_table_revoked_by, relationship_table_subtechique_of):
+        row_external_ref[const.DESCRIPTION_t] = data_object[const.DESCRIPTION_j]
+
+    return row_external_ref
+
+
+def parse_json_relationships(relationships_json, relationship_table_revoked_by, relationship_table_subtechique_of):
     if relationships_json.get(const.RELATIONSHIP_TYPE_j) == const.REVOKED_BY_j:
         relationship_table_revoked_by.append([relationships_json[const.SOURCE_REF_j], relationships_json[const.TARGET_REF_j]])
 
@@ -575,11 +563,11 @@
         relationship_table_subtechique_of.append([relationships_json[const.SOURCE_REF_j], relationships_json[const.TARGET_REF_j]])
 
     elif relationships_json.get(const.RELATIONSHIP_TYPE_j) == const.MITIGATES_j:
-        mitigate = parse_json_mitigate_use(Mitigate, relationships_json)
+        mitigate = parse_json_mitigate_use(relationships_json)
         mitigate_rows_list.append(mitigate)
 
     elif relationships_json.get(const.RELATIONSHIP_TYPE_j) == const.USES_j:
-        use = parse_json_mitigate_use(Use, relationships_json)
+        use = parse_json_mitigate_use(relationships_json)
         use_rows_list.append(use)
 
 
@@ -588,11 +576,7 @@
 
     row[const.TECH_ID_t] = phase_list[0]
     tactic = session.query(Tactics).filter_by(short_name=phase_list[1]).first()
-<<<<<<< HEAD
     row[const.TACTIC_ID_t] = tactic.id
-=======
-    phase.tactic_id = tactic.id
->>>>>>> d0ee919d
 
     return row
 
@@ -629,7 +613,6 @@
             session.add(metadata)
             for data_object in datajson[const.OBJECT_j]:
                 if data_object[const.TYPE_j] == const.INTRUSION_SET_j:
-<<<<<<< HEAD
                     group = parse_table_(Groups, data_object)
                     groups.append(group)
                 elif data_object[const.TYPE_j] == const.COURSE_OF_ACTION_j:
@@ -645,25 +628,8 @@
                 elif data_object[const.TYPE_j] == const.ATTACK_PATTERN_j:
                     technique = parse_json_techniques(data_object, phases_table)
                     techniques.append(technique)
-=======
-                    groups = parse_table_(Groups, data_object, session)
-                    session.add(groups)
-                elif data_object[const.TYPE_j] == const.COURSE_OF_ACTION_j:
-                    mitigations = parse_table_(Mitigations, data_object, session)
-                    session.add(mitigations)
-                elif data_object[const.TYPE_j] == const.MALWARE_j or \
-                        data_object[const.TYPE_j] == const.TOOL_j:
-                    software = parse_table_(Software, data_object, session)
-                    session.add(software)
-                elif data_object[const.TYPE_j] == const.TACTIC_j:
-                    tactics = parse_table_(Tactics, data_object, session)
-                    session.add(tactics)
-                elif data_object[const.TYPE_j] == const.ATTACK_PATTERN_j:
-                    technique = parse_json_techniques(data_object, phases_table, session)
-                    session.add(technique)
->>>>>>> d0ee919d
                 elif data_object[const.TYPE_j] == const.RELATIONSHIP_j:
-                    parse_json_relationships(data_object, session, relationship_table_revoked_by, relationship_table_subtechique_of)
+                    parse_json_relationships(data_object, relationship_table_revoked_by, relationship_table_subtechique_of)
                 else:
                     continue
 
@@ -710,6 +676,12 @@
 
         session.bulk_insert_mappings(Mitigate, mitigate_rows_list)
         session.bulk_insert_mappings(Use, use_rows_list)
+
+        session.bulk_insert_mappings(Aliases, alias_rows_list)
+        session.bulk_insert_mappings(Contributors, contributor_rows_list)
+        session.bulk_insert_mappings(Platforms, platform_rows_list)
+        session.bulk_insert_mappings(References, external_reference_rows_list)
+
         session.commit()
 
     except TypeError as t_e:
