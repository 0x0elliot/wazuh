#!/usr/bin/env python3
# -*- coding: UTF-8 -*-
#
# Copyright (C) 2015, Wazuh Inc.
# Created by Wazuh, Inc. <info@wazuh.com>.
# This program is free software; you can redistribute
# it and/or modify it under the terms of GPLv2

import logging
import sqlite3
from sys import exit, path
from datetime import datetime, timezone
from json import dumps, JSONDecodeError
from os.path import join, dirname, realpath

path.append(join(dirname(realpath(__file__)), '..', '..'))  # noqa: E501
import utils
import exceptions
import tools
from integration import WazuhGCloudIntegration

try:
    from google.cloud import storage
    from google.api_core import exceptions as google_exceptions
    import pytz
except ImportError as e:
    raise exceptions.WazuhIntegrationException(errcode=1003, package=e.name)


class WazuhGCloudBucket(WazuhGCloudIntegration):
    """Class for getting Google Cloud Storage Bucket logs"""

    def __init__(self, credentials_file: str, logger: logging.Logger, bucket_name: str, prefix: str = None,
            delete_file: bool = False, only_logs_after: datetime = None, reparse : bool = False):
        """Class constructor.

        Parameters
        ----------
        credentials_file : str
            Path to credentials file.
        logger : logging.Logger
            Logger to use.
        bucket_name : str
            Name of the bucket to read the logs from.
        prefix : prefix
            Expected prefix for the logs. It can be used to specify the relative path where the logs are stored.
        delete_file : bool
            Indicate whether blobs should be deleted after being processed.
        only_logs_after : datetime
            Date after which obtain logs.
        reparse : bool
            Whether to parse already parsed logs or not

        Raises
        ------
        exceptions.GCloudError
            If the credentials file doesn't exist or doesn't have the required
            structure.
        """
        super().__init__(logger)
        self.bucket_name = bucket_name
        self.bucket = None
        try:
            self.client = storage.client.Client.from_service_account_json(credentials_file)
        except JSONDecodeError as error:
            raise exceptions.GCloudError(1000, credentials_file=credentials_file) from error
        except FileNotFoundError as error:
            raise exceptions.GCloudError(1001, credentials_file=credentials_file) from error
        self.project_id = self.client.project
        self.prefix = prefix if not prefix or prefix[-1] == '/' else f'{prefix}/'
        self.delete_file = delete_file
        self.only_logs_after = only_logs_after
        self.default_date = datetime.now(timezone.utc).replace(hour=0, minute=0, second=0, microsecond=0)
        self.db_path = join(utils.find_wazuh_path(), "wodles/gcloud/gcloud.db")
        self.db_connector = None
        self.datetime_format = "%Y-%m-%d %H:%M:%S.%f%z"
        self.reparse = reparse

        self.sql_create_table = """
                            CREATE TABLE
                                {table_name} (
                                project_id 'text' NOT NULL,
                                bucket_name 'text' NOT NULL,
                                prefix 'text' NULL,
                                blob_name 'text' NOT NULL,
                                creation_time 'text' NOT NULL,
                                PRIMARY KEY (project_id, bucket_name, prefix, blob_name));"""
        self.sql_delete_processed_files = """
                                DELETE FROM
                                    {table_name}
                                WHERE 
                                    project_id='{project_id}' AND
                                    bucket_name='{bucket_name}' AND
                                    prefix ='{prefix}';"""
        self.sql_insert_processed_file = """
                                        INSERT INTO {table_name} (
                                            project_id,
                                            bucket_name,
                                            prefix,
                                            blob_name,
                                            creation_time)
                                        VALUES
                                            ('{project_id}',
                                            '{bucket_name}',
                                            '{prefix}',
                                            '{blob_name}',
                                            '{creation_time}');"""
        self.sql_find_last_creation_time = """
                                        SELECT
                                            creation_time
                                        FROM
                                            {table_name}
                                        WHERE
                                            project_id='{project_id}' AND
                                            bucket_name='{bucket_name}' AND
                                            prefix ='{prefix}'
                                        ORDER BY
                                            creation_time DESC
                                        LIMIT 1;"""
        self.sql_find_processed_files = """
                                        SELECT
                                            blob_name
                                        FROM
                                            {table_name}
                                        WHERE
                                            project_id='{project_id}' AND
                                            bucket_name='{bucket_name}' AND
                                            prefix ='{prefix}'
                                        ORDER BY
                                            blob_name;"""

    def _get_last_processed_files(self):
        """Get the names of the blobs processed during the last execution.

        Returns
        -------
        List of str
            List with the filenames of all the previously processed blobs.
        """
        processed_files = self.db_connector.execute(
            self.sql_find_processed_files.format(table_name=self.db_table_name,
                                                 project_id=self.project_id,
                                                 bucket_name=self.bucket_name,
                                                 prefix=self.prefix))
        try:
            return [p[0] for p in processed_files.fetchall()]
        except (TypeError, IndexError):
            return list()

    def _update_last_processed_files(self, processed_files: list):
        """Remove the records for the previous execution and store the new values from the current one.

        Parameters
        ----------
        processed_files : List of storage.blob
            List with all the blobs successfully processed by the module.
        """
        if processed_files:
            self.logger.info('Updating previously processed files.')
            try:
                self.db_connector.execute(self.sql_delete_processed_files.format(table_name=self.db_table_name,
                                                                                 project_id=self.project_id,
                                                                                 bucket_name=self.bucket_name,
                                                                                 prefix=self.prefix))
            except sqlite3.IntegrityError:
                pass

            for blob in processed_files:
                creation_time = datetime.strftime(blob.time_created, self.datetime_format)
                self.db_connector.execute(self.sql_insert_processed_file.format(table_name=self.db_table_name,
                                                                                project_id=self.project_id,
                                                                                bucket_name=self.bucket_name,
                                                                                prefix=self.prefix,
                                                                                blob_name=blob.name,
<<<<<<< HEAD
                                                                                creation_time=blob.time_created))
=======
                                                                                creation_time=creation_time))
    processed_files = list()
>>>>>>> 62c5f9da

    def _get_last_creation_time(self):
        """Get the latest creation time value stored in the database for the given project, bucket_name and
        prefix.

        Returns
        -------
        datetime or None
            The datetime of the last log parsed or None if no log have been parsed yet for that bucket.
        """
        creation_time = datetime.min.replace(tzinfo=pytz.UTC)
        query_creation_time = self.db_connector.execute(
            self.sql_find_last_creation_time.format(table_name=self.db_table_name,
                                                    project_id=self.project_id,
                                                    bucket_name=self.bucket_name,
                                                    prefix=self.prefix))
        try:
            creation_time_result = query_creation_time.fetchone()[0]
            creation_time = datetime.strptime(creation_time_result, self.datetime_format)
        except (TypeError, IndexError):
            pass
        return creation_time

    def check_permissions(self):
        """
        Check if the Service Account has access to the bucket.

        Raises
        ------
        exceptions.GCloudError
            If the specified bucket doesn't exist or the client doesn't
            have permissions to access it.
        """
        try:
            self.bucket = self.client.get_bucket(self.bucket_name)
        except google_exceptions.NotFound:
            raise exceptions.GCloudError(1100, bucket_name=self.bucket_name)
        except google_exceptions.Forbidden:
            raise exceptions.GCloudError(1101, permissions='storage.buckets.get',
                                         resource_name=self.bucket_name)

    def init_db(self):
        """Connect to the database and try to access the table. The database file and the table will be created if they
         do not exist yet."""
        self.db_connector = sqlite3.connect(self.db_path)
        try:
            self.db_connector.execute(self.sql_create_table.format(table_name=self.db_table_name,
                                                                   project_id=self.project_id,
                                                                   bucket_name=self.bucket_name,
                                                                   prefix=self.prefix))
        except sqlite3.OperationalError:
            # The table already exist
            pass

    def process_data(self):
        """Iterate over the contents of the bucket and process each blob contained.
        As the 'list_blobs' function will always return the complete list of blobs contained in the bucket this function
        checks if a particular file should be processed by taking into account the 'only_logs_after' and 'prefix', as
        well as the creation time of each blob.

        Returns
        -------
        int
            Number of blobs processed.
        """

        try:
            bucket_contents = self.bucket.list_blobs(prefix=self.prefix, delimiter='/')
            processed_files = []
            processed_messages = 0
            new_creation_time = datetime.min.replace(tzinfo=pytz.UTC)

            self.init_db()
            last_creation_time = self._get_last_creation_time()
            previous_processed_files = self._get_last_processed_files()

            if self.reparse:
                self.logger.info('Reparse Mode ON')

            for blob in bucket_contents:
                # Skip folders
                if blob.name.endswith('/'):
                    continue

                current_creation_time = blob.time_created
                comparison_date = self.only_logs_after if self.only_logs_after else self.default_date

                if current_creation_time >= comparison_date:
                    if (current_creation_time > last_creation_time) or \
                            (current_creation_time == last_creation_time and blob.name not in previous_processed_files):
                        self.logger.info(f'Processing {blob.name}')
                        processed_messages += self.process_blob(blob)

                        if current_creation_time > new_creation_time:
                            processed_files.clear()
                            new_creation_time = current_creation_time

                        processed_files.append(blob)

                    elif self.reparse:
                        processed_messages += self.process_blob(blob)
                        processed_files.append(blob)

                    else:
                        self.logger.info(f'Skipping previously processed file: {blob.name}')

                else:
                    self.logger.info(f'The creation time of {blob.name} is older than {comparison_date}. '
                                     f'Skipping it...')

        finally:
            # Ensure the changes are committed to the database even if an exception was raised
            if self.db_connector:
                self._update_last_processed_files(processed_files)
                self.db_connector.commit()
                self.db_connector.close()
        return processed_messages

    def load_information_from_file(self, msg: str):
        raise NotImplementedError

    def process_blob(self, blob):
        """Format every event obtained from `load_information_from_file` and send them to Analysisd. If the
        `delete_file` was used the blob will be removed from the bucket after being processed.

        Parameters
        ----------
        blob : google.cloud.storage.blob.Blob
            A blob object obtained from the bucket.
        Returns
        -------
        int
            Number of events processed.
        """
        num_events = 0
        try:
            events = self.load_information_from_file(blob.download_as_text())
            if len(events) > 0:
                with self.initialize_socket():
                    for event in events:
                        self.send_msg(self.format_msg(dumps(event)))
                        num_events += 1
            if self.delete_file:
                self.bucket.delete_blob(blob.name)
        except google_exceptions.NotFound:
            self.logger.warning(f'Unable to find "{blob.name}" in {self.bucket_name}')

        return num_events<|MERGE_RESOLUTION|>--- conflicted
+++ resolved
@@ -88,7 +88,7 @@
         self.sql_delete_processed_files = """
                                 DELETE FROM
                                     {table_name}
-                                WHERE 
+                                WHERE
                                     project_id='{project_id}' AND
                                     bucket_name='{bucket_name}' AND
                                     prefix ='{prefix}';"""
@@ -172,12 +172,7 @@
                                                                                 bucket_name=self.bucket_name,
                                                                                 prefix=self.prefix,
                                                                                 blob_name=blob.name,
-<<<<<<< HEAD
-                                                                                creation_time=blob.time_created))
-=======
                                                                                 creation_time=creation_time))
-    processed_files = list()
->>>>>>> 62c5f9da
 
     def _get_last_creation_time(self):
         """Get the latest creation time value stored in the database for the given project, bucket_name and
