#!/usr/bin/env python3

# Copyright (C) 2015, Wazuh Inc.
# Created by Wazuh, Inc. <info@wazuh.com>.
# This program is free software; you can redistribute it and/or modify it under the terms of GPLv2
#
#
# Error Codes:
#   1 - Unknown
#   2 - SIGINT
#   3 - Invalid credentials to access AWS service
#   4 - boto3 module missing
#   5 - Unexpected error accessing SQLite DB
#   6 - Unable to create SQLite DB
#   7 - Unexpected error querying/working with objects in S3
#   8 - Failed to decompress file
#   9 - Failed to parse file
#   10 - pyarrow module missing
#   11 - Unable to connect to Wazuh
#   12 - Invalid type of bucket
#   13 - Unexpected error sending message to Wazuh
#   14 - Empty bucket
#   15 - Invalid endpoint URL
#   16 - Throttling error
#   17 - Invalid key format
#   18 - Invalid prefix
#   19 - The server datetime and datetime of the AWS environment differ
#   20 - Unable to find SQS
#   21 - Failed fetch/delete from SQS
#   22 - Invalid region
#   23 - Profile not found

import signal
import sys


import aws_tools
import buckets_s3
import services
import subscribers

<<<<<<< HEAD
=======
try:
    import pyarrow.parquet as pq
    if sys.version_info < (3, 8):
        import pyarrow_hotfix  # noqa: F401
except ImportError:
    print('ERROR: pyarrow module is required.')
    sys.exit(10)

import botocore
import json
import csv
import gzip
import zipfile
import re
import io
import zlib
from os import path
import operator
from datetime import datetime, timezone
from time import mktime
from typing import Iterator, Optional, List

sys.path.insert(0, path.dirname(path.dirname(path.abspath(__file__))))
import utils

# Python 2/3 compatibility
if sys.version_info[0] == 3:
    unicode = str

################################################################################
# Constants
################################################################################

CREDENTIALS_URL = 'https://documentation.wazuh.com/current/amazon/services/prerequisites/credentials.html'
RETRY_CONFIGURATION_URL = 'https://documentation.wazuh.com/current/amazon/services/prerequisites/considerations.html' \
                          '#Connection-configuration-for-retries'
DEPRECATED_MESSAGE = 'The {name} authentication parameter was deprecated in {release}. ' \
                     'Please use another authentication method instead. Check {url} for more information.'
GUARDDUTY_URL = 'https://documentation.wazuh.com/current/amazon/services/supported-services/guardduty.html'
GUARDDUTY_DEPRECATED_MESSAGE = 'The functionality to process GuardDuty logs stored in S3 via Kinesis was deprecated ' \
                               'in {release}. Consider configuring GuardDuty to store its findings directly in an S3 ' \
                               'bucket instead. Check {url} for more information. '
DEFAULT_AWS_CONFIG_PATH = path.join(path.expanduser('~'), '.aws', 'config')
SECURITY_LAKE_IAM_ROLE_AUTHENTICATION_URL = 'https://documentation.wazuh.com/current/cloud-security/amazon/services/' \
                                        'supported-services/security-lake.html#configuring-an-iam-role'
# Enable/disable debug mode
debug_level = 0
INVALID_CREDENTIALS_ERROR_CODE = "SignatureDoesNotMatch"
INVALID_REQUEST_TIME_ERROR_CODE = "RequestTimeTooSkewed"
THROTTLING_EXCEPTION_ERROR_CODE = "ThrottlingException"

INVALID_CREDENTIALS_ERROR_MESSAGE = "Invalid credentials to access S3 Bucket"
INVALID_REQUEST_TIME_ERROR_MESSAGE = "The server datetime and datetime of the AWS environment differ"
THROTTLING_EXCEPTION_ERROR_MESSAGE = "The '{name}' request was denied due to request throttling. If the problem " \
                                     "persists check the following link to learn how to use the Retry configuration " \
                                     f"to avoid it: {RETRY_CONFIGURATION_URL}'"
RETRY_ATTEMPTS_KEY: str = "max_attempts"
RETRY_MODE_CONFIG_KEY: str = "retry_mode"
RETRY_MODE_BOTO_KEY: str = "mode"


ALL_REGIONS = [
    'us-east-1', 'us-east-2', 'us-west-1', 'us-west-2', 'ap-northeast-1', 'ap-northeast-2', 'ap-southeast-2',
    'ap-south-1', 'eu-central-1', 'eu-west-1'
]


################################################################################
# Helpers functions
################################################################################

def set_profile_dict_config(boto_config: dict, profile: str, profile_config: dict):
    """Create a botocore.config.Config object with the specified profile and profile_config.

    This function reads the profile configuration from the provided profile_config object and extracts the necessary
    parameters to create a botocore.config.Config object.
    It handles the signature version, s3, proxies, and proxies_config settings found in the .aws/config file for the
    specified profile. If a setting is not found, a default value is used based on the boto3 documentation and config is
    set into the boto_config.

    Parameters
    ----------
    boto_config: dict
        The config dictionary where the Boto Config will be set.

    profile : str
        The AWS profile name to use for the configuration.

    profile_config : dict
        The user config dict containing the profile configuration.
    """
    # Set s3 config
    if f'{profile}.s3' in str(profile_config):
        s3_config = {
            "max_concurrent_requests": int(profile_config.get(f'{profile}.s3.max_concurrent_requests', 10)),
            "max_queue_size": int(profile_config.get(f'{profile}.s3.max_queue_size', 10)),
            "multipart_threshold": profile_config.get(f'{profile}.s3.multipart_threshold', '8MB'),
            "multipart_chunksize": profile_config.get(f'{profile}.s3.multipart_chunksize', '8MB'),
            "max_bandwidth": profile_config.get(f'{profile}.s3.max_bandwidth'),
            "use_accelerate_endpoint": (
                True if profile_config.get(f'{profile}.s3.use_accelerate_endpoint') == 'true' else False
            ),
            "addressing_style": profile_config.get(f'{profile}.s3.addressing_style', 'auto'),
        }
        boto_config['config'].s3 = s3_config

    # Set Proxies configuration
    if f'{profile}.proxy' in str(profile_config):
        proxy_config = {
            "host": profile_config.get(f'{profile}.proxy.host'),
            "port": int(profile_config.get(f'{profile}.proxy.port')),
            "username": profile_config.get(f'{profile}.proxy.username'),
            "password": profile_config.get(f'{profile}.proxy.password'),
        }
        boto_config['config'].proxies = proxy_config

        proxies_config = {
            "ca_bundle": profile_config.get(f'{profile}.proxy.ca_bundle'),
            "client_cert": profile_config.get(f'{profile}.proxy.client_cert'),
            "use_forwarding_for_https": (
                True if profile_config.get(f'{profile}.proxy.use_forwarding_for_https') == 'true' else False
            )
        }
        boto_config['config'].proxies_config = proxies_config


################################################################################
# Classes
################################################################################

class WazuhIntegration:
    """
    Class with common methods
    :param access_key: AWS access key id
    :param secret_key: AWS secret access key
    :param aws_profile: AWS profile
    :param iam_role_arn: IAM Role
    :param service name: Name of the service (s3 for services which stores logs in buckets)
    :param region: Region of service
    :param bucket: Bucket name to extract logs from
    :param iam_role_duration: The desired duration of the session that is going to be assumed.
    :param external_id: AWS external ID for IAM Role assumption
    """

    def __init__(self, access_key, secret_key, aws_profile, iam_role_arn,
                 service_name=None, region=None, bucket=None, discard_field=None,
                 discard_regex=None, sts_endpoint=None, service_endpoint=None, iam_role_duration=None,
                 external_id=None, skip_on_error=None):
        # SQL queries
        self.sql_find_table_names = """
            SELECT
                tbl_name
            FROM
                sqlite_master
            WHERE
                type='table';"""

        self.sql_db_optimize = "PRAGMA optimize;"

        self.sql_create_metadata_table = """
            CREATE TABLE metadata (
                key 'text' NOT NULL,
                value 'text' NOT NULL,
                PRIMARY KEY (key, value));
            """

        self.sql_get_metadata_version = """
            SELECT
                value
            FROM
                metadata
            WHERE
                key='version';
            """

        self.sql_find_table = """
            SELECT
                tbl_name
            FROM
                sqlite_master
            WHERE
                type='table' AND
                name=:name;
            """

        self.sql_insert_version_metadata = """
            INSERT INTO metadata (
                key,
                value)
            VALUES (
                'version',
                :wazuh_version);"""

        self.sql_update_version_metadata = """
            UPDATE
                metadata
            SET
                value=:wazuh_version
            WHERE
                key='version';
            """

        self.sql_drop_table = "DROP TABLE {table_name};"

        self.wazuh_path = utils.find_wazuh_path()
        self.wazuh_version = utils.get_wazuh_version()
        self.wazuh_queue = '{0}/queue/sockets/queue'.format(self.wazuh_path)
        self.wazuh_wodle = '{0}/wodles/aws'.format(self.wazuh_path)
        self.msg_header = "1:Wazuh-AWS:"
        # GovCloud regions
        self.gov_regions = {'us-gov-east-1', 'us-gov-west-1'}

        self.connection_config = self.default_config(profile=aws_profile)

        self.client = self.get_client(access_key=access_key,
                                      secret_key=secret_key,
                                      profile=aws_profile,
                                      iam_role_arn=iam_role_arn,
                                      service_name=service_name,
                                      bucket=bucket,
                                      region=region,
                                      sts_endpoint=sts_endpoint,
                                      service_endpoint=service_endpoint,
                                      iam_role_duration=iam_role_duration,
                                      external_id=external_id
                                      )

        self.skip_on_error = skip_on_error
        if hasattr(self, 'db_name'):  # If db_name is present, the subclass is not part of the SecLake process
            # db_name is an instance variable of subclass
            self.db_path = "{0}/{1}.db".format(self.wazuh_wodle, self.db_name)
            self.db_connector = sqlite3.connect(self.db_path)
            self.db_cursor = self.db_connector.cursor()
            self.check_metadata_version()
        if bucket:
            self.bucket = bucket

        self.discard_field = discard_field
        self.discard_regex = re.compile(fr'{discard_regex}')
        # to fetch logs using this date if no only_logs_after value was provided on the first execution
        self.default_date = datetime.utcnow().replace(hour=0, minute=0, second=0, microsecond=0, tzinfo=timezone.utc)

    def check_metadata_version(self):
        try:
            query_metadata = self.db_connector.execute(self.sql_find_table, {'name': 'metadata'})
            metadata = True if query_metadata.fetchone() else False
            if metadata:
                query_version = self.db_connector.execute(self.sql_get_metadata_version)
                metadata_version = query_version.fetchone()[0]
                # update Wazuh version in metadata table
                if metadata_version != self.wazuh_version:
                    self.db_connector.execute(self.sql_update_version_metadata, {'wazuh_version': self.wazuh_version})
                    self.db_connector.commit()
            else:
                # create metadate table
                self.db_connector.execute(self.sql_create_metadata_table)
                # insert wazuh version value
                self.db_connector.execute(self.sql_insert_version_metadata, {'wazuh_version': self.wazuh_version})
                self.db_connector.commit()
                # delete old tables if its exist
                self.delete_deprecated_tables()
        except Exception as e:
            print('ERROR: Error creating metadata table: {}'.format(e))
            sys.exit(5)

    def delete_deprecated_tables(self):
        query_tables = self.db_connector.execute(self.sql_find_table_names)
        tables = query_tables.fetchall()
        for table in tables:
            if 'log_progress' in table:
                self.db_connector.execute(self.sql_drop_table.format(table='log_progress'))
            elif 'trail_progress' in table:
                self.db_connector.execute(self.sql_drop_table.format(table='trail_progress'))

    @staticmethod
    def default_config(profile: str) -> dict:
        """Set the parameters found in user config file as a default configuration for client.

        This method is called when Wazuh Integration is instantiated and sets a default config using .aws/config file
        using the profile received from parameter.

        If .aws/config file exist the file is retrieved and read to check for the existence of retry parameters mode and
        max attempts if they exist and empty dictionary is returned and config is handled by botocore but if they don't
        exist a botocore Config object is created and default configuration is set using user config for received
        profile and retries parameters are set to avoid a throttling exception.

        Parameters
        ----------
        profile : string
                Aws profile configuration to use.

        Returns
        -------
        dict
            Configuration dictionary.

        Raises
        ------
        KeyError
            KeyError when there is no region in user config file.

        ValueError
            ValueError when there is an error parsing config file.

        NoSectionError
            configparser error when given profile does not exist in user config file.
        """
        args = {}

        if path.exists(DEFAULT_AWS_CONFIG_PATH):
            # Create boto Config object
            args['config'] = botocore.config.Config()

            # Get User Aws Config
            aws_config = get_aws_config_params()

            # Set profile
            profile = profile if profile is not None else 'default'

            try:
                # Get profile config dictionary
                profile_config = {option: aws_config.get(profile, option) for option in aws_config.options(profile)}

            except configparser.NoSectionError:
                print(f"No profile named: '{profile}' was found in the user config file")
                sys.exit(23)

            # Map Primary Botocore Config parameters with profile config file
            try:
                # Checks for retries config in profile config and sets it if not found to avoid throttling exception
                if RETRY_ATTEMPTS_KEY in profile_config \
                        or RETRY_MODE_CONFIG_KEY in profile_config:
                    retries = {
                        RETRY_ATTEMPTS_KEY: int(profile_config.get(RETRY_ATTEMPTS_KEY, 10)),
                        RETRY_MODE_BOTO_KEY: profile_config.get(RETRY_MODE_CONFIG_KEY, 'standard')
                    }
                    debug(
                        f"Retries parameters found in user profile. Using profile '{profile}' retries configuration",
                        2)

                else:
                    # Set retry config
                    retries = {
                        RETRY_ATTEMPTS_KEY: 10,
                        RETRY_MODE_BOTO_KEY: 'standard'
                    }
                    debug(
                        "No retries configuration found in profile config. Generating default configuration for "
                        f"retries: mode: {retries['mode']} - max_attempts: {retries['max_attempts']}",
                        2)

                args['config'].retries = retries

                # Set signature version
                signature_version = profile_config.get('signature_version', 's3v4')
                args['config'].signature_version = signature_version

                # Set profile dictionaries configuration
                set_profile_dict_config(boto_config=args,
                                        profile=profile,
                                        profile_config=profile_config)

            except (KeyError, ValueError) as e:
                print('Invalid key or value found in config '.format(e))
                sys.exit(17)

            debug(
                f"Created Config object using profile: '{profile}' configuration",
                2)

        else:
            # Set retries parameters to avoid a throttling exception
            args['config'] = botocore.config.Config(
                retries={
                    RETRY_ATTEMPTS_KEY: 10,
                    RETRY_MODE_BOTO_KEY: 'standard'
                }
            )
            debug(
                f"Generating default configuration for retries: {RETRY_MODE_BOTO_KEY} {args['config'].retries[RETRY_MODE_BOTO_KEY]} - "
                f"{RETRY_ATTEMPTS_KEY} {args['config'].retries[RETRY_ATTEMPTS_KEY]}",
                2)

        return args

    def get_client(self, access_key, secret_key, profile, iam_role_arn, service_name,
                   bucket, region=None,
                   sts_endpoint=None, service_endpoint=None, iam_role_duration=None, external_id=None):

        conn_args = {}

        if access_key is not None and secret_key is not None:
            print(DEPRECATED_MESSAGE.format(name="access_key and secret_key", release="4.4", url=CREDENTIALS_URL))
            conn_args['aws_access_key_id'] = access_key
            conn_args['aws_secret_access_key'] = secret_key

        if profile is not None:
            conn_args['profile_name'] = profile

        # set region name
        if region and service_name in ('inspector', 'cloudwatchlogs'):
            conn_args['region_name'] = region
        else:
            # it is necessary to set region_name for GovCloud regions
            conn_args['region_name'] = region if region in self.gov_regions \
                else None

        boto_session = boto3.Session(**conn_args)
        service_name = "logs" if service_name == "cloudwatchlogs" else service_name
        # If using a role, create session using that
        try:
            if iam_role_arn:

                sts_client = boto_session.client('sts', endpoint_url=sts_endpoint, **self.connection_config)

                assume_role_kwargs = {'RoleArn': iam_role_arn,
                                      'RoleSessionName': 'WazuhLogParsing'}
                if external_id:
                    assume_role_kwargs['ExternalId'] = external_id

                if iam_role_duration is not None:
                    assume_role_kwargs['DurationSeconds'] = iam_role_duration

                sts_role_assumption = sts_client.assume_role(**assume_role_kwargs)

                sts_session = boto3.Session(aws_access_key_id=sts_role_assumption['Credentials']['AccessKeyId'],
                                            aws_secret_access_key=sts_role_assumption['Credentials']['SecretAccessKey'],
                                            aws_session_token=sts_role_assumption['Credentials']['SessionToken'],
                                            region_name=conn_args.get('region_name'))

                client = sts_session.client(service_name=service_name, endpoint_url=service_endpoint,
                                            **self.connection_config)
            else:
                client = boto_session.client(service_name=service_name, endpoint_url=service_endpoint,
                                             **self.connection_config)

        except (botocore.exceptions.ClientError, botocore.exceptions.NoCredentialsError) as e:
            print("ERROR: Access error: {}".format(e))
            sys.exit(3)
        return client

    def get_sts_client(self, access_key, secret_key, profile=None):
        conn_args = {}

        if access_key is not None and secret_key is not None:
            conn_args['aws_access_key_id'] = access_key
            conn_args['aws_secret_access_key'] = secret_key
        elif profile is not None:
            conn_args['profile_name'] = profile

        boto_session = boto3.Session(**conn_args)

        try:
            sts_client = boto_session.client(service_name='sts', **self.connection_config)

        except Exception as e:
            print("Error getting STS client: {}".format(e))
            sys.exit(3)

        return sts_client

    def event_should_be_skipped(self, event_):
        def _check_recursive(json_item=None, nested_field: str = '', regex: str = ''):
            field_list = nested_field.split('.', 1)
            try:
                expression_to_evaluate = json_item[field_list[0]]
            except TypeError:
                if isinstance(json_item, list):
                    return any(_check_recursive(i, field_list[0], regex=regex) for i in json_item)
                return False
            except KeyError:
                return False
            if len(field_list) == 1:
                def check_regex(exp):
                    try:
                        return re.match(regex, exp) is not None
                    except TypeError:
                        return isinstance(exp, list) and any(check_regex(ex) for ex in exp)

                return check_regex(expression_to_evaluate)
            return _check_recursive(expression_to_evaluate, field_list[1], regex=regex)

        return self.discard_field and self.discard_regex \
            and _check_recursive(event_, nested_field=self.discard_field, regex=self.discard_regex)

    def send_msg(self, msg, dump_json=True):
        """
        Sends an AWS event to the Wazuh Queue

        :param msg: JSON message to be sent.
        :param dump_json: If json.dumps should be applied to the msg
        """
        try:
            json_msg = json.dumps(msg, default=str)
            debug(json_msg, 3)
            s = socket.socket(socket.AF_UNIX, socket.SOCK_DGRAM)
            s.connect(self.wazuh_queue)
            s.send("{header}{msg}".format(header=self.msg_header,
                                          msg=json_msg if dump_json else msg).encode())
            s.close()
        except socket.error as e:
            if e.errno == 111:
                print("ERROR: Wazuh must be running.")
                sys.exit(11)
            elif e.errno == 90:
                print("ERROR: Message too long to send to Wazuh.  Skipping message...")
                debug(
                    '+++ ERROR: Message longer than buffer socket for Wazuh.  Consider increasing rmem_max  Skipping message...',
                    1)
            else:
                print("ERROR: Error sending message to wazuh: {}".format(e))
                sys.exit(13)
        except Exception as e:
            print("ERROR: Error sending message to wazuh: {}".format(e))
            sys.exit(13)

    def create_table(self, sql_create_table):
        """
        :param sql_create_table: SQL query to create the table
        """
        try:
            debug('+++ Table does not exist; create', 1)
            self.db_connector.execute(sql_create_table)
        except Exception as e:
            print("ERROR: Unable to create SQLite DB: {}".format(e))
            sys.exit(6)

    def init_db(self, sql_create_table):
        """
        :param sql_create_table: SQL query to create the table
        """
        try:
            tables = set(map(operator.itemgetter(0), self.db_connector.execute(self.sql_find_table_names)))
        except Exception as e:
            print("ERROR: Unexpected error accessing SQLite DB: {}".format(e))
            sys.exit(5)
        # if table does not exist, create a new table
        if self.db_table_name not in tables:
            self.create_table(sql_create_table)

    def close_db(self):
        self.db_connector.commit()
        self.db_connector.execute(self.sql_db_optimize)
        self.db_connector.close()

    def _decompress_gzip(self, raw_object: io.BytesIO):
        """Method that decompress gzip compressed data.

        Parameters
        ----------
        raw_object : io.BytesIO
            Buffer with the gzip compressed object.

        Returns
        -------
        file_object
            Decompressed object.
        """
        try:
            gzip_file = gzip.open(filename=raw_object, mode='rt')
            # Ensure that the file is not corrupted by reading from it
            gzip_file.read()
            gzip_file.seek(0)
            return gzip_file
        except (OSError, zlib.error, TypeError):
            print(f'ERROR: invalid gzip file received.')
            if not self.skip_on_error:
                sys.exit(8)

    def _decompress_zip(self, raw_object: io.BytesIO):
        """Method that decompress zip compressed data.

        Parameters
        ----------
        raw_object : io.BytesIO
            Buffer with the zip compressed object.

        Returns
        -------
        file_object
            Decompressed object.
        """
        try:
            zipfile_object = zipfile.ZipFile(raw_object, compression=zipfile.ZIP_DEFLATED)
            return io.TextIOWrapper(zipfile_object.open(zipfile_object.namelist()[0]))
        except zipfile.BadZipFile:
            print('ERROR: invalid zip file received.')
        if not self.skip_on_error:
            sys.exit(8)

    def decompress_file(self, bucket: str, log_key: str):
        """Method that returns a file stored in a bucket decompressing it if necessary.

        Parameters
        ----------
        bucket : str
            Path of the bucket to get the log file from.
        log_key : str
            Name of the file that should be returned.
        """
        raw_object = io.BytesIO(self.client.get_object(Bucket=bucket, Key=log_key)['Body'].read())
        if log_key[-3:] == '.gz':
            return self._decompress_gzip(raw_object)
        elif log_key[-4:] == '.zip':
            return self._decompress_zip(raw_object)
        elif log_key[-7:] == '.snappy':
            print(f"ERROR: couldn't decompress the {log_key} file, snappy compression is not supported.")
            if not self.skip_on_error:
                sys.exit(8)
        else:
            return io.TextIOWrapper(raw_object)


class AWSBucket(WazuhIntegration):
    """
    Represents a bucket with events on the inside.

    This is an abstract class.

    Parameters
    ----------
    reparse : bool
        Whether to parse already parsed logs or not.
    access_key : str
        AWS access key id.
    secret_key : str
        AWS secret access key.
    profile : str
        AWS profile.
    iam_role_arn : str
        IAM Role.
    bucket : str
        Bucket name to extract logs from.
    only_logs_after : str
        Date after which obtain logs.
    skip_on_error : bool
        Whether to continue processing logs or stop when an error takes place.
    account_alias: str
        Alias of the AWS account where the bucket is.
    prefix : str
        Prefix to filter files in bucket.
    suffix : str
        Suffix to filter files in bucket.
    delete_file : bool
        Whether to delete an already processed file from a bucket or not.
    aws_organization_id : str
        The AWS organization ID.
    discard_field : str
        Name of the event field to apply the regex value on.
    discard_regex : str
        REGEX value to determine whether an event should be skipped.

    Attributes
    ----------
    date_format : str
        The format that the service uses to store the date in the bucket's path.
    """
    empty_bucket_message_template = "+++ No logs to process in bucket: {aws_account_id}/{aws_region}"

    def __init__(self, reparse, access_key, secret_key, profile, iam_role_arn,
                 bucket, only_logs_after, skip_on_error, account_alias,
                 prefix, suffix, delete_file, aws_organization_id, region,
                 discard_field, discard_regex, sts_endpoint, service_endpoint, iam_role_duration=None):
        # common SQL queries
        self.sql_already_processed = """
            SELECT
              count(*)
            FROM
              {table_name}
            WHERE
              bucket_path=:bucket_path AND
              aws_account_id=:aws_account_id AND
              aws_region=:aws_region AND
              log_key=:log_name;"""

        self.sql_mark_complete = """
            INSERT INTO {table_name} (
                bucket_path,
                aws_account_id,
                aws_region,
                log_key,
                processed_date,
                created_date) VALUES (
                :bucket_path,
                :aws_account_id,
                :aws_region,
                :log_key,
                DATETIME('now'),
                :created_date);"""

        self.sql_create_table = """
            CREATE TABLE {table_name} (
                bucket_path 'text' NOT NULL,
                aws_account_id 'text' NOT NULL,
                aws_region 'text' NOT NULL,
                log_key 'text' NOT NULL,
                processed_date 'text' NOT NULL,
                created_date 'integer' NOT NULL,
                PRIMARY KEY (bucket_path, aws_account_id, aws_region, log_key));"""

        self.sql_find_last_key_processed = """
            SELECT
                log_key
            FROM
                {table_name}
            WHERE
                bucket_path=:bucket_path AND
                aws_account_id=:aws_account_id AND
                aws_region = :aws_region AND
                log_key LIKE :prefix
            ORDER BY
                log_key DESC
            LIMIT 1;"""

        self.sql_find_first_key_processed = """
            SELECT
                log_key
            FROM
                {table_name}
            WHERE
                bucket_path=:bucket_path AND
                aws_account_id=:aws_account_id AND
                aws_region = :aws_region
            ORDER BY
                log_key ASC
            LIMIT 1;"""

        self.sql_db_maintenance = """
            DELETE FROM {table_name}
            WHERE
                bucket_path=:bucket_path AND
                aws_account_id=:aws_account_id AND
                aws_region=:aws_region AND
                log_key <= (SELECT log_key
                    FROM
                        {table_name}
                    WHERE
                        bucket_path=:bucket_path AND
                        aws_account_id=:aws_account_id AND
                        aws_region=:aws_region
                    ORDER BY
                        log_key DESC
                    LIMIT 1
                    OFFSET :retain_db_records);"""

        self.sql_count_region = """
            SELECT
                count(*)
            FROM
                {table_name}
            WHERE
                bucket_path=:bucket_path AND
                aws_account_id=:aws_account_id AND
                aws_region=:aws_region;"""

        self.db_name = 's3_cloudtrail'
        WazuhIntegration.__init__(self, access_key=access_key,
                                  secret_key=secret_key,
                                  aws_profile=profile,
                                  iam_role_arn=iam_role_arn,
                                  bucket=bucket,
                                  service_name='s3',
                                  region=region,
                                  discard_field=discard_field,
                                  discard_regex=discard_regex,
                                  sts_endpoint=sts_endpoint,
                                  service_endpoint=service_endpoint,
                                  iam_role_duration=iam_role_duration,
                                  skip_on_error=skip_on_error
                                  )
        self.retain_db_records = 500
        self.reparse = reparse
        self.only_logs_after = datetime.strptime(only_logs_after, "%Y%m%d") if only_logs_after else None
        self.account_alias = account_alias
        self.prefix = prefix
        self.suffix = suffix
        self.delete_file = delete_file
        self.bucket_path = self.bucket + '/' + self.prefix
        self.aws_organization_id = aws_organization_id
        self.date_regex = re.compile(r'(\d{4}/\d{2}/\d{2})')
        self.prefix_regex = re.compile("^\d{12}$")
        self.check_prefix = False
        self.date_format = "%Y/%m/%d"
        self.db_date_format = "%Y%m%d"

    def _same_prefix(self, match_start: int or None, aws_account_id: str, aws_region: str) -> bool:
        """
        Check if the prefix of a file key is the same as the one expected.

        Parameters
        ----------
        match_start : int or None
            The position of the string with the file key where it started matching with a date format.
        aws_account_id : str
            The account ID of the AWS account.
        aws_region : str
            The region where the bucket is located.

        Returns
        -------
        bool
            True if the prefix is the same, False otherwise.
        """
        return isinstance(match_start, int) and match_start == len(self.get_full_prefix(aws_account_id, aws_region))

    def _get_last_key_processed(self, aws_account_id: str) -> str or None:
        """
        Get the key of the last file processed by the module.

        Parameters
        ----------
        aws_account_id : str
            The account ID of the AWS account.

        Returns
        -------
        str or None
            A str with the key of the last file processed, None if no file has been processed yet.
        """
        query_last_key = self.db_connector.execute(
            self.sql_find_last_key_processed.format(table_name=self.db_table_name), {'bucket_path': self.bucket_path,
                                                                                     'aws_account_id': aws_account_id,
                                                                                     'prefix': f'{self.prefix}%'})
        try:
            return query_last_key.fetchone()[0]
        except (TypeError, IndexError):
            # if DB is empty for a region
            return None

    def already_processed(self, downloaded_file, aws_account_id, aws_region, **kwargs):
        cursor = self.db_connector.execute(self.sql_already_processed.format(table_name=self.db_table_name), {
            'bucket_path': self.bucket_path,
            'aws_account_id': aws_account_id,
            'aws_region': aws_region,
            'log_name': downloaded_file})
        return cursor.fetchone()[0] > 0

    def get_creation_date(self, log_key):
        raise NotImplementedError

    def mark_complete(self, aws_account_id, aws_region, log_file, **kwargs):
        if not self.reparse:
            try:
                self.db_connector.execute(self.sql_mark_complete.format(table_name=self.db_table_name), {
                    'bucket_path': self.bucket_path,
                    'aws_account_id': aws_account_id,
                    'aws_region': aws_region,
                    'log_key': log_file['Key'],
                    'created_date': self.get_creation_date(log_file)})
            except Exception as e:
                debug("+++ Error marking log {} as completed: {}".format(log_file['Key'], e), 2)

    def db_count_region(self, aws_account_id, aws_region):
        """Counts the number of rows in DB for a region
        :param aws_account_id: AWS account ID
        :type aws_account_id: str
        :param aws_region: AWS region
        :param aws_region: str
        :rtype: int
        """
        query_count_region = self.db_connector.execute(
            self.sql_count_region.format(table_name=self.db_table_name), {'bucket_path': self.bucket_path,
                                                                          'aws_account_id': aws_account_id,
                                                                          'aws_region': aws_region,
                                                                          'retain_db_records': self.retain_db_records})
        return query_count_region.fetchone()[0]

    def db_maintenance(self, aws_account_id=None, aws_region=None):
        debug("+++ DB Maintenance", 1)
        try:
            if self.db_count_region(aws_account_id, aws_region) > self.retain_db_records:
                self.db_connector.execute(self.sql_db_maintenance.format(table_name=self.db_table_name), {
                    'bucket_path': self.bucket_path,
                    'aws_account_id': aws_account_id,
                    'aws_region': aws_region,
                    'retain_db_records': self.retain_db_records})
        except Exception as e:
            print(f"ERROR: Failed to execute DB cleanup - AWS Account ID: {aws_account_id}  Region: {aws_region}: {e}")

    def marker_custom_date(self, aws_region: str, aws_account_id: str, date: datetime) -> str:
        """
        Return an AWS bucket marker using a custom date.

        Parameters
        ----------
        aws_region : str
            The region.
        aws_account_id : str
            The account ID.
        date : datetime
            The date that must be used to create the filter.

        Returns
        -------
        str
            The required marker.
        """
        return f'{self.get_full_prefix(aws_account_id, aws_region)}{date.strftime(self.date_format)}'

    def marker_only_logs_after(self, aws_region, aws_account_id):
        return '{init}{only_logs_after}'.format(
            init=self.get_full_prefix(aws_account_id, aws_region),
            only_logs_after=self.only_logs_after.strftime(self.date_format)
        )

    def get_alert_msg(self, aws_account_id, log_key, event, error_msg=""):
        def remove_none_fields(event):
            for key, value in list(event.items()):
                if isinstance(value, dict):
                    remove_none_fields(event[key])
                elif value is None:
                    del event[key]

        # error_msg will only have a value when event is None and vice versa
        msg = {
            'integration': 'aws',
            'aws': {
                'log_info': {
                    'aws_account_alias': self.account_alias,
                    'log_file': log_key,
                    's3bucket': self.bucket
                }
            }
        }
        if event:
            remove_none_fields(event)
            msg['aws'].update(event)
        elif error_msg:
            msg['error_msg'] = error_msg
        return msg

    def get_full_prefix(self, account_id, account_region):
        raise NotImplementedError

    def get_base_prefix(self):
        raise NotImplementedError

    def get_service_prefix(self, account_id):
        raise NotImplementedError

    def find_account_ids(self):
        try:
            prefixes = self.client.list_objects_v2(Bucket=self.bucket, Prefix=self.get_base_prefix(),
                                                   Delimiter='/')['CommonPrefixes']
            accounts = []
            for p in prefixes:
                account_id = p['Prefix'].split('/')[-2]
                if self.prefix_regex.match(account_id):
                    accounts.append(account_id)
            return accounts

        except botocore.exceptions.ClientError as err:
            if err.response['Error']['Code'] == THROTTLING_EXCEPTION_ERROR_CODE:
                debug(f'ERROR: {THROTTLING_EXCEPTION_ERROR_MESSAGE.format(name="find_account_ids")}.', 2)
                sys.exit(16)
            else:
                debug(f'ERROR: The "find_account_ids" request failed: {err}', 1)
                sys.exit(1)

        except KeyError:
            print(
                f"ERROR: No logs found in '{self.get_base_prefix()}'. Check the provided prefix and the location of the"
                f" logs for the bucket type '{get_script_arguments().type.lower()}'")
            sys.exit(18)

    def find_regions(self, account_id):
        try:
            regions = self.client.list_objects_v2(Bucket=self.bucket,
                                                  Prefix=self.get_service_prefix(account_id=account_id),
                                                  Delimiter='/')

            if 'CommonPrefixes' in regions:
                return [common_prefix['Prefix'].split('/')[-2] for common_prefix in regions['CommonPrefixes']]
            else:
                debug(f"+++ No regions found for AWS Account {account_id}", 1)
                return []

        except botocore.exceptions.ClientError as err:
            if err.response['Error']['Code'] == THROTTLING_EXCEPTION_ERROR_CODE:
                debug(f'ERROR: {THROTTLING_EXCEPTION_ERROR_MESSAGE.format(name="find_regions")}. ', 2)
                sys.exit(16)
            else:
                debug(f'ERROR: The "find_account_ids" request failed: {err}', 1)
                sys.exit(1)

    def build_s3_filter_args(self, aws_account_id, aws_region, iterating=False, custom_delimiter='', **kwargs):
        filter_marker = ''
        last_key = None
        if self.reparse:
            if self.only_logs_after:
                filter_marker = self.marker_only_logs_after(aws_region, aws_account_id)
            else:
                filter_marker = self.marker_custom_date(aws_region, aws_account_id, self.default_date)
        else:
            query_last_key = self.db_connector.execute(
                self.sql_find_last_key_processed.format(table_name=self.db_table_name), {
                    'bucket_path': self.bucket_path,
                    'aws_region': aws_region,
                    'prefix': f'{self.prefix}%',
                    'aws_account_id': aws_account_id,
                    **kwargs
                })
            try:
                filter_marker = query_last_key.fetchone()[0]
            except (TypeError, IndexError):
                # if DB is empty for a region
                filter_marker = self.marker_only_logs_after(aws_region, aws_account_id) if self.only_logs_after \
                    else self.marker_custom_date(aws_region, aws_account_id, self.default_date)

        filter_args = {
            'Bucket': self.bucket,
            'MaxKeys': 1000,
            'Prefix': self.get_full_prefix(aws_account_id, aws_region)
        }

        # if nextContinuationToken is not used for processing logs in a bucket
        if not iterating:
            filter_args['StartAfter'] = filter_marker
            if self.only_logs_after:
                only_logs_marker = self.marker_only_logs_after(aws_region, aws_account_id)
                filter_args['StartAfter'] = only_logs_marker if only_logs_marker > filter_marker else filter_marker

            if custom_delimiter:
                prefix_len = len(filter_args['Prefix'])
                filter_args['StartAfter'] = filter_args['StartAfter'][:prefix_len] + \
                                            filter_args['StartAfter'][prefix_len:].replace('/', custom_delimiter)
            debug(f"+++ Marker: {filter_args['StartAfter']}", 2)

        return filter_args

    def reformat_msg(self, event):
        debug('++ Reformat message', 3)

        def single_element_list_to_dictionary(my_event):
            for name, value in list(my_event.items()):
                if isinstance(value, list) and len(value) == 1:
                    my_event[name] = value[0]
                elif isinstance(value, dict):
                    single_element_list_to_dictionary(my_event[name])

        # turn some list fields into dictionaries
        single_element_list_to_dictionary(event)

        # in order to support both old and new index pattern,
        # change data.aws.sourceIPAddress fieldname and parse that one with type ip
        # Only add this field if the sourceIPAddress is an IP and not a DNS.
        if 'sourceIPAddress' in event['aws'] and re.match(r'\d+\.\d+.\d+.\d+', event['aws']['sourceIPAddress']):
            event['aws']['source_ip_address'] = event['aws']['sourceIPAddress']

        if 'tags' in event['aws'] and not isinstance(event['aws']['tags'], dict):
            event['aws']['tags'] = {'value': event['aws']['tags']}

        return event

    def load_information_from_file(self, log_key):
        """
        AWS logs are stored in different formats depending on the service:
        * A JSON with an unique field "Records" which is an array of jsons. The filename has .json extension. (Cloudtrail)
        * Multiple JSONs stored in the same line and with no separation. The filename has no extension. (GuardDuty, IAM, Macie, Inspector)
        * TSV format. The filename has no extension. Has multiple lines. (VPC)
        :param log_key: name of the log file
        :return: list of events in json format.
        """
        raise NotImplementedError

    def get_log_file(self, aws_account_id, log_key):
        def exception_handler(error_txt, error_code):
            if self.skip_on_error:
                debug("++ {}; skipping...".format(error_txt), 1)
                try:
                    error_msg = self.get_alert_msg(aws_account_id,
                                                   log_key,
                                                   None,
                                                   error_txt)
                    self.send_msg(error_msg)
                except:
                    debug("++ Failed to send message to Wazuh", 1)
            else:
                print("ERROR: {}".format(error_txt))
                sys.exit(error_code)

        try:
            return self.load_information_from_file(log_key=log_key)
        except (TypeError, IOError, zipfile.BadZipfile, zipfile.LargeZipFile) as e:
            exception_handler("Failed to decompress file {}: {}".format(log_key, e), 8)
        except (ValueError, csv.Error) as e:
            exception_handler("Failed to parse file {}: {}".format(log_key, e), 9)
        except Exception as e:
            exception_handler("Unkown error reading/parsing file {}: {}".format(log_key, e), 1)

    def iter_bucket(self, account_id, regions):
        self.init_db(self.sql_create_table.format(table_name=self.db_table_name))
        self.iter_regions_and_accounts(account_id, regions)
        self.db_connector.commit()
        self.db_connector.execute(self.sql_db_optimize)
        self.db_connector.close()

    def iter_regions_and_accounts(self, account_id, regions):
        if not account_id:
            # No accounts provided, so find which exist in s3 bucket
            account_id = self.find_account_ids()
        for aws_account_id in account_id:
            # No regions provided, so find which exist for this AWS account
            if not regions:
                regions = self.find_regions(aws_account_id)
                if not regions:
                    continue
            for aws_region in regions:
                debug("+++ Working on {} - {}".format(aws_account_id, aws_region), 1)
                self.iter_files_in_bucket(aws_account_id, aws_region)
                self.db_maintenance(aws_account_id=aws_account_id, aws_region=aws_region)

    def send_event(self, event):
        # Change dynamic fields to strings; truncate values as needed
        event_msg = self.reformat_msg(event)
        # Send the message
        self.send_msg(event_msg)

    def iter_events(self, event_list, log_key, aws_account_id):

        if event_list is not None:
            for event in event_list:
                if self.event_should_be_skipped(event):
                    debug(f'+++ The "{self.discard_regex.pattern}" regex found a match in the "{self.discard_field}" '
                          f'field. The event will be skipped.', 2)
                    continue
                # Parse out all the values of 'None'
                event_msg = self.get_alert_msg(aws_account_id, log_key, event)

                self.send_event(event_msg)

    def _print_no_logs_to_process_message(self, bucket, aws_account_id, aws_region, **kwargs):
        if aws_account_id is not None and aws_region is not None:
            message_args = {
                'aws_account_id': aws_account_id, 'aws_region': aws_region, **kwargs
            }
        else:
            message_args = {'bucket': bucket}

        debug(self.empty_bucket_message_template.format(**message_args), 1)

    def _filter_bucket_files(self, bucket_files: list, **kwargs) -> Iterator[dict]:
        """Apply filters over a list of bucket files.

        Parameters
        ----------
        bucket_files : list
            Bucket files to filter.

        Yields
        ------
        Iterator[str]
            A bucket file that matches the filters.
        """
        for bucket_file in bucket_files:
            if not bucket_file['Key']:
                continue

            if bucket_file['Key'][-1] == '/':
                # The file is a folder
                continue

            yield bucket_file

    def iter_files_in_bucket(self, aws_account_id=None, aws_region=None, **kwargs):
        if aws_account_id is None:
            aws_account_id = self.aws_account_id

        try:
            bucket_files = self.client.list_objects_v2(
                **self.build_s3_filter_args(aws_account_id, aws_region, **kwargs)
            )
            if self.reparse:
                debug('++ Reparse mode enabled', 2)

            while True:
                if 'Contents' not in bucket_files:
                    self._print_no_logs_to_process_message(self.bucket, aws_account_id, aws_region, **kwargs)
                    return

                processed_logs = 0

                for bucket_file in self._filter_bucket_files(bucket_files['Contents'], **kwargs):

                    if self.check_prefix:
                        date_match = self.date_regex.search(bucket_file['Key'])
                        match_start = date_match.span()[0] if date_match else None

                        if not self._same_prefix(match_start, aws_account_id, aws_region):
                            debug(f"++ Skipping file with another prefix: {bucket_file['Key']}", 3)
                            continue

                    if self.already_processed(bucket_file['Key'], aws_account_id, aws_region, **kwargs):
                        if self.reparse:
                            debug(f"++ File previously processed, but reparse flag set: {bucket_file['Key']}", 1)
                        else:
                            debug(f"++ Skipping previously processed file: {bucket_file['Key']}", 1)
                            continue

                    debug(f"++ Found new log: {bucket_file['Key']}", 2)
                    # Get the log file from S3 and decompress it
                    log_json = self.get_log_file(aws_account_id, bucket_file['Key'])
                    self.iter_events(log_json, bucket_file['Key'], aws_account_id)
                    # Remove file from S3 Bucket
                    if self.delete_file:
                        debug(f"+++ Remove file from S3 Bucket:{bucket_file['Key']}", 2)
                        self.client.delete_object(Bucket=self.bucket, Key=bucket_file['Key'])
                    self.mark_complete(aws_account_id, aws_region, bucket_file, **kwargs)
                    processed_logs += 1

                # This is a workaround in order to work with custom buckets that don't have
                # base prefix to search the logs
                if processed_logs == 0:
                    self._print_no_logs_to_process_message(self.bucket, aws_account_id, aws_region, **kwargs)

                if bucket_files['IsTruncated']:
                    new_s3_args = self.build_s3_filter_args(aws_account_id, aws_region, True, **kwargs)
                    new_s3_args['ContinuationToken'] = bucket_files['NextContinuationToken']
                    bucket_files = self.client.list_objects_v2(**new_s3_args)
                else:
                    break

        except botocore.exceptions.ClientError as err:
            if err.response['Error']['Code'] == 'ThrottlingException':
                debug('Error: The "iter_files_in_bucket" request was denied due to request throttling. If the problem '
                      'persists check the following link to learn how to use the Retry configuration to avoid it: '
                      f'{RETRY_CONFIGURATION_URL}', 2)
                sys.exit(16)
            else:
                debug(f'ERROR: The "iter_files_in_bucket" request failed: {err}', 1)
                sys.exit(1)

        except Exception as err:
            if hasattr(err, 'message'):
                debug(f"+++ Unexpected error: {err.message}", 2)
            else:
                debug(f"+++ Unexpected error: {err}", 2)
            print(f"ERROR: Unexpected error querying/working with objects in S3: {err}")
            sys.exit(7)

    def check_bucket(self):
        """Check if the bucket is empty or the credentials are wrong."""
        try:
            # If folders are not among the first 1000 results, pagination is needed.
            paginator = self.client.get_paginator("list_objects_v2")
            for page in paginator.paginate(Bucket=self.bucket, Prefix=self.prefix, Delimiter='/'):
                if 'CommonPrefixes' in page:
                    break
            else:
                print("ERROR: No files were found in '{0}'. No logs will be processed.".format(self.bucket_path))
                exit(14)

        except botocore.exceptions.ClientError as error:
            error_message = "Unknown"
            exit_number = 1
            error_code = error.response.get("Error", {}).get("Code")

            if error_code == THROTTLING_EXCEPTION_ERROR_CODE:
                error_message = f"{THROTTLING_EXCEPTION_ERROR_MESSAGE.format(name='check_bucket')}: {error}"
                exit_number = 16
            elif error_code == INVALID_CREDENTIALS_ERROR_CODE:
                error_message = INVALID_CREDENTIALS_ERROR_MESSAGE
                exit_number = 3
            elif error_code == INVALID_REQUEST_TIME_ERROR_CODE:
                error_message = INVALID_REQUEST_TIME_ERROR_MESSAGE
                exit_number = 19

            print(f"ERROR: {error_message}")
            exit(exit_number)
        except botocore.exceptions.EndpointConnectionError as e:
            print(f"ERROR: {str(e)}")
            exit(15)


class AWSLogsBucket(AWSBucket):
    """
    Abstract class for logs generated from services such as CloudTrail or Config
    """

    def __init__(self, **kwargs):
        AWSBucket.__init__(self, **kwargs)
        # If not empty, both self.prefix and self.suffix always have a trailing '/'
        self.bucket_path = f"{self.bucket}/{self.prefix}{self.suffix}"

    def get_base_prefix(self):
        base_path = '{}AWSLogs/{}'.format(self.prefix, self.suffix)
        if self.aws_organization_id:
            base_path = '{base_prefix}{aws_organization_id}/'.format(
                base_prefix=base_path,
                aws_organization_id=self.aws_organization_id)

        return base_path

    def get_service_prefix(self, account_id):
        return '{base_prefix}{aws_account_id}/{aws_service}/'.format(
            base_prefix=self.get_base_prefix(),
            aws_account_id=account_id,
            aws_service=self.service)

    def get_full_prefix(self, account_id, account_region):
        return '{service_prefix}{aws_region}/'.format(
            service_prefix=self.get_service_prefix(account_id),
            aws_region=account_region)

    def get_creation_date(self, log_file):
        # An example of cloudtrail filename would be
        # AWSLogs/11111111/CloudTrail/ap-northeast-1/2018/08/10/111111_CloudTrail_ap-northeast-1_20180810T0115Z_DgrtLuV9YQvGGdN6.json.gz
        # the following line extracts this part -> 20180810
        return int(path.basename(log_file['Key']).split('_')[-2].split('T')[0])

    def get_extra_data_from_filename(self, filename):
        debug('++ Parse arguments from log file name', 2)
        filename_parts = filename.split('_')
        aws_account_id = filename_parts[0]
        aws_region = filename_parts[2]
        log_timestamp = datetime.strptime(filename_parts[3].split('.')[0], '%Y%m%dT%H%M%SZ')
        log_key = '{init}/{date_path}/{log_filename}'.format(
            init=self.get_full_prefix(aws_account_id, aws_region),
            date_path=datetime.strftime(log_timestamp, self.date_format),
            log_filename=filename
        )
        return aws_region, aws_account_id, log_key

    def get_alert_msg(self, aws_account_id, log_key, event, error_msg=""):
        alert_msg = AWSBucket.get_alert_msg(self, aws_account_id, log_key, event, error_msg)
        alert_msg['aws']['aws_account_id'] = aws_account_id
        return alert_msg

    def load_information_from_file(self, log_key):
        with self.decompress_file(self.bucket, log_key=log_key) as f:
            json_file = json.load(f)
            return None if self.field_to_load not in json_file else [dict(x, source=self.service.lower()) for x in
                                                                     json_file[self.field_to_load]]


class AWSCloudTrailBucket(AWSLogsBucket):
    """
    Represents a bucket with AWS CloudTrail logs
    """

    def __init__(self, **kwargs):
        self.db_table_name = 'cloudtrail'
        AWSLogsBucket.__init__(self, **kwargs)
        self.service = 'CloudTrail'
        self.field_to_load = 'Records'

    def reformat_msg(self, event):
        AWSBucket.reformat_msg(self, event)
        # Some fields in CloudTrail are dynamic in nature, which causes problems for ES mapping
        # ES mapping expects for a dictionary, if the field is any other type (list or string)
        # turn it into a dictionary
        for field_to_cast in ['additionalEventData', 'responseElements', 'requestParameters']:
            if field_to_cast in event['aws'] and not isinstance(event['aws'][field_to_cast], dict):
                event['aws'][field_to_cast] = {'string': str(event['aws'][field_to_cast])}

        if 'requestParameters' in event['aws']:
            request_parameters = event['aws']['requestParameters']
            if 'disableApiTermination' in request_parameters:
                disable_api_termination = request_parameters['disableApiTermination']
                if isinstance(disable_api_termination, bool):
                    request_parameters['disableApiTermination'] = {'value': disable_api_termination}
                elif isinstance(disable_api_termination, dict):
                    pass
                else:
                    print("WARNING: Could not reformat event {0}".format(event))

        return event


class AWSConfigBucket(AWSLogsBucket):
    """
    Represents a bucket with AWS Config logs
    """

    def __init__(self, **kwargs):
        self.db_table_name = 'config'
        AWSLogsBucket.__init__(self, **kwargs)
        self.service = 'Config'
        self.field_to_load = 'configurationItems'
        # SQL queries for AWS Config
        self.sql_find_last_key_processed_of_day = """
            SELECT
                log_key
            FROM
                {table_name}
            WHERE
                bucket_path=:bucket_path AND
                aws_account_id=:aws_account_id AND
                aws_region = :aws_region AND
                created_date = :created_date
            ORDER BY
                log_key DESC
            LIMIT 1;"""
        self._leading_zero_regex = re.compile(r'/(0)(?P<num>\d)')
        self._extract_date_regex = re.compile(r'\d{4}/\d{1,2}/\d{1,2}')

    def _format_created_date(self, date: str) -> str:
        """
        Return a date with the format used by the created_date field of the database.

        Parameters
        ----------
        date : str
            Date in the "%Y/%m/%d" format.

        Returns
        -------
        str
            Date with the format used by the database.
        """
        return datetime.strftime(datetime.strptime(date, self.date_format), self.db_date_format)

    def _remove_padding_zeros_from_marker(self, marker: str) -> str:
        """Remove the leading zeros from the month and day of a given marker.

        For example, 'AWSLogs/123456789012/Config/us-east-1/2020/01/06' would become
        'AWSLogs/123456789012/Config/us-east-1/2020/1/6'.

        Parameters
        ----------
        marker : str
            The marker which may include a date with leading zeros as part of the month and the day.

        Returns
        -------
        str
            Marker without padding zeros in the date.
        """
        try:
            date = self._extract_date_regex.search(marker).group(0)
            # We can't call re.sub directly on the marker because the AWS account ID could start with a 0 too
            parsed_date = re.sub(self._leading_zero_regex, r'/\g<num>', date)
            return marker.replace(date, parsed_date)
        except AttributeError:
            print(f"ERROR: There was an error while trying to extract a date from the marker '{marker}'")
            sys.exit(16)

    def marker_only_logs_after(self, aws_region: str, aws_account_id: str) -> str:
        """Return a marker using the only_logs_after date to pass it as a filter to the list_objects_v2 method.

        This method removes the leading zeroes for the month and the day to comply with the config buckets folder
        structure.

        Parameters
        ----------
        aws_region : str
            Region where the bucket is located.
        aws_account_id : str
            Account ID that's being used to access the bucket.

        Returns
        -------
        str
            Marker generated using the only_logs_after value.
        """
        return self._remove_padding_zeros_from_marker(AWSBucket.marker_only_logs_after(self, aws_region,
                                                                                       aws_account_id))

    def marker_custom_date(self, aws_region: str, aws_account_id: str, date: datetime) -> str:
        """Return a marker using the specified date to pass it as a filter to the list_objects_v2 method.

        This method removes the leading zeroes for the month and the day to comply with the config buckets folder
        structure.

        Parameters
        ----------
        aws_region : str
            Region where the bucket is located.
        aws_account_id : str
            Account ID that's being used to access the bucket.
        date : datetime
            Date that will be used to generate the marker.

        Returns
        -------
        str
            Marker generated using the specified date.
        """
        return self._remove_padding_zeros_from_marker(AWSBucket.marker_custom_date(self, aws_region, aws_account_id,
                                                                                   date))

    def reformat_msg(self, event):
        AWSBucket.reformat_msg(self, event)
        if 'configuration' in event['aws']:
            configuration = event['aws']['configuration']

            # Remove unnecessary fields to avoid performance issues
            for key in configuration:
                if type(configuration[key]) is dict and "Content" in configuration[key]:
                    content_list = list(configuration[key]["Content"].keys())
                    configuration[key]["Content"] = content_list

            if 'securityGroups' in configuration:
                security_groups = configuration['securityGroups']
                if isinstance(security_groups, unicode):
                    configuration['securityGroups'] = {'groupId': [security_groups]}
                elif isinstance(security_groups, list):
                    group_ids = [sec_group['groupId'] for sec_group in security_groups if 'groupId' in sec_group]
                    group_names = [sec_group['groupName'] for sec_group in security_groups if 'groupName' in sec_group]
                    configuration['securityGroups'] = {}
                    if len(group_ids) > 0:
                        configuration['securityGroups']['groupId'] = group_ids
                    if len(group_names) > 0:
                        configuration['securityGroups']['groupName'] = group_names
                elif isinstance(configuration['securityGroups'], dict):
                    configuration['securityGroups'] = {key: [value] for key, value in security_groups.items()}
                else:
                    print("WARNING: Could not reformat event {0}".format(event))

            if 'availabilityZones' in configuration:
                availability_zones = configuration['availabilityZones']
                if isinstance(availability_zones, unicode):
                    configuration['availabilityZones'] = {'zoneName': [availability_zones]}
                elif isinstance(availability_zones, list):
                    subnet_ids = [zone['subnetId'] for zone in availability_zones if 'subnetId' in zone]
                    zone_names = [zone['zoneName'] for zone in availability_zones if 'zoneName' in zone]
                    configuration['availabilityZones'] = {}
                    if len(subnet_ids) > 0:
                        configuration['availabilityZones']['subnetId'] = subnet_ids
                    if len(zone_names) > 0:
                        configuration['availabilityZones']['zoneName'] = zone_names
                elif isinstance(configuration['availabilityZones'], dict):
                    configuration['availabilityZones'] = {key: [value] for key, value in availability_zones.items()}
                else:
                    print("WARNING: Could not reformat event {0}".format(event))

            if 'state' in configuration:
                state = configuration['state']
                if isinstance(state, unicode):
                    configuration['state'] = {'name': state}
                elif isinstance(state, dict):
                    pass
                else:
                    print("WARNING: Could not reformat event {0}".format(event))

            if 'createdTime' in configuration:
                created_time = configuration['createdTime']
                if isinstance(created_time, float) or isinstance(created_time, int):
                    configuration['createdTime'] = float(created_time)
                else:
                    try:
                        date_string = str(created_time)
                        configuration['createdTime'] = mktime(datetime.strptime(date_string,
                                                                                "%Y-%m-%dT%H:%M:%S.%fZ").timetuple())
                    except Exception:
                        print("WARNING: Could not reformat event {0}".format(event))

            if 'iamInstanceProfile' in configuration:
                iam_profile = configuration['iamInstanceProfile']
                if isinstance(iam_profile, unicode):
                    configuration['iamInstanceProfile'] = {'name': iam_profile}
                elif isinstance(iam_profile, dict):
                    pass
                else:
                    print("WARNING: Could not reformat event {0}".format(event))

        return event


class AWSVPCFlowBucket(AWSLogsBucket):
    """
    Represents a bucket with AWS VPC logs
    """
    empty_bucket_message_template = (
        "+++ No logs to process for {flow_log_id} flow log ID in bucket: {aws_account_id}/{aws_region}"
    )
    empty_bucket_message_template_without_log_id = "+++ No logs to process in bucket: {aws_account_id}/{aws_region}"

    def __init__(self, **kwargs):
        self.db_table_name = 'vpcflow'
        AWSLogsBucket.__init__(self, **kwargs)
        self.service = 'vpcflowlogs'
        self.access_key = kwargs['access_key']
        self.secret_key = kwargs['secret_key']
        self.profile_name = kwargs['profile']
        # SQL queries for VPC must be after constructor call
        self.sql_already_processed = """
            SELECT
                count(*)
            FROM
                {table_name}
            WHERE
                bucket_path=:bucket_path AND
                aws_account_id=:aws_account_id AND
                aws_region=:aws_region AND
                flow_log_id=:flow_log_id AND
                log_key=:log_key;"""

        self.sql_mark_complete = """
            INSERT INTO {table_name} (
                bucket_path,
                aws_account_id,
                aws_region,
                flow_log_id,
                log_key,
                processed_date,
                created_date)
            VALUES (
                :bucket_path,
                :aws_account_id,
                :aws_region,
                :flow_log_id,
                :log_key,
                DATETIME('now'),
                :created_date);"""

        self.sql_create_table = """
            CREATE TABLE {table_name} (
                bucket_path 'text' NOT NULL,
                aws_account_id 'text' NOT NULL,
                aws_region 'text' NOT NULL,
                flow_log_id 'text' NOT NULL,
                log_key 'text' NOT NULL,
                processed_date 'text' NOT NULL,
                created_date 'integer' NOT NULL,
                PRIMARY KEY (bucket_path, aws_account_id, aws_region, flow_log_id, log_key));"""

        self.sql_find_last_key_processed = """
            SELECT
                log_key
            FROM
                {table_name}
            WHERE
                bucket_path=:bucket_path AND
                aws_account_id=:aws_account_id AND
                aws_region = :aws_region AND
                flow_log_id = :flow_log_id AND
                log_key LIKE :prefix
            ORDER BY
                log_key DESC
            LIMIT 1;"""

        self.sql_db_maintenance = """
            DELETE FROM {table_name}
            WHERE
                bucket_path=:bucket_path AND
                aws_account_id=:aws_account_id AND
                aws_region=:aws_region AND
                flow_log_id=:flow_log_id AND
                log_key <= (SELECT log_key
                    FROM
                        {table_name}
                    WHERE
                        bucket_path=:bucket_path AND
                        aws_account_id=:aws_account_id AND
                        aws_region=:aws_region AND
                        flow_log_id=:flow_log_id
                    ORDER BY
                        log_key DESC
                    LIMIT 1
                    OFFSET :retain_db_records);"""

        self.sql_count_region = """
            SELECT
                count(*)
            FROM
                {table_name}
            WHERE
                bucket_path=:bucket_path AND
                aws_account_id=:aws_account_id AND
                aws_region=:aws_region AND
                flow_log_id=:flow_log_id;"""

    def load_information_from_file(self, log_key):
        with self.decompress_file(self.bucket, log_key=log_key) as f:
            fieldnames = (
                "version", "account_id", "interface_id", "srcaddr", "dstaddr", "srcport", "dstport", "protocol",
                "packets", "bytes", "start", "end", "action", "log_status")
            unix_fields = ('start', 'end')
            result = []

            tsv_file = csv.DictReader(f, fieldnames=fieldnames, delimiter=' ')

            # Transform UNIX timestamp to ISO8601
            for row in tsv_file:
                for key, value in row.items():
                    if key in unix_fields and value not in unix_fields:
                        row[key] = datetime.utcfromtimestamp(int(value)).strftime('%Y-%m-%dT%H:%M:%SZ')

                result.append(dict(row, source='vpc'))

            return result

    def get_ec2_client(self, access_key, secret_key, region, profile_name=None):
        conn_args = {}
        conn_args['region_name'] = region

        if access_key is not None and secret_key is not None:
            conn_args['aws_access_key_id'] = access_key
            conn_args['aws_secret_access_key'] = secret_key
        elif profile_name is not None:
            conn_args['profile_name'] = profile_name

        boto_session = boto3.Session(**conn_args)

        if region not in ALL_REGIONS:
            raise ValueError(f"Invalid region '{region}'")

        try:
            ec2_client = boto_session.client(service_name='ec2', **self.connection_config)
        except Exception as e:
            print("Error getting EC2 client: {}".format(e))
            sys.exit(3)

        return ec2_client

    def get_flow_logs_ids(self, access_key, secret_key, region, account_id, profile_name=None):
        try:
            ec2_client = self.get_ec2_client(access_key, secret_key, region, profile_name=profile_name)
            return list(map(operator.itemgetter('FlowLogId'), ec2_client.describe_flow_logs()['FlowLogs']))
        except ValueError:
            debug(
                self.empty_bucket_message_template_without_log_id.format(aws_account_id=account_id, aws_region=region),
                msg_level=1
            )
            debug(
                f"+++ WARNING: Check the provided region: '{region}'. It's an invalid one.", msg_level=1
            )
            return []

    def already_processed(self, downloaded_file, aws_account_id, aws_region, flow_log_id):
        cursor = self.db_connector.execute(self.sql_already_processed.format(table_name=self.db_table_name), {
            'bucket_path': self.bucket_path,
            'aws_account_id': aws_account_id,
            'aws_region': aws_region,
            'flow_log_id': flow_log_id,
            'log_key': downloaded_file})
        return cursor.fetchone()[0] > 0

    def iter_regions_and_accounts(self, account_id, regions):
        if not account_id:
            # No accounts provided, so find which exist in s3 bucket
            account_id = self.find_account_ids()
        for aws_account_id in account_id:
            # No regions provided, so find which exist for this AWS account
            if not regions:
                regions = self.find_regions(aws_account_id)
                if regions == []:
                    continue
            for aws_region in regions:
                debug("+++ Working on {} - {}".format(aws_account_id, aws_region), 1)
                # get flow log ids for the current region
                flow_logs_ids = self.get_flow_logs_ids(
                    self.access_key, self.secret_key, aws_region, aws_account_id, profile_name=self.profile_name
                )
                # for each flow log id
                for flow_log_id in flow_logs_ids:
                    self.iter_files_in_bucket(aws_account_id, aws_region, flow_log_id=flow_log_id)
                    self.db_maintenance(aws_account_id, aws_region, flow_log_id)

    def db_count_region(self, aws_account_id, aws_region, flow_log_id):
        """Counts the number of rows in DB for a region
        :param aws_account_id: AWS account ID
        :type aws_account_id: str
        :param aws_region: AWS region
        :type aws_region: str
        :param flow_log_id: Flow log ID
        :type flow_log_id: str
        :rtype: int
        """
        query_count_region = self.db_connector.execute(
            self.sql_count_region.format(table_name=self.db_table_name), {
                'bucket_path': self.bucket_path,
                'aws_account_id': aws_account_id,
                'aws_region': aws_region,
                'flow_log_id': flow_log_id,
                'retain_db_records': self.retain_db_records})
        return query_count_region.fetchone()[0]

    def db_maintenance(self, aws_account_id=None, aws_region=None, flow_log_id=None):
        debug("+++ DB Maintenance", 1)
        try:
            if self.db_count_region(aws_account_id, aws_region, flow_log_id) > self.retain_db_records:
                self.db_connector.execute(self.sql_db_maintenance.format(table_name=self.db_table_name), {
                    'bucket_path': self.bucket_path,
                    'aws_account_id': aws_account_id,
                    'aws_region': aws_region,
                    'flow_log_id': flow_log_id,
                    'retain_db_records': self.retain_db_records})
        except Exception as e:
            print(f"ERROR: Failed to execute DB cleanup - AWS Account ID: {aws_account_id}  Region: {aws_region}: {e}")

    def _filter_bucket_files(self, bucket_files: list, **kwargs) -> Iterator[dict]:
        """Filter bucket files that contain the flow_log_id in the filename.

        Parameters
        ----------
        bucket_files : list
            Bucket files to filter.

        Yields
        ------
        Iterator[str]
            A bucket file that matches the filter.
        """
        flow_log_id = kwargs["flow_log_id"]
        for bucket_file in super()._filter_bucket_files(bucket_files, **kwargs):
            if flow_log_id in bucket_file["Key"]:
                yield bucket_file

    def mark_complete(self, aws_account_id, aws_region, log_file, flow_log_id):
        if self.reparse:
            if self.already_processed(log_file['Key'], aws_account_id, aws_region, flow_log_id):
                debug(
                    '+++ File already marked complete, but reparse flag set: {log_key}'.format(log_key=log_file['Key']),
                    2)
        else:
            try:
                self.db_connector.execute(self.sql_mark_complete.format(table_name=self.db_table_name), {
                    'bucket_path': self.bucket_path,
                    'aws_account_id': aws_account_id,
                    'aws_region': aws_region,
                    'flow_log_id': flow_log_id,
                    'log_key': log_file['Key'],
                    'created_date': self.get_creation_date(log_file)})
            except Exception as e:
                debug("+++ Error marking log {} as completed: {}".format(log_file['Key'], e), 2)


class AWSCustomBucket(AWSBucket):

    empty_bucket_message_template = "+++ No logs to process in bucket: {bucket}"

    def __init__(self, db_table_name=None, **kwargs):
        # only special services have a different DB table
        if db_table_name:
            self.db_table_name = db_table_name
        else:
            self.db_table_name = 'custom'
        AWSBucket.__init__(self, **kwargs)
        self.retain_db_records = 500
        # get STS client
        access_key = kwargs.get('access_key', None)
        secret_key = kwargs.get('secret_key', None)
        profile = kwargs.get('profile', None)
        self.sts_client = self.get_sts_client(access_key, secret_key, profile=profile)
        # get account ID
        self.aws_account_id = self.sts_client.get_caller_identity().get('Account')
        self.macie_location_pattern = re.compile(r'"lat":(-?0+\d+\.\d+),"lon":(-?0+\d+\.\d+)')
        self.check_prefix = True
        # SQL queries for custom buckets
        self.sql_already_processed = """
            SELECT
                count(*)
            FROM
                {table_name}
            WHERE
                bucket_path=:bucket_path AND
                aws_account_id=:aws_account_id AND
                log_key=:log_key;"""

        self.sql_mark_complete = """
            INSERT INTO {table_name} (
                bucket_path,
                aws_account_id,
                log_key,
                processed_date,
                created_date)
            VALUES (
                :bucket_path,
                :aws_account_id,
                :log_key,
                DATETIME('now'),
                :created_date);"""

        self.sql_create_table = """
            CREATE TABLE {table_name} (
                bucket_path 'text' NOT NULL,
                aws_account_id 'text' NOT NULL,
                log_key 'text' NOT NULL,
                processed_date 'text' NOT NULL,
                created_date 'integer' NOT NULL,
                PRIMARY KEY (bucket_path, aws_account_id, log_key));"""

        self.sql_find_last_key_processed = """
            SELECT
                log_key
            FROM
                {table_name}
            WHERE
                bucket_path=:bucket_path AND
                aws_account_id=:aws_account_id AND
                log_key LIKE :prefix
            ORDER BY
                log_key DESC
            LIMIT 1;"""

        self.sql_db_maintenance = """
            DELETE FROM {table_name}
            WHERE
                bucket_path=:bucket_path AND
                aws_account_id=:aws_account_id AND
                log_key <=
                (SELECT log_key
                    FROM
                        {table_name}
                    WHERE
                        bucket_path=:bucket_path AND
                        aws_account_id=:aws_account_id
                    ORDER BY
                        log_key DESC
                    LIMIT 1
                    OFFSET :retain_db_records);"""

        self.sql_count_custom = """
            SELECT
                count(*)
            FROM
                {table_name}
            WHERE
                bucket_path=:bucket_path AND
                aws_account_id=:aws_account_id;"""

    def load_information_from_file(self, log_key):
        def json_event_generator(data):
            while data:
                try:
                    json_data, json_index = decoder.raw_decode(data)
                except ValueError as err:
                    # Handle undefined values for lat and lon fields in Macie logs
                    match = self.macie_location_pattern.search(data)
                    if not match or not match.group(1) or not match.group(2):
                        raise err
                    lat = float(match.group(1))
                    lon = float(match.group(2))
                    new_pattern = f'"lat":{lat},"lon":{lon}'
                    data = re.sub(self.macie_location_pattern, new_pattern, data)
                    json_data, json_index = decoder.raw_decode(data)
                data = data[json_index:]
                yield json_data

        with self.decompress_file(self.bucket, log_key=log_key) as f:
            if f.read(1) == '{':
                decoder = json.JSONDecoder()
                return [dict(event['detail'], source=event['source'].replace('aws.', '')) for event in
                        json_event_generator('{' + f.read()) if 'detail' in event]
            else:
                fieldnames = (
                    "version", "account_id", "interface_id", "srcaddr", "dstaddr", "srcport", "dstport", "protocol",
                    "packets", "bytes", "start", "end", "action", "log_status")
                tsv_file = csv.DictReader(f, fieldnames=fieldnames, delimiter=' ')
                return [dict(x, source='vpc') for x in tsv_file]

    def get_creation_date(self, log_file):
        # The Amazon S3 object name follows the pattern DeliveryStreamName-DeliveryStreamVersion-YYYY-MM-DD-HH-MM-SS-RandomString
        name_regex = re.match(r".*(\d\d\d\d[\/\-]\d\d[\/\-]\d\d).*", log_file['Key'])
        if name_regex is None:
            return int(log_file['LastModified'].strftime('%Y%m%d'))
        else:
            return int(name_regex.group(1).replace('/', '').replace('-', ''))

    def get_full_prefix(self, account_id, account_region):
        return self.prefix

    def reformat_msg(self, event):

        def list_paths_from_dict(d, discard_levels=None, glue=".", path=None):
            path = [] if path is None else path
            if not isinstance(d, dict):
                path.extend(d if isinstance(d, list) else [str(d)])
                return [glue.join(path[:discard_levels if discard_levels is None else -discard_levels])]
            return [item for k, v in d.items() for item in list_paths_from_dict(v,
                                                                                path=path + [k],
                                                                                discard_levels=discard_levels,
                                                                                glue=glue)]

        AWSBucket.reformat_msg(self, event)
        if event['aws']['source'] == 'macie' and 'trigger' in event['aws']:
            del event['aws']['trigger']

        if 'service' in event['aws'] and 'additionalInfo' in event['aws']['service'] and \
                'unusual' in event['aws']['service']['additionalInfo'] and \
                not isinstance(event['aws']['service']['additionalInfo']['unusual'], dict):
            event['aws']['service']['additionalInfo']['unusual'] = {
                'value': event['aws']['service']['additionalInfo']['unusual']}

        if event['aws']['source'] == 'macie':
            for field in ('Bucket', 'DLP risk', 'IP', 'Location', 'Object',
                          'Owner', 'Themes', 'Timestamps', 'recipientAccountId'):
                try:
                    if isinstance(event['aws']['summary'][field], dict):
                        event['aws']['summary'][field] = list_paths_from_dict(event['aws']['summary'][field],
                                                                              discard_levels=1,
                                                                              path=[])
                except KeyError:
                    pass

            try:
                for event_name in event['aws']['summary']['Events']:
                    for event_field in event['aws']['summary']['Events'][event_name]:
                        event['aws']['summary']['Events'][event_name][event_field] = list_paths_from_dict(
                            event['aws']['summary']['Events'][event_name][event_field],
                            discard_levels=0 if event_field == 'count' else 1,
                            path=[])
            except KeyError:
                pass

        return event

    def iter_regions_and_accounts(self, account_id, regions):
        # Only <self.retain_db_records> logs for each region are stored in DB. Using self.bucket as region name
        # would prevent to lose lots of logs from different buckets.
        # no iterations for accounts_id or regions on custom buckets
        self.iter_files_in_bucket()
        self.db_maintenance()

    def already_processed(self, downloaded_file, aws_account_id, aws_region):
        cursor = self.db_connector.execute(self.sql_already_processed.format(table_name=self.db_table_name), {
            'bucket_path': self.bucket_path,
            'aws_account_id': self.aws_account_id,
            'log_key': downloaded_file})
        return cursor.fetchone()[0] > 0

    def mark_complete(self, aws_account_id, aws_region, log_file):
        AWSBucket.mark_complete(self, aws_account_id or self.aws_account_id, aws_region, log_file)

    def db_count_custom(self, aws_account_id=None):
        """Counts the number of rows in DB for a region
        :param aws_account_id: AWS account ID
        :type aws_account_id: str
        :rtype: int
        """
        query_count_custom = self.db_connector.execute(
            self.sql_count_custom.format(table_name=self.db_table_name), {
                'bucket_path': self.bucket_path,
                'aws_account_id': aws_account_id if aws_account_id else self.aws_account_id,
                'retain_db_records': self.retain_db_records})

        return query_count_custom.fetchone()[0]

    def db_maintenance(self, aws_account_id=None, **kwargs):
        debug("+++ DB Maintenance", 1)
        try:
            if self.db_count_custom(aws_account_id) > self.retain_db_records:
                self.db_connector.execute(self.sql_db_maintenance.format(table_name=self.db_table_name), {
                    'bucket_path': self.bucket_path,
                    'aws_account_id': aws_account_id if aws_account_id else self.aws_account_id,
                    'retain_db_records': self.retain_db_records})
        except Exception as e:
            print(f"ERROR: Failed to execute DB cleanup - Path: {self.bucket_path}: {e}")


class AWSGuardDutyBucket(AWSCustomBucket):

    def __init__(self, **kwargs):
        self.db_table_name = 'guardduty'
        AWSCustomBucket.__init__(self, self.db_table_name, **kwargs)
        self.service = 'GuardDuty'
        if self.check_guardduty_type():
            self.type = "GuardDutyNative"
            self.empty_bucket_message_template = AWSBucket.empty_bucket_message_template
        else:
            self.type = "GuardDutyKinesis"

    def check_guardduty_type(self):
        try:
            return \
                    'CommonPrefixes' in self.client.list_objects_v2(Bucket=self.bucket, Prefix=f'{self.prefix}AWSLogs',
                                                                    Delimiter='/', MaxKeys=1)
        except Exception as err:
            if hasattr(err, 'message'):
                debug(f"+++ Unexpected error: {err.message}", 2)
            else:
                debug(f"+++ Unexpected error: {err}", 2)
            print(f"ERROR: Unexpected error querying/working with objects in S3: {err}")
            sys.exit(7)

    def get_service_prefix(self, account_id):
        return AWSLogsBucket.get_service_prefix(self, account_id)

    def get_full_prefix(self, account_id, account_region):
        if self.type == "GuardDutyNative":
            return AWSLogsBucket.get_full_prefix(self, account_id, account_region)
        else:
            return self.prefix

    def get_base_prefix(self):
        if self.type == "GuardDutyNative":
            return AWSLogsBucket.get_base_prefix(self)
        else:
            return self.prefix

    def iter_regions_and_accounts(self, account_id, regions):
        if self.type == "GuardDutyNative":
            AWSBucket.iter_regions_and_accounts(self, account_id, regions)
        else:
            print(GUARDDUTY_DEPRECATED_MESSAGE.format(release="4.5", url=GUARDDUTY_URL))
            self.check_prefix = True
            AWSCustomBucket.iter_regions_and_accounts(self, account_id, regions)

    def send_event(self, event):
        # Send the message (splitted if it is necessary)
        for msg in self.reformat_msg(event):
            self.send_msg(msg)

    def reformat_msg(self, event):
        debug('++ Reformat message', 3)
        if event['aws']['source'] == 'guardduty' and 'service' in event['aws'] and \
                'action' in event['aws']['service'] and \
                'portProbeAction' in event['aws']['service']['action'] and \
                'portProbeDetails' in event['aws']['service']['action']['portProbeAction'] and \
                len(event['aws']['service']['action']['portProbeAction']['portProbeDetails']) > 1:

            port_probe_details = event['aws']['service']['action']['portProbeAction']['portProbeDetails']
            for detail in port_probe_details:
                event['aws']['service']['action']['portProbeAction']['portProbeDetails'] = detail
                yield event
        else:
            AWSBucket.reformat_msg(self, event)
            yield event

    def load_information_from_file(self, log_key):
        if log_key.endswith('.jsonl.gz'):
            with self.decompress_file(self.bucket, log_key=log_key) as f:
                json_list = list(f)
                result = []
                for json_item in json_list:
                    x = json.loads(json_item)
                    result.append(dict(x, source=x['service']['serviceName']))
                return result
        else:
            return AWSCustomBucket.load_information_from_file(self, log_key)


class CiscoUmbrella(AWSCustomBucket):

    def __init__(self, **kwargs):
        db_table_name = 'cisco_umbrella'
        AWSCustomBucket.__init__(self, db_table_name, **kwargs)
        self.check_prefix = False
        self.date_format = '%Y-%m-%d'

    def load_information_from_file(self, log_key):
        """Load data from a Cisco Umbrella log file."""
        with self.decompress_file(self.bucket, log_key=log_key) as f:
            if 'dnslogs' in self.prefix:
                fieldnames = ('timestamp', 'most_granular_identity',
                              'identities', 'internal_ip', 'external_ip',
                              'action', 'query_type', 'response_code', 'domain',  # noqa: E501
                              'categories', 'most_granular_identity_type',
                              'identity_types', 'blocked_categories'
                              )
            elif 'proxylogs' in self.prefix:
                fieldnames = ('timestamp', 'identities', 'internal_ip',
                              'external_ip', 'destination_ip', 'content_type',
                              'verdict', 'url', 'referer', 'user_agent',
                              'status_code', 'requested_size', 'response_size',
                              'response_body_size', 'sha', 'categories',
                              'av_detections', 'puas', 'amp_disposition',
                              'amp_malware_name', 'amp_score', 'identity_type',
                              'blocked_categories'
                              )
            elif 'iplogs' in self.prefix:
                fieldnames = ('timestamp', 'identity', 'source_ip',
                              'source_port', 'destination_ip',
                              'destination_port', 'categories'
                              )
            else:
                print("ERROR: Only 'dnslogs', 'proxylogs' or 'iplogs' are allowed for Cisco Umbrella")
                exit(12)
            csv_file = csv.DictReader(f, fieldnames=fieldnames, delimiter=',')

            # remove None values in csv_file
            return [dict({k: v for k, v in row.items() if v is not None},
                         source='cisco_umbrella') for row in csv_file]

    def marker_only_logs_after(self, aws_region, aws_account_id):
        return '{init}{only_logs_after}'.format(
            init=self.get_full_prefix(aws_account_id, aws_region),
            only_logs_after=self.only_logs_after.strftime(self.date_format)
        )


class AWSWAFBucket(AWSCustomBucket):
    standard_http_headers = ['a-im', 'accept', 'accept-charset', 'accept-encoding', 'accept-language',
                             'access-control-request-method', 'access-control-request-headers', 'authorization',
                             'cache-control', 'connection', 'content-encoding', 'content-length', 'content-type',
                             'cookie', 'date', 'expect', 'forwarded', 'from', 'host', 'http2-settings', 'if-match',
                             'if-modified-since', 'if-none-match', 'if-range', 'if-unmodified-since', 'max-forwards',
                             'origin', 'pragma', 'prefer', 'proxy-authorization', 'range', 'referer', 'te', 'trailer',
                             'transfer-encoding', 'user-agent', 'upgrade', 'via', 'warning', 'x-requested-with',
                             'x-forwarded-for', 'x-forwarded-host', 'x-forwarded-proto']

    def __init__(self, **kwargs):
        db_table_name = 'waf'
        AWSCustomBucket.__init__(self, db_table_name, **kwargs)

    def load_information_from_file(self, log_key):
        """Load data from a WAF log file."""

        def json_event_generator(data):
            while data:
                json_data, json_index = decoder.raw_decode(data)
                data = data[json_index:]
                yield json_data

        content = []
        decoder = json.JSONDecoder()
        with self.decompress_file(self.bucket, log_key=log_key) as f:
            for line in f.readlines():
                try:
                    for event in json_event_generator(line.rstrip()):
                        event['source'] = 'waf'
                        try:
                            headers = {}
                            for element in event['httpRequest']['headers']:
                                name = element["name"]
                                if name.lower() in self.standard_http_headers:
                                    headers[name] = element["value"]
                            event['httpRequest']['headers'] = headers
                        except (KeyError, TypeError):
                            print(f"ERROR: the {log_key} file doesn't have the expected structure.")
                            if not self.skip_on_error:
                                sys.exit(9)
                        content.append(event)

                except json.JSONDecodeError:
                    print("ERROR: Events from {} file could not be loaded.".format(log_key.split('/')[-1]))
                    if not self.skip_on_error:
                        sys.exit(9)

        return json.loads(json.dumps(content))


class AWSLBBucket(AWSCustomBucket):
    """Class that has common methods unique to the load balancers."""

    empty_bucket_message_template = AWSBucket.empty_bucket_message_template

    def __init__(self, *args, **kwargs):
        self.service = 'elasticloadbalancing'
        AWSCustomBucket.__init__(self, *args, **kwargs)

    def get_base_prefix(self):
        return f'{self.prefix}AWSLogs/{self.suffix}'

    def get_service_prefix(self, account_id):
        return f'{self.get_base_prefix()}{account_id}/{self.service}/'

    def iter_regions_and_accounts(self, account_id, regions):
        AWSBucket.iter_regions_and_accounts(self, account_id, regions)

    def get_full_prefix(self, account_id, account_region):
        return f'{self.get_service_prefix(account_id)}{account_region}/'

    def mark_complete(self, aws_account_id, aws_region, log_file):
        AWSBucket.mark_complete(self, aws_account_id, aws_region, log_file)


class AWSALBBucket(AWSLBBucket):

    def __init__(self, **kwargs):
        db_table_name = 'alb'
        AWSLBBucket.__init__(self, db_table_name, **kwargs)

    def load_information_from_file(self, log_key):
        """Load data from a ALB access log file."""
        with self.decompress_file(self.bucket, log_key=log_key) as f:
            fieldnames = (
                "type", "time", "elb", "client_port", "target_port", "request_processing_time",
                "target_processing_time", "response_processing_time", "elb_status_code", "target_status_code",
                "received_bytes", "sent_bytes", "request", "user_agent", "ssl_cipher", "ssl_protocol",
                "target_group_arn", "trace_id", "domain_name", "chosen_cert_arn", "matched_rule_priority",
                "request_creation_time", "action_executed", "redirect_url", "error_reason", "target_port_list",
                "target_status_code_list", "classification", "classification_reason")
            tsv_file = csv.DictReader(f, fieldnames=fieldnames, delimiter=' ')
            tsv_file = [dict(x, source='alb') for x in tsv_file]

            fields_to_process_map = {
                "client_port": "client_ip",
                "target_port": "target_ip",
                "target_port_list": "target_ip_list"
            }

            for log_entry in tsv_file:
                for field_to_process, ip_field in fields_to_process_map.items():
                    try:
                        port, ip = "", ""
                        for item in [i.split(":") for i in log_entry[field_to_process].split()]:
                            ip += f"{item[0]} "
                            port += f"{item[1]} "
                        log_entry[field_to_process], log_entry[ip_field] = port.strip(), ip.strip()
                    except (ValueError, IndexError):
                        debug(f"Unable to process correctly ABL log entry, for field {field_to_process}.", msg_level=1)
                        debug(f"Log Entry: {log_entry}", msg_level=2)

            return tsv_file


class AWSCLBBucket(AWSLBBucket):

    def __init__(self, **kwargs):
        db_table_name = 'clb'
        AWSLBBucket.__init__(self, db_table_name, **kwargs)

    def load_information_from_file(self, log_key):
        """Load data from a CLB access log file."""
        with self.decompress_file(self.bucket, log_key=log_key) as f:
            fieldnames = (
                "time", "elb", "client_port", "backend_port", "request_processing_time", "backend_processing_time",
                "response_processing_time", "elb_status_code", "backend_status_code", "received_bytes", "sent_bytes",
                "request", "user_agent", "ssl_cipher", "ssl_protocol")
            tsv_file = csv.DictReader(f, fieldnames=fieldnames, delimiter=' ')

            return [dict(x, source='clb') for x in tsv_file]


class AWSNLBBucket(AWSLBBucket):

    def __init__(self, **kwargs):
        db_table_name = 'nlb'
        AWSLBBucket.__init__(self, db_table_name, **kwargs)

    def load_information_from_file(self, log_key):
        """Load data from a NLB access log file."""
        with self.decompress_file(self.bucket, log_key=log_key) as f:
            fieldnames = (
                "type", "version", "time", "elb", "listener", "client_port", "destination_port", "connection_time",
                "tls_handshake_time", "received_bytes", "sent_bytes", "incoming_tls_alert", "chosen_cert_arn",
                "chosen_cert_serial", "tls_cipher", "tls_protocol_version", "tls_named_group", "domain_name",
                "alpn_fe_protocol", "alpn_client_preference_list")
            tsv_file = csv.DictReader(f, fieldnames=fieldnames, delimiter=' ')

            tsv_file = [dict(x, source='nlb') for x in tsv_file]

            # Split ip_addr:port field into ip_addr and port fields
            for log_entry in tsv_file:
                try:
                    log_entry['client_ip'], log_entry['client_port'] = log_entry['client_port'].split(':')
                    log_entry['destination_ip'], log_entry['destination_port'] = \
                        log_entry['destination_port'].split(':')
                except ValueError:
                    log_entry['client_ip'] = log_entry['client_port']
                    log_entry['destination_ip'] = log_entry['destination_port']

            return tsv_file


class AWSServerAccess(AWSCustomBucket):

    def __init__(self, **kwargs):
        db_table_name = 's3_server_access'
        AWSCustomBucket.__init__(self, db_table_name=db_table_name, **kwargs)
        self.date_regex = re.compile(r'(\d{4}-\d{2}-\d{2}-\d{2}-\d{2}-\d{2})')
        self.date_format = '%Y-%m-%d'

    def _key_is_old(self, file_date: datetime or None, last_key_date: datetime or None) -> bool:
        """
        Check if the file key provided is too old to process.

        Parameters
        ----------
        file_date : datetime or None
            The date extracted from a file key.
        last_key_date : datetime or None
            The date extracted from a file key.

        Returns
        -------
        bool
            True if the file must be skipped, False otherwise.
        """
        if file_date:
            if (self.only_logs_after and file_date < self.only_logs_after) or \
                    (last_key_date and file_date < last_key_date):
                return True

        return False

    def iter_files_in_bucket(self, aws_account_id: str = None, aws_region: str = None):
        if aws_account_id is None:
            aws_account_id = self.aws_account_id

        try:
            bucket_files = self.client.list_objects_v2(**self.build_s3_filter_args(aws_account_id, aws_region,
                                                                                   custom_delimiter='-'))
            while True:
                if 'Contents' not in bucket_files:
                    self._print_no_logs_to_process_message(self.bucket, aws_account_id, aws_region)
                    return

                processed_logs = 0

                for bucket_file in bucket_files['Contents']:
                    if not bucket_file['Key']:
                        continue

                    if bucket_file['Key'][-1] == '/':
                        # The file is a folder
                        continue

                    try:
                        date_match = self.date_regex.search(bucket_file['Key'])
                        match_start = date_match.span()[0] if date_match else None
                    except TypeError:
                        if self.skip_on_error:
                            debug(f"+++ WARNING: The format of the {bucket_file['Key']} filename is not valid, "
                                  "skipping it.", 1)
                            continue
                        else:
                            print(f"ERROR: The filename of {bucket_file['Key']} doesn't have the a valid format.")
                            sys.exit(17)

                    if not self._same_prefix(match_start, aws_account_id, aws_region):
                        debug(f"++ Skipping file with another prefix: {bucket_file['Key']}", 3)
                        continue

                    if self.already_processed(bucket_file['Key'], aws_account_id, aws_region):
                        if self.reparse:
                            debug(f"++ File previously processed, but reparse flag set: {bucket_file['Key']}", 1)
                        else:
                            debug(f"++ Skipping previously processed file: {bucket_file['Key']}", 2)
                            continue

                    debug(f"++ Found new log: {bucket_file['Key']}", 2)
                    # Get the log file from S3 and decompress it
                    log_json = self.get_log_file(aws_account_id, bucket_file['Key'])
                    self.iter_events(log_json, bucket_file['Key'], aws_account_id)
                    # Remove file from S3 Bucket
                    if self.delete_file:
                        debug(f"+++ Remove file from S3 Bucket:{bucket_file['Key']}", 2)
                        self.client.delete_object(Bucket=self.bucket, Key=bucket_file['Key'])
                    self.mark_complete(aws_account_id, aws_region, bucket_file)
                    processed_logs += 1

                if processed_logs == 0:
                    self._print_no_logs_to_process_message(self.bucket, aws_account_id, aws_region)

                if bucket_files['IsTruncated']:
                    new_s3_args = self.build_s3_filter_args(aws_account_id, aws_region, True)
                    new_s3_args['ContinuationToken'] = bucket_files['NextContinuationToken']
                    bucket_files = self.client.list_objects_v2(**new_s3_args)
                else:
                    break

        except Exception as err:
            if hasattr(err, 'message'):
                debug(f"+++ Unexpected error: {err.message}", 2)
            else:
                debug(f"+++ Unexpected error: {err}", 2)
            print(f"ERROR: Unexpected error querying/working with objects in S3: {err}")
            sys.exit(7)

    def marker_only_logs_after(self, aws_region: str, aws_account_id: str) -> str:
        """
        Return a marker to filter AWS log files using the `only_logs_after` value.

        Parameters
        ----------
        aws_region : str
            The region where the bucket is located.
        aws_account_id : str
            The account ID of the AWS account.

        Returns
        -------
        str
            The filter, with the file's prefix and date.
        """
        return self.get_full_prefix(aws_account_id, aws_region) + self.only_logs_after.strftime(self.date_format)

    def check_bucket(self):
        """Check if the bucket is empty or the credentials are wrong."""
        try:
            bucket_objects = self.client.list_objects_v2(Bucket=self.bucket, Prefix=self.prefix, Delimiter='/')
            if not 'CommonPrefixes' in bucket_objects and not 'Contents' in bucket_objects:
                print("ERROR: No files were found in '{0}'. No logs will be processed.".format(self.bucket_path))
                exit(14)
        except botocore.exceptions.ClientError as error:
            error_message = "Unknown"
            exit_number = 1
            error_code = error.response.get("Error", {}).get("Code")

            if error_code == THROTTLING_EXCEPTION_ERROR_CODE:
                error_message = f"{THROTTLING_EXCEPTION_ERROR_MESSAGE.format(name='check_bucket')}: {error}"
                exit_number = 16
            elif error_code == INVALID_CREDENTIALS_ERROR_CODE:
                error_message = INVALID_CREDENTIALS_ERROR_MESSAGE
                exit_number = 3
            elif error_code == INVALID_REQUEST_TIME_ERROR_CODE:
                error_message = INVALID_REQUEST_TIME_ERROR_MESSAGE
                exit_number = 19

            print(f"ERROR: {error_message}")
            exit(exit_number)

    def load_information_from_file(self, log_key):
        """Load data from a S3 access log file."""

        def parse_line(line_):
            def merge_values(delimiter='"', remove=False):
                next_ = next(it, None)
                while next_:
                    value_list[-1] = f'{value_list[-1]} {next_}'
                    try:
                        if next_[-1] == delimiter:
                            if remove:
                                value_list[-1] = value_list[-1][1:-1]
                            break
                    except TypeError:
                        pass
                    next_ = next(it, None)

            value_list = list()
            it = iter(line_.split(" "))
            value = next(it, None)
            while value:
                value_list.append(value)
                # Check if the current value should be combined with the next ones
                try:
                    if value[0] == "[" and value[-1] != "]":
                        merge_values(delimiter=']', remove=True)
                    elif value[0] == '"' and value[-1] != '"':
                        merge_values(remove=True)
                    elif value[0] == "'" and value[-1] != "'":
                        merge_values(remove=True)
                    elif (value[0] == '"' and value[-1] == '"') or (value[0] == "'" and value[-1] == "'"):
                        value_list[-1] = value_list[-1][1:-1]
                except TypeError:
                    pass
                value = next(it, None)
            try:
                value_list[-1] = value_list[-1].replace("\n", "")
            except TypeError:
                pass
            return value_list

        with self.decompress_file(self.bucket, log_key=log_key) as f:
            fieldnames = (
                "bucket_owner", "bucket", "time", "remote_ip", "requester", "request_id", "operation", "key",
                "request_uri", "http_status", "error_code", "bytes_sent", "object_sent", "total_time",
                "turn_around_time", "referer", "user_agent", "version_id", "host_id", "signature_version",
                "cipher_suite", "authentication_type", "host_header", "tls_version")
            result = list()
            for line in f:
                json_list = dict(zip(fieldnames, parse_line(line)))
                json_list["source"] = 's3_server_access'
                result.append(json_list)
            return result


class AWSService(WazuhIntegration):
    """
    Class for getting AWS Services logs from API calls
    :param access_key: AWS access key id
    :param secret_key: AWS secret access key
    :param profile: AWS profile
    :param iam_role_arn: IAM Role
    :param only_logs_after: Date after which obtain logs.
    :param region: Region of service
    """

    def __init__(self, reparse, access_key, secret_key, aws_profile, iam_role_arn,
                 service_name, only_logs_after, region, aws_log_groups=None, remove_log_streams=None,
                 discard_field=None, discard_regex=None, sts_endpoint=None, service_endpoint=None,
                 iam_role_duration=None):
        # DB name
        self.db_name = 'aws_services'
        # table name
        self.db_table_name = 'aws_services'
        self.reparse = reparse

        WazuhIntegration.__init__(self, access_key=access_key, secret_key=secret_key,
                                  aws_profile=aws_profile, iam_role_arn=iam_role_arn,
                                  service_name=service_name, region=region, discard_field=discard_field,
                                  discard_regex=discard_regex, sts_endpoint=sts_endpoint,
                                  service_endpoint=service_endpoint, iam_role_duration=iam_role_duration)

        # get sts client (necessary for getting account ID)
        self.sts_client = self.get_sts_client(access_key, secret_key, aws_profile)
        # get account ID
        self.account_id = self.sts_client.get_caller_identity().get('Account')
        self.only_logs_after = only_logs_after

        # SQL queries for services
        self.sql_create_table = """
            CREATE TABLE {table_name} (
                    service_name 'text' NOT NULL,
                    aws_account_id 'text' NOT NULL,
                    aws_region 'text' NOT NULL,
                    scan_date 'text' NOT NULL,
                    PRIMARY KEY (service_name, aws_account_id, aws_region, scan_date));"""

        self.sql_insert_value = """
            INSERT INTO {table_name} (
                service_name,
                aws_account_id,
                aws_region,
                scan_date)
            VALUES (
                :service_name,
                :aws_account_id,
                :aws_region,
                :scan_date);"""

        self.sql_find_last_scan = """
            SELECT
                scan_date
            FROM
                {table_name}
            WHERE
                service_name=:service_name AND
                aws_account_id=:aws_account_id AND
                aws_region=:aws_region
            ORDER BY
                scan_date DESC
            LIMIT 1;"""

        self.sql_db_maintenance = """
            DELETE FROM {table_name}
            WHERE
                service_name=:service_name AND
                aws_account_id=:aws_account_id AND
                aws_region=:aws_region AND
                rowid NOT IN (SELECT ROWID
                    FROM
                        {table_name}
                    WHERE
                        service_name=:service_name AND
                        aws_account_id=:aws_account_id AND
                        aws_region=:aws_region
                    ORDER BY
                        scan_date DESC
                    LIMIT :retain_db_records);"""

    def get_last_log_date(self):
        date = self.only_logs_after if self.only_logs_after is not None else self.default_date.strftime('%Y%m%d')
        return f'{date[0:4]}-{date[4:6]}-{date[6:8]} 00:00:00.0'

    def format_message(self, msg):
        # rename service field to source
        if 'service' in msg:
            msg['source'] = msg['service'].lower()
            del msg['service']
        # cast createdAt
        if 'createdAt' in msg:
            msg['createdAt'] = datetime.strftime(msg['createdAt'],
                                                 '%Y-%m-%dT%H:%M:%SZ')
        # cast updatedAt
        if 'updatedAt' in msg:
            msg['updatedAt'] = datetime.strftime(msg['updatedAt'],
                                                 '%Y-%m-%dT%H:%M:%SZ')

        return {'integration': 'aws', 'aws': msg}

    @staticmethod
    def check_region(region: str) -> None:
        if region not in ALL_REGIONS:
            raise ValueError(f"Invalid region '{region}'")


class AWSInspector(AWSService):
    """
    Class for getting AWS Inspector logs

    Parameters
    ----------
    access_key : str
        AWS access key id.
    secret_key : str
        AWS secret access key.
    aws_profile : str
        AWS profile.
    iam_role_arn : str
        IAM Role that will be assumed to use the service.
    only_logs_after : str
        Date after which obtain logs.
    region : str
        AWS region that will be used to fetch the events.

    Attributes
    ----------
    sent_events : int
        The number of events collected and sent to analysisd.
    """

    def __init__(self, reparse, access_key, secret_key, aws_profile,
                 iam_role_arn, only_logs_after, region, aws_log_groups=None,
                 remove_log_streams=None, discard_field=None, discard_regex=None,
                 sts_endpoint=None, service_endpoint=None, iam_role_duration=None):

        self.service_name = 'inspector'
        self.inspector_region = region

        AWSService.__init__(self, reparse=reparse, access_key=access_key, secret_key=secret_key,
                            aws_profile=aws_profile, iam_role_arn=iam_role_arn, only_logs_after=only_logs_after,
                            service_name=self.service_name, region=region, aws_log_groups=aws_log_groups,
                            remove_log_streams=remove_log_streams, discard_field=discard_field,
                            discard_regex=discard_regex, sts_endpoint=sts_endpoint, service_endpoint=service_endpoint,
                            iam_role_duration=iam_role_duration)

        # max DB records for region
        self.retain_db_records = 5
        self.reparse = reparse
        self.sent_events = 0

    def send_describe_findings(self, arn_list: list):
        """
        Collect and send to analysisd the requested findings.

        Parameters
        ----------
        arn_list : list[str]
            The ARN of the findings that should be requested to AWS and sent to analysisd.
        """
        if len(arn_list) != 0:
            response = self.client.describe_findings(findingArns=arn_list)['findings']
            debug(f"+++ Processing {len(response)} events", 3)
            for elem in response:
                if self.event_should_be_skipped(elem):
                    debug(f'+++ The "{self.discard_regex.pattern}" regex found a match in the "{self.discard_field}" '
                          f'field. The event will be skipped.', 2)
                    continue
                self.send_msg(self.format_message(elem))
                self.sent_events += 1

    def get_alerts(self):
        self.init_db(self.sql_create_table.format(table_name=self.db_table_name))
        try:
            initial_date = self.get_last_log_date()
            # reparse logs if this parameter exists
            if self.reparse:
                last_scan = initial_date
            else:
                self.db_cursor.execute(self.sql_find_last_scan.format(table_name=self.db_table_name), {
                    'service_name': self.service_name,
                    'aws_account_id': self.account_id,
                    'aws_region': self.inspector_region})
                last_scan = self.db_cursor.fetchone()[0]
        except TypeError as e:
            # write initial date if DB is empty
            self.db_cursor.execute(self.sql_insert_value.format(table_name=self.db_table_name), {
                'service_name': self.service_name,
                'aws_account_id': self.account_id,
                'aws_region': self.inspector_region,
                'scan_date': initial_date})
            last_scan = initial_date

        date_last_scan = datetime.strptime(last_scan, '%Y-%m-%d %H:%M:%S.%f')
        date_scan = date_last_scan
        if self.only_logs_after:
            date_only_logs = datetime.strptime(self.only_logs_after, "%Y%m%d")
            date_scan = date_only_logs if date_only_logs > date_last_scan else date_last_scan

        # get current time (UTC)
        date_current = datetime.utcnow()
        # describe_findings only retrieves 100 results per call
        response = self.client.list_findings(maxResults=100, filter={'creationTimeRange':
                                                                         {'beginDate': date_scan,
                                                                          'endDate': date_current}})
        debug(f"+++ Listing findings starting from {date_scan}", 2)
        self.send_describe_findings(response['findingArns'])
        # Iterate if there are more elements
        while 'nextToken' in response:
            response = self.client.list_findings(maxResults=100, nextToken=response['nextToken'],
                                                 filter={'creationTimeRange': {'beginDate': date_scan,
                                                                               'endDate': date_current}})
            self.send_describe_findings(response['findingArns'])

        if self.sent_events:
            debug(f"+++ {self.sent_events} events collected and processed in {self.inspector_region}", 1)
        else:
            debug(f'+++ There are no new events in the "{self.inspector_region}" region', 1)

        # insert last scan in DB
        self.db_cursor.execute(self.sql_insert_value.format(table_name=self.db_table_name), {
            'service_name': self.service_name,
            'aws_account_id': self.account_id,
            'aws_region': self.inspector_region,
            'scan_date': date_current})
        # DB maintenance
        self.db_cursor.execute(self.sql_db_maintenance.format(table_name=self.db_table_name), {
            'service_name': self.service_name,
            'aws_account_id': self.account_id,
            'aws_region': self.inspector_region,
            'retain_db_records': self.retain_db_records})
        # close connection with DB
        self.close_db()


class AWSCloudWatchLogs(AWSService):
    """
    Class for getting AWS Cloudwatch logs

    Attributes
    ----------
    access_key : str
        AWS access key id
    secret_key : str
        AWS secret access key
    aws_profile : str
        AWS profile
    iam_role_arn : str
        IAM Role
    only_logs_after : str
        Date after which obtain logs
    region : str
        Region where the logs are located
    aws_log_groups : str
        String containing a list of log group names separated by a comma
    remove_log_streams : bool
        Indicate if log streams should be removed after being fetched
    db_table_name : str
        Name of the table to be created on aws_service.db
    only_logs_after_millis : int
        only_logs_after expressed as the number of milliseconds after Jan 1, 1970 00:00:00 UTC
    reparse : bool
        Whether to parse already parsed logs or not.
    log_group_list : list of str
        List of each log group to be parsed
    sql_cloudwatch_create_table : str
        Query for the creation of the table
    sql_cloudwatch_insert : str
        Query to insert the token for a given log stream
    sql_cloudwatch_update : str
        Query for updating the token, start_time and end_time values
    sql_cloudwatch_select : str
        Query to obtain the token, start_time and end_time values
    sql_cloudwatch_select_logstreams : str
        Query to get all logstreams in the DB
    sql_cloudwatch_purge : str
        Query to delete a row from the DB.
    """

    def __init__(self, reparse, access_key, secret_key, aws_profile,
                 iam_role_arn, only_logs_after, region, aws_log_groups,
                 remove_log_streams, discard_field=None, discard_regex=None, sts_endpoint=None, service_endpoint=None,
                 iam_role_duration=None):

        self.sql_cloudwatch_create_table = """
            CREATE TABLE {table_name} (
                    aws_region 'text' NOT NULL,
                    aws_log_group 'text' NOT NULL,
                    aws_log_stream 'text' NOT NULL,
                    next_token 'text',
                    start_time 'integer',
                    end_time 'integer',
                    PRIMARY KEY (aws_region, aws_log_group, aws_log_stream));"""

        self.sql_cloudwatch_insert = """
            INSERT INTO {table_name} (
                aws_region,
                aws_log_group,
                aws_log_stream,
                next_token,
                start_time,
                end_time)
            VALUES
                (:aws_region,
                :aws_log_group,
                :aws_log_stream,
                :next_token,
                :start_time,
                :end_time);"""

        self.sql_cloudwatch_update = """
            UPDATE
                {table_name}
            SET
                next_token=:next_token,
                start_time=:start_time,
                end_time=:end_time
            WHERE
                aws_region=:aws_region AND
                aws_log_group=:aws_log_group AND
                aws_log_stream=:aws_log_stream;"""

        self.sql_cloudwatch_select = """
            SELECT
                next_token,
                start_time,
                end_time
            FROM
                {table_name}
            WHERE
                aws_region=:aws_region AND
                aws_log_group=:aws_log_group AND
                aws_log_stream=:aws_log_stream"""
        self.sql_cloudwatch_select_logstreams = """
            SELECT
                aws_log_stream
            FROM
                {table_name}
            WHERE
                aws_region=:aws_region AND
                aws_log_group=:aws_log_group
            ORDER BY
                aws_log_stream;"""
        self.sql_cloudwatch_purge = """
            DELETE FROM {table_name}
            WHERE
                aws_region=:aws_region AND
                aws_log_group=:aws_log_group AND
                aws_log_stream=:aws_log_stream;"""

        AWSService.__init__(self, reparse=reparse, access_key=access_key, secret_key=secret_key,
                            aws_profile=aws_profile, iam_role_arn=iam_role_arn, only_logs_after=only_logs_after,
                            region=region, aws_log_groups=aws_log_groups, remove_log_streams=remove_log_streams,
                            service_name='cloudwatchlogs', discard_field=discard_field, discard_regex=discard_regex,
                            iam_role_duration=iam_role_duration, sts_endpoint=sts_endpoint,
                            service_endpoint=service_endpoint)

        self.reparse = reparse
        self.region = region
        self.db_table_name = 'cloudwatch_logs'
        self.log_group_list = [group for group in aws_log_groups.split(",") if group != ""] if aws_log_groups else []
        self.remove_log_streams = remove_log_streams
        self.only_logs_after_millis = int(datetime.strptime(only_logs_after, '%Y%m%d').replace(
            tzinfo=timezone.utc).timestamp() * 1000) if only_logs_after else None
        self.default_date_millis = int(self.default_date.timestamp() * 1000)
        debug("only logs: {}".format(self.only_logs_after_millis), 1)

    def get_alerts(self):
        """Iterate over all the log streams for each log group provided by the user in the given region to get their
        logs and send them to analysisd, which will raise alerts if applicable.

        It will avoid getting duplicate events by using the token, start_time and end_time variables stored in the DB.
        Logs with a timestamp lesser that start_time and greater than end_time will be fetched using the
        `get_alerts_within_range` function.

        The log streams will be removed after fetching them if `remove_log_streams` value is True.

        The database will be purged to remove unnecessary records at the end of each log group iteration.
        """
        self.init_db(self.sql_cloudwatch_create_table.format(table_name=self.db_table_name))

        if self.reparse:
            debug('Reparse mode ON', 1)

        try:
            for log_group in self.log_group_list:
                for log_stream in self.get_log_streams(log_group=log_group):
                    debug('Getting data from DB for log stream "{}" in log group "{}"'.format(log_stream, log_group), 1)
                    db_values = self.get_data_from_db(log_group=log_group, log_stream=log_stream)
                    debug('Token: "{}", start_time: "{}", '
                          'end_time: "{}"'.format(db_values['token'] if db_values else None,
                                                  db_values['start_time'] if db_values else None,
                                                  db_values['end_time'] if db_values else None), 2)
                    result_before = None
                    start_time = self.only_logs_after_millis if self.only_logs_after_millis else self.default_date_millis
                    end_time = None
                    token = None

                    if db_values:
                        if self.reparse:
                            result_before = self.get_alerts_within_range(log_group=log_group, log_stream=log_stream,
                                                                         token=None, start_time=start_time,
                                                                         end_time=None)

                        elif db_values['start_time'] and db_values['start_time'] > start_time:
                            result_before = self.get_alerts_within_range(log_group=log_group, log_stream=log_stream,
                                                                         token=None, start_time=start_time,
                                                                         end_time=db_values['start_time'])

                        if db_values['end_time']:
                            if not self.only_logs_after_millis or db_values['end_time'] > self.only_logs_after_millis:
                                start_time = db_values['end_time'] + 1
                                token = db_values['token']

                    result_after = self.get_alerts_within_range(log_group=log_group, log_stream=log_stream, token=token,
                                                                start_time=start_time, end_time=end_time)

                    db_values = self.update_values(values=db_values, result_before=result_before,
                                                   result_after=result_after)

                    self.save_data_db(log_group=log_group, log_stream=log_stream, values=db_values)

                    if self.remove_log_streams:
                        self.remove_aws_log_stream(log_group=log_group, log_stream=log_stream)

                self.purge_db(log_group=log_group)
        finally:
            debug("committing changes and closing the DB", 1)
            self.close_db()

    def remove_aws_log_stream(self, log_group, log_stream):
        """Remove a log stream from a log group in AWS Cloudwatch Logs.

        Parameters
        ----------
        log_group : str
            Name of the group where the log stream is stored
        log_stream : str
            Name of the log stream to be removed
        """
        try:
            debug('Removing log stream "{}" from log group "{}"'.format(log_group, log_stream), 1)
            self.client.delete_log_stream(logGroupName=log_group, logStreamName=log_stream)
        except botocore.exceptions.ClientError as err:
            debug(f'ERROR: The "remove_aws_log_stream" request failed: {err}', 1)
            sys.exit(16)
        except Exception:
            debug('Error trying to remove "{}" log stream from "{}" log group.'.format(log_stream, log_group), 0)

    def get_alerts_within_range(self, log_group, log_stream, token, start_time, end_time):
        """Get all the logs from a log stream with a timestamp between the range of the provided start and end times and
        send them to Analysisd.

        It will fetch every log from the given log stream using boto3 `get_log_events` until it returns an empty
        response.

        Parameters
        ----------
        log_group : str
            Name of the log group where the log stream is stored
        log_stream : str
            Name of the log stream to get its logs
        token : str
            Token to the next set of logs. Obtained from a previous call and stored in DB.
        start_time : int
            The start of the time range, expressed as the number of milliseconds after Jan 1, 1970 00:00:00 UTC.
            Logs with a timestamp equal to this time or later will be fetched.
        end_time : int
            The end of the time range, expressed as the number of milliseconds after Jan 1, 1970 00:00:00 UTC.
            Events with a timestamp equal to or later than this time won't be fetched.

        Returns
        -------
        A dict containing the Token for the next set of logs, the timestamp of the first fetched log and the timestamp
        of the latest one.
        """
        sent_events = 0
        response = None
        min_start_time = start_time
        max_end_time = end_time if end_time is not None else start_time

        parameters = {'logGroupName': log_group,
                      'logStreamName': log_stream,
                      'nextToken': token,
                      'startTime': start_time,
                      'endTime': end_time,
                      'startFromHead': True}

        # Request event logs until CloudWatch returns an empty list for the log stream
        while response is None or response['events'] != list():
            debug('Getting CloudWatch logs from log stream "{}" in log group "{}" using token "{}", start_time '
                  '"{}" and end_time "{}"'.format(log_stream, log_group, token, start_time, end_time), 1)

            # Try to get CloudWatch Log events until the request succeeds or the allowed number of attempts is reached
            try:
                response = self.client.get_log_events(
                    **{param: value for param, value in parameters.items() if value is not None})

            except botocore.exceptions.EndpointConnectionError:
                debug(f'WARNING: The "get_log_events" request was denied because the endpoint URL was not '
                      f'available. Attempting again.', 1)
            except botocore.exceptions.ClientError as err:
                debug(f'ERROR: The "get_log_events" request failed: {err}', 1)
                sys.exit(16)

            # Update token
            token = response['nextForwardToken']
            parameters['nextToken'] = token

            debug('+++ Sending events to Analysisd...', 1)
            # Send events to Analysisd
            if response['events']:
                debug('+++ Sending events to Analysisd...', 1)
                for event in response['events']:
                    event_msg = event['message']
                    try:
                        json_event = json.loads(event_msg)
                        if self.event_should_be_skipped(json_event):
                            debug(
                                f'+++ The "{self.discard_regex.pattern}" regex found a match in the "{self.discard_field}" '
                                f'field. The event will be skipped.', 2)
                            continue
                    except ValueError:
                        # event_msg is not a JSON object, check if discard_regex.pattern matches the given string
                        debug(f"+++ Retrieved log event is not a JSON object.", 3)
                        if re.match(self.discard_regex, event_msg):
                            debug(
                                f'+++ The "{self.discard_regex.pattern}" regex found a match. The event will be skipped.',
                                2)
                            continue
                    debug('The message is "{}"'.format(event_msg), 2)
                    debug('The message\'s timestamp is {}'.format(event["timestamp"]), 3)
                    self.send_msg(event_msg, dump_json=False)
                    sent_events += 1

                    if min_start_time is None:
                        min_start_time = event['timestamp']
                    elif event['timestamp'] < min_start_time:
                        min_start_time = event['timestamp']

                    if max_end_time is None:
                        max_end_time = event['timestamp']
                    elif event['timestamp'] > max_end_time:
                        max_end_time = event['timestamp']

            if sent_events:
                debug(f"+++ Sent {sent_events} events to Analysisd", 1)
                sent_events = 0
            else:
                debug(f'+++ There are no new events in the "{log_group}" group', 1)

        return {'token': token, 'start_time': min_start_time, 'end_time': max_end_time}

    def get_data_from_db(self, log_group, log_stream):
        """Get the token, start time and end time of a log stream stored in DB.

        Parameters
        ----------
        log_group : str
            Name of the log group
        log_stream : str
            Name of the log stream

        Returns
        -------
        A dict containing the token, start_time and end_time of the log stream. None if no data were found in the DB.
        """
        self.db_cursor.execute(self.sql_cloudwatch_select.format(table_name=self.db_table_name), {
            'aws_region': self.region,
            'aws_log_group': log_group,
            'aws_log_stream': log_stream})
        query_result = self.db_cursor.fetchone()
        if query_result:
            return {'token': None if query_result[0] == "None" else query_result[0],
                    'start_time': None if query_result[1] == "None" else query_result[1],
                    'end_time': None if query_result[2] == "None" else query_result[2]}

    def update_values(self, values, result_after, result_before):
        """Update the values for token, start_time and end_time using the results of previous 'get_alerts_within_range'
        executions.

        Parameters
        ----------
        values : dict
            A dict containing the token, start_time and end_time values to be updated
        result_after : dict
            A dict containing the resulting token, start_time and end_time values of a 'get_alerts_within_range'
            execution
        result_before : dict
            A dict containing the resulting token, start_time and end_time values of a 'get_alerts_within_range'
            execution

        Returns
        -------
        A dict containing the last token, minimal start_time and maximum end_value of the provided parameters.
        """
        min_start_time = result_before['start_time'] if result_before else None
        max_end_time = result_before['end_time'] if result_before else None

        if result_after is not None:
            if min_start_time is None:
                min_start_time = result_after['start_time']
            # It's necessary to ensure that we're not comparing None with int
            elif result_after['start_time'] is not None:
                min_start_time = result_after['start_time'] if result_after[
                                                                   'start_time'] < min_start_time else min_start_time

            if max_end_time is None:
                max_end_time = result_after['end_time']
            elif result_after['end_time'] is not None:
                max_end_time = result_after['end_time'] if result_after['end_time'] > max_end_time else max_end_time

        token = result_before['token'] if result_before is not None else None
        token = result_after['token'] if result_after is not None else token

        if values is None:
            return {'token': token, 'start_time': min_start_time, 'end_time': max_end_time}
        else:
            result = {'token': token}

            if values['start_time'] is not None:
                result['start_time'] = min_start_time if min_start_time is not None and min_start_time < values[
                    'start_time'] else values['start_time']
            else:
                result['start_time'] = max_end_time

            if values['end_time'] is not None:
                result['end_time'] = max_end_time if max_end_time is not None and max_end_time > values['end_time'] else \
                    values['end_time']
            else:
                result['end_time'] = max_end_time
            return result

    def save_data_db(self, log_group, log_stream, values):
        """Insert the token, start_time and end_time values into the DB. If the values already exists they will be
        updated instead.

        Parameters
        ----------
        log_group : str
            Name of the log group
        log_stream : str
            Name of the log stream
        values : dict
            Dict containing the token, start_time and end_time.
        """
        debug('Saving data for log group "{}" and log stream "{}".'.format(log_group, log_stream), 1)
        debug('The saved values are "{}"'.format(values), 2)
        try:
            self.db_cursor.execute(self.sql_cloudwatch_insert.format(table_name=self.db_table_name), {
                'aws_region': self.region,
                'aws_log_group': log_group,
                'aws_log_stream': log_stream,
                'next_token': values['token'],
                'start_time': values['start_time'],
                'end_time': values['end_time']})
        except sqlite3.IntegrityError:
            debug("Some data already exists on DB for that key. Updating their values...", 2)
            self.db_cursor.execute(self.sql_cloudwatch_update.format(table_name=self.db_table_name), {
                'aws_region': self.region,
                'aws_log_group': log_group,
                'aws_log_stream': log_stream,
                'next_token': values['token'],
                'start_time': values['start_time'],
                'end_time': values['end_time']})

    def get_log_streams(self, log_group):
        """Get the list of log streams stored in the specified log group.

        Parameters
        ----------
        log_group : str
            Name of the log group to get its log streams

        Returns
        -------
        A list with the name of each log stream for the given log group.
        """

        result_list = list()
        debug('Getting log streams for "{}" log group'.format(log_group), 1)

        try:
            # Get all log streams using the token of the previous call to describe_log_streams
            response = self.client.describe_log_streams(logGroupName=log_group)
            log_streams = response['logStreams']
            token = response.get('nextToken')
            while token:
                response = self.client.describe_log_streams(logGroupName=log_group, nextToken=token)
                log_streams.extend(response['logStreams'])
                token = response.get('nextToken')

            for log_stream in log_streams:
                debug('Found "{}" log stream in {}'.format(log_stream['logStreamName'], log_group), 2)
                result_list.append(log_stream['logStreamName'])

            if result_list == list():
                debug('No log streams were found for log group "{}"'.format(log_group), 1)

        except botocore.exceptions.EndpointConnectionError as e:
            print(f'ERROR: {str(e)}')
        except botocore.exceptions.ClientError as err:
            debug(f'ERROR: The "get_log_streams" request failed: {err}', 1)
            sys.exit(16)
        except Exception:
            debug(
                '++++ The specified "{}" log group does not exist or insufficient privileges to access it.'.format(
                    log_group), 0)

        return result_list

    def purge_db(self, log_group):
        """Remove from AWS_Service.db any record for log streams that no longer exists on AWS CloudWatch.

        Parameters
        ----------
        log group : str
            Name of the log group to check its log streams
        """
        debug('Purging the BD', 1)
        # Get the list of log streams from DB
        self.db_cursor.execute(self.sql_cloudwatch_select_logstreams.format(table_name=self.db_table_name), {
            'aws_region': self.region,
            'aws_log_group': log_group})
        query_result = self.db_cursor.fetchall()
        log_streams_sql = set()
        for log_stream in query_result:
            log_streams_sql.add(log_stream[0])

        # Get the list of log streams from AWS
        log_streams_aws = set(self.get_log_streams(log_group))

        # Check the difference and remove if applicable
        log_streams_to_purge = log_streams_sql - log_streams_aws
        if log_streams_to_purge != set():
            debug('Data for the following log streams will be removed from {}: "{}"'.format(self.db_table_name,
                                                                                            log_streams_to_purge), 2)
        for log_stream in log_streams_to_purge:
            self.db_cursor.execute(self.sql_cloudwatch_purge.format(tablename=self.db_table_name), {
                'aws_region': self.region,
                'aws_log_group': log_group,
                'aws_log_stream': log_stream})


class AWSQueueMessageProcessor:
    """Class in charge of processing the messages retrieved from an AWS SQS queue."""
    def extract_message_info(self, sqs_messages: List[dict]) -> dict:
        messages = []
        for mesg in sqs_messages:
            body = mesg['Body']
            msg_handle = mesg["ReceiptHandle"]
            message = json.loads(body)

            debug(f'The message is: {message}', 2)

            message_information = self.parse_message(message)
            messages.append({**message_information, "handle": msg_handle})
        return messages

    def parse_message(self, message: dict) -> dict:
        raise NotImplementedError


class AWSS3MessageProcessor(AWSQueueMessageProcessor):
    def parse_message(self, message: dict) -> dict:
        try:
            log_path = message["Records"][0]["s3"]["object"]["key"]
            bucket_path = message["Records"][0]["s3"]["bucket"]["name"]

            return {"route": {"log_path": log_path, "bucket_path": bucket_path}}
        except KeyError:
            return {'raw_message': message}


class AWSSSecLakeMessageProcessor(AWSQueueMessageProcessor):
    def parse_message(self, message: dict) -> dict:
        try:
            log_path = message["detail"]["object"]["key"]
            bucket_path = message["detail"]["bucket"]["name"]
            return {"route": {"log_path": log_path, "bucket_path": bucket_path}}
        except KeyError:
            return {'raw_message': message}


class AWSS3LogHandler:
    def obtain_logs(self, bucket: str, log_path: str) -> list:
        """Fetch a file from a bucket and obtain a list of events from it.

        Parameters
        ----------
        bucket : str
            Bucket to get the file from.
        log_path : str
            Relative path of the file inside the bucket.

        Returns
        -------
        list
            List of extracted events to send to Wazuh.
        """
        raise NotImplementedError

    def process_file(self, message_body: dict) -> None:
        """Parse an SQS message body, obtain the events associated, and send them to Analysisd.

        Parameters
        ----------
        message_body : dict
            An SQS message received from the queue.
        """
        raise NotImplementedError


class AWSSubscriberBucket(WazuhIntegration, AWSS3LogHandler):
    """Class for processing events from AWS S3 buckets.

    Attributes
    ----------
    aws_profile : str
        AWS profile.
    iam_role_arn : str
        IAM Role.
    """
    def __init__(self, service_endpoint: str = None, sts_endpoint: str = None, profile: str = None, **kwargs):
        WazuhIntegration.__init__(self, access_key=None,
                                  secret_key=None,
                                  aws_profile=profile,
                                  service_name='s3',
                                  service_endpoint=service_endpoint,
                                  sts_endpoint=sts_endpoint,
                                  **kwargs)

    @staticmethod
    def _process_jsonl(file: io.TextIOWrapper) -> List[dict]:
        """Process JSON objects present in a JSONL file.

        Parameters
        ----------
        file : io.TextIOWrapper
            File object.
        Returns
        -------
        List[dict]
            List of events from the file.
        """
        json_list = list(file)
        result = []
        for json_item in json_list:
            x = json.loads(json_item)
            result.append(dict(x))
        return result

    @staticmethod
    def _json_event_generator(data: str):
        """Obtain events from string of JSON objects.

        Parameters
        ----------
        data : str
            String of JSON data.
        Yields
        -------
        dict
            Extracted JSON event.
        """
        decoder = json.JSONDecoder()
        while data:
            json_data, json_index = decoder.raw_decode(data)
            data = data[json_index:]
            yield json_data

    @staticmethod
    def _remove_none_fields(event: dict):
        """Remove None fields from events.

        Parameters
        ----------
        event : dict
            Event to send to Analysisd.
        """
        for key, value in list(event.items()):
            if isinstance(value, dict):
                AWSSubscriberBucket._remove_none_fields(event[key])
            elif value is None:
                del event[key]

    @staticmethod
    def is_csv(file: io.TextIOWrapper) -> bool:
        """Determine if the given file is a CSV according to its headers.

        Parameters
        ----------
        file : io.TextIOWrapper
            File object.

        Returns
        -------
        bool
            Whether a file contains csv data or not.
        """
        # Read the first line (header row) from the file
        header_row = file.readline().strip()
        file.seek(0)
        # Define the regex pattern for invalid CSV header characters
        not_header_pattern = re.compile(r'.*\d+.*')
        # Check if the header row matches the regex pattern
        return not bool(not_header_pattern.match(header_row))

    def obtain_logs(self, bucket: str, log_path: str) -> List[dict]:
        """Fetch a file from a bucket and obtain a list of events from it.

        Parameters
        ----------
        bucket : str
            Bucket to get the file from.
        log_path : str
            Relative path of the file inside the bucket.

        Returns
        -------
        List[dict]
            List of extracted events to send to Wazuh.
        """

        with self.decompress_file(bucket, log_key=log_path) as f:
            try:
                if log_path.endswith('.jsonl.gz'):
                    return self._process_jsonl(file=f)

                return [dict(event.get('detail', event), source="custom")
                        for event in self._json_event_generator(f.read())]

            except (json.JSONDecodeError, AttributeError):
                debug("+++ Log file does not contain JSON objects. Trying with other formats.", 2)
                f.seek(0)
                if self.is_csv(f):
                    debug("+++ Log file is CSV formatted.", 2)
                    dialect = csv.Sniffer().sniff(f.read(1024))
                    f.seek(0)
                    reader = csv.DictReader(f, dialect=dialect)
                    return [dict({k: v for k, v in row.items() if v is not None},
                                 source='custom') for row in reader]
                else:
                    debug("+++ Data in the file does not seem to be CSV. Trying with plain text.", 2)
                    try:
                        return [dict(full_log=event, source="custom") for event in f.read().splitlines() ]
                    except OSError:
                        print(f"ERROR: Data in the file does not seem to be plain text either.")
                        sys.exit(9)

    def process_file(self, message_body: dict) -> None:
        """Parse an SQS message, obtain the events associated, and send them to Analysisd.

        Parameters
        ----------
        message_body : dict
            An SQS message received from the queue.
        """

        log_path = message_body['log_path']
        bucket_path = message_body['bucket_path']

        msg = {
            'integration': 'aws',
            'aws': {
                'log_info': {
                    'log_file': log_path,
                    's3bucket': bucket_path
                }
            }
        }
        formatted_logs = self.obtain_logs(bucket=bucket_path, log_path=log_path)
        for log in formatted_logs:
            self._remove_none_fields(log)
            if 'full_log' in log:
                # The processed logs origin is a plain text log file
                if re.match(self.discard_regex, log['full_log']):
                    debug(f'+++ The "{self.discard_regex.pattern}" regex found a match. The event will be skipped.', 2)
                    continue
            elif self.event_should_be_skipped(log):
                debug(f'+++ The "{self.discard_regex.pattern}" regex found a match in the "{self.discard_field}" '
                      f'field. The event will be skipped.', 2)
                continue

            msg['aws'].update(log)
            self.send_msg(msg)


class AWSSLSubscriberBucket(WazuhIntegration, AWSS3LogHandler):
    """Class for processing AWS Security Lake events from S3.

    Attributes
    ----------
    access_key : str
        AWS access key id.
    secret_key : str
        AWS secret access key.
    aws_profile : str
        AWS profile.
    iam_role_arn : str
        IAM Role.
    """

    def __init__(self, service_endpoint: str = None, sts_endpoint: str = None, profile: str = None, **kwargs):
        WazuhIntegration.__init__(self, access_key=None,
                                  secret_key=None,
                                  aws_profile=profile,
                                  service_name='s3',
                                  service_endpoint=service_endpoint,
                                  sts_endpoint=sts_endpoint,
                                  **kwargs)

    def obtain_logs(self, bucket: str, log_path: str) -> List[str]:
        """Fetch a parquet file from a bucket and obtain a list of the events it contains.

        Parameters
        ----------
        bucket : str
            Bucket to get the file from.
        log_path : str
            Relative path of the file inside the bucket.

        Returns
        -------
        events : List[str]
            Events contained inside the parquet file.
        """
        debug(f'Processing file {log_path} in {bucket}', 2)
        events = []
        try:
            raw_parquet = io.BytesIO(self.client.get_object(Bucket=bucket, Key=log_path)['Body'].read())
        except Exception as e:
            debug(f'Could not get the parquet file {log_path} in {bucket}: {e}', 1)
            sys.exit(21)
        pfile = pq.ParquetFile(raw_parquet)
        for i in pfile.iter_batches():
            for j in i.to_pylist():
                events.append(json.dumps(j))
        debug(f'Found {len(events)} events in file {log_path}', 2)
        return events

    def process_file(self, message_body: dict) -> None:
        """Parse an SQS message, obtain the events associated, and send them to Analysisd.

        Parameters
        ----------
        message_body : dict
            An SQS message received from the queue.
        """
        events_in_file = self.obtain_logs(bucket=message_body['bucket_path'],
                                          log_path=message_body['log_path'])
        for event in events_in_file:
            self.send_msg(event, dump_json=False)
        debug(f'{len(events_in_file)} events sent to Analysisd', 2)


class AWSSQSQueue(WazuhIntegration):
    """Class for getting AWS SQS Queue notifications.

    Attributes
    ----------
    name: str
        Name of the SQS Queue.
    iam_role_arn : str
        IAM Role.
    access_key : str
        AWS access key id.
    secret_key : str
        AWS secret access key.
    external_id : str
        The name of the External ID to use.
    sts_endpoint : str
        URL for the VPC endpoint to use to obtain the STS token.
    service_endpoint : str
        URL for the endpoint to use to obtain the logs.
    message_processor: AWSQueueMessageProcessor
        Class to process received notifications.
    """

    def __init__(self, name: str, iam_role_arn: str, message_processor: AWSQueueMessageProcessor,
                 bucket_handler: AWSS3LogHandler,
                 profile: str = None, iam_role_duration: int = None, external_id: str = None,
                 sts_endpoint=None, service_endpoint=None, skip_on_error=None,
                 **kwargs):
        self.sqs_name = name
        WazuhIntegration.__init__(self, access_key=None, secret_key=None, iam_role_arn=iam_role_arn,
                                  aws_profile=profile, external_id=external_id, service_name='sqs',
                                  sts_endpoint=sts_endpoint, skip_on_error=skip_on_error,
                                  iam_role_duration=iam_role_duration,
                                  **kwargs)
        self.sts_client = self.get_sts_client(None, None, profile)
        self.account_id = self.sts_client.get_caller_identity().get('Account')
        self.sqs_url = self._get_sqs_url()
        self.iam_role_arn = iam_role_arn
        self.iam_role_duration = iam_role_duration
        self.bucket_handler = bucket_handler(external_id=external_id,
                                             iam_role_arn=self.iam_role_arn,
                                             iam_role_duration=self.iam_role_duration,
                                             service_endpoint=service_endpoint,
                                             sts_endpoint=sts_endpoint,
                                             skip_on_error=skip_on_error,
                                             profile=profile,
                                             **kwargs)
        self.message_processor = message_processor()

    def _get_sqs_url(self) -> str:
        """Get the URL of the AWS SQS queue.

        Returns
        -------
        url : str
            The URL of the AWS SQS queue
        """
        try:
            url = self.client.get_queue_url(QueueName=self.sqs_name,
                                            QueueOwnerAWSAccountId=self.account_id)['QueueUrl']
            debug(f'The SQS queue is: {url}', 2)
            return url
        except botocore.exceptions.ClientError:
            print('ERROR: Queue does not exist, verify the given name')
            sys.exit(20)

    def delete_message(self, message: dict) -> None:
        """Delete message from the SQS queue.

        Parameters
        ----------
        message : dict
            An SQS message recieved from the queue
        """
        try:
            self.client.delete_message(QueueUrl=self.sqs_url, ReceiptHandle=message["handle"])
            debug(f'Message deleted from queue: {self.sqs_name}', 2)
        except Exception as e:
            debug(f'ERROR: Error deleting message from SQS: {e}', 1)
            sys.exit(21)

    def fetch_messages(self) -> dict:
        """Retrieves one or more messages (up to 10), from the specified queue.

        Returns
        -------
        dict
            A dictionary with a list of messages from the SQS queue.
        """
        try:
            debug(f'Retrieving messages from: {self.sqs_name}', 2)
            return self.client.receive_message(QueueUrl=self.sqs_url, AttributeNames=['All'],
                                               MaxNumberOfMessages=10, MessageAttributeNames=['All'],
                                               WaitTimeSeconds=20)
        except Exception as e:
            debug(f'ERROR: Error receiving message from SQS: {e}', 1)
            sys.exit(21)

    def get_messages(self) -> list:
        """Retrieve parsed messages from the SQS queue.

        Returns
        -------
        messages : list
            Parsed messages from the SQS queue.
        """
        sqs_raw_messages = self.fetch_messages()
        debug(f'The raw message is: {sqs_raw_messages}', 3)
        sqs_messages = sqs_raw_messages.get('Messages', [])

        return self.message_processor.extract_message_info(sqs_messages)

    def sync_events(self) -> None:
        """Get messages from the SQS queue, parse their events, send them to AnalysisD, and delete them from the queue.
        """
        messages = self.get_messages()
        while messages:
            for message in messages:
                try:
                    self.bucket_handler.process_file(message["route"])
                except KeyError:
                    message_without_handle = {k: v for k, v in message.items() if k != 'handle'}
                    debug(f"Processed message {message_without_handle} does not contain the expected format, "
                          f"omitting message.", 2)
                    continue
                self.delete_message(message)
            messages = self.get_messages()


################################################################################
# Functions
################################################################################
def handler(signal, frame):
    print("ERROR: SIGINT received.")
    sys.exit(2)


def debug(msg, msg_level):
    if debug_level >= msg_level:
        print('DEBUG: {debug_msg}'.format(debug_msg=msg))


def arg_valid_date(arg_string):
    try:
        parsed_date = datetime.strptime(arg_string, "%Y-%b-%d")
        # Return int created from date in YYYYMMDD format
        return parsed_date.strftime('%Y%m%d')
    except ValueError:
        raise argparse.ArgumentTypeError("Argument not a valid date in format YYYY-MMM-DD: '{0}'.".format(arg_string))


def arg_valid_key(arg_string, append_slash=True):
    CHARACTERS_TO_AVOID = "\\{}^%`[]'\"<>~#|"
    XML_CONSTRAINTS = ["&apos;", "&quot;", "&amp;", "&lt;", "&gt;", "&#13;", "&#10;"]

    # Validate against the naming guidelines https://docs.aws.amazon.com/AmazonS3/latest/userguide/object-keys.html
    if any([char in arg_string for char in list(CHARACTERS_TO_AVOID) + XML_CONSTRAINTS]):
        raise argparse.ArgumentTypeError(
            f"'{arg_string}' has an invalid character."
            f" Avoid to use '{CHARACTERS_TO_AVOID}' or '{''.join(XML_CONSTRAINTS)}'."
        )

    if append_slash and arg_string and arg_string[-1] != '/':
        return '{arg_string}/'.format(arg_string=arg_string)
    return arg_string


def aws_logs_groups_valid_key(arg_string):
    return arg_valid_key(arg_string, append_slash=False)


def arg_valid_accountid(arg_string):
    if arg_string is None:
        return []
    account_ids = arg_string.split(',')
    for account in account_ids:
        if not account.strip().isdigit() and len(account) != 12:
            raise argparse.ArgumentTypeError(
                "Not valid AWS account ID (numeric digits only): '{0}'.".format(arg_string))

    return account_ids


def arg_valid_regions(arg_string):
    if not arg_string:
        return []
    final_regions = []
    regions = arg_string.split(',')
    for arg_region in regions:
        if not re.match(r'^([a-z]{2}(-gov)?)-([a-z]{4,7})-\d$', arg_region):
            raise argparse.ArgumentTypeError(
                f"WARNING: The region '{arg_region}' has not a valid format.'"
            )
        if arg_region.strip():
            final_regions.append(arg_region.strip())
    final_regions = list(set(final_regions))
    final_regions.sort()
    return final_regions


def arg_valid_iam_role_duration(arg_string):
    """Checks if the role session duration specified is a valid parameter.

    Parameters
    ----------
    arg_string: str or None
        The desired session duration in seconds.

    Returns
    -------
    num_seconds: None or int
        The returned value will be None if no duration was specified or if it was an invalid value; elsewhere,
        it will return the number of seconds that the session will last.

    Raises
    ------
    argparse.ArgumentTypeError
        If the number provided is not in the expected range.
    """
    # Session duration must be between 15m and 12h
    # Session duration must be between 15m and 12h
    if arg_string is None:
        return None

    # Validate if the argument is a number
    if not arg_string.isdigit():
        raise argparse.ArgumentTypeError("Invalid session duration specified. Value must be a valid number.")

    # Convert to integer and check range
    num_seconds = int(arg_string)
    if not (900 <= num_seconds <= 3600):
        raise argparse.ArgumentTypeError("Invalid session duration specified. Value must be between 900 and 3600.")

    return num_seconds


def args_valid_iam_role_arn(iam_role_arn):
    """Checks if the IAM role ARN specified is a valid parameter.

    Parameters
    ----------
    iam_role_arn : str
        The IAM role ARN to validate.

    Raises
    ------
    argparse.ArgumentTypeError
        If the ARN provided is not in the expected format.
    """
    pattern = r'^arn:(?P<Partition>[^:\n]*):(?P<Service>[^:\n]*):(?P<Region>[^:\n]*):(?P<AccountID>[^:\n]*):(?P<Ignore>(?P<ResourceType>[^:\/\n]*)[:\/])?(?P<Resource>.*)$'

    if not re.match(pattern, iam_role_arn):
        raise argparse.ArgumentTypeError("Invalid ARN Role specified. Value must be a valid ARN Role.")

    return iam_role_arn


def args_valid_sqs_name(sqs_name):
    """Checks if the SQS name specified is a valid parameter.

    Parameters
    ----------
    sqs_name : str
        The SQS name to validate.

    Raises
    ------
    argparse.ArgumentTypeError
        If the SQS name provided is not in the expected format.
    """
    pattern = r'^[a-zA-Z0-9-_]{1,80}$'

    if not re.match(pattern, sqs_name):
        raise argparse.ArgumentTypeError("Invalid SQS Name specified. Value must be up to 80 characters and the valid "
                                         "values are alphanumeric characters, hyphens (-), and underscores (_)")

    return sqs_name


def arg_valid_bucket_name(arg: str) -> str:
    """Validate the bucket name against the S3 naming rules.
    https://docs.aws.amazon.com/AmazonS3/latest/userguide/bucketnamingrules.html

    Parameters
    ----------
    arg : str
        Argument to validate.

    Returns
    -------
    str
        The bucket name if match with the rules.

    Raises
    ------
    argparse.ArgumentTypeError
        If the bucket name is not valid.
    """
    if not re.match(r'(?!(^xn--|.+-s3alias$|.+--ol-s3$))^[a-z0-9][a-z0-9-.]{1,61}[a-z0-9]$', arg):
        raise argparse.ArgumentTypeError(f"'{arg}' isn't a valid bucket name.")
    return arg


def arg_validate_security_lake_auth_params(external_id: Optional[str], name: Optional[str], iam_role_arn: Optional[str]):
    """
    Validate the Securit Lake authentication arguments.

    Parameters
    ----------
    external_id : Optional[str]
        The name of the External ID to use.
    name: Optional[str]
        Name of the SQS Queue.
    iam_role_arn : Optional[str]
        IAM Role.
    """

    if iam_role_arn is None:
        print('ERROR: Used a subscriber but no --iam_role_arn provided.')
        sys.exit(21)
    if name is None:
        print('ERROR: Used a subscriber but no --queue provided.')
        sys.exit(21)
    if external_id is None:
        print('ERROR: Used a subscriber but no --external_id provided.')
        sys.exit(21)


def get_aws_config_params() -> configparser.RawConfigParser:
    """Read and retrieve parameters from aws config file

    Returns
    -------
    configparser.RawConfigParser
        the parsed config
    """
    config = configparser.RawConfigParser()
    config.read(DEFAULT_AWS_CONFIG_PATH)

    return config


def get_script_arguments():
    parser = argparse.ArgumentParser(usage="usage: %(prog)s [options]",
                                     description="Wazuh wodle for monitoring AWS",
                                     formatter_class=argparse.RawTextHelpFormatter)
    # only one must be present (bucket or service)
    group = parser.add_mutually_exclusive_group(required=True)
    group.add_argument('-b', '--bucket', dest='logBucket', help='Specify the S3 bucket containing AWS logs',
                       action='store', type=arg_valid_bucket_name)
    group.add_argument('-sr', '--service', dest='service', help='Specify the name of the service',
                       action='store')
    group.add_argument('-sb', '--subscriber', dest='subscriber', help='Specify the type of the subscriber',
                       action='store')
    parser.add_argument('-q', '--queue', dest='queue', help='Specify the name of the SQS',
                        type=args_valid_sqs_name, action='store')
    parser.add_argument('-O', '--aws_organization_id', dest='aws_organization_id',
                        help='AWS organization ID for logs', required=False)
    parser.add_argument('-c', '--aws_account_id', dest='aws_account_id',
                        help='AWS Account ID for logs', required=False,
                        type=arg_valid_accountid)
    parser.add_argument('-d', '--debug', action='store', dest='debug', default=0, help='Enable debug')
    parser.add_argument('-a', '--access_key', dest='access_key', default=None,
                        help='S3 Access key credential. '
                             f'{DEPRECATED_MESSAGE.format(name="access_key", release="4.4", url=CREDENTIALS_URL)}')
    parser.add_argument('-k', '--secret_key', dest='secret_key', default=None,
                        help='S3 Access key credential. '
                             f'{DEPRECATED_MESSAGE.format(name="secret_key", release="4.4", url=CREDENTIALS_URL)}')
    # Beware, once you delete history it's gone.
    parser.add_argument('-R', '--remove', action='store_true', dest='deleteFile',
                        help='Remove processed files from the AWS S3 bucket', default=False)
    parser.add_argument('-p', '--aws_profile', dest='aws_profile', help='The name of credential profile to use',
                        default=None)
    parser.add_argument('-x', '--external_id', dest='external_id', help='The name of the External ID to use',
                        default=None)
    parser.add_argument('-i', '--iam_role_arn', dest='iam_role_arn',
                        help='ARN of IAM role to assume for access to S3 bucket',
                        type=args_valid_iam_role_arn,
                        default=None)
    parser.add_argument('-n', '--aws_account_alias', dest='aws_account_alias',
                        help='AWS Account ID Alias', default='')
    parser.add_argument('-l', '--trail_prefix', dest='trail_prefix',
                        help='Log prefix for S3 key',
                        default='', type=arg_valid_key)
    parser.add_argument('-L', '--trail_suffix', dest='trail_suffix',
                        help='Log suffix for S3 key',
                        default='', type=arg_valid_key)
    parser.add_argument('-s', '--only_logs_after', dest='only_logs_after',
                        help='Only parse logs after this date - format YYYY-MMM-DD',
                        default=None, type=arg_valid_date)
    parser.add_argument('-r', '--regions', dest='regions', help='Comma delimited list of AWS regions to parse logs',
                        default='', type=arg_valid_regions)
    parser.add_argument('-e', '--skip_on_error', action='store_true', dest='skip_on_error',
                        help='If fail to parse a file, error out instead of skipping the file')
    parser.add_argument('-o', '--reparse', action='store_true', dest='reparse',
                        help='Parse the log file, even if its been parsed before', default=False)
    parser.add_argument('-t', '--type', dest='type', type=str, help='Bucket type.', default='cloudtrail')
    parser.add_argument('-g', '--aws_log_groups', dest='aws_log_groups', help='Name of the log group to be parsed',
                        default='', type=aws_logs_groups_valid_key)
    parser.add_argument('-P', '--remove-log-streams', action='store_true', dest='deleteLogStreams',
                        help='Remove processed log streams from the log group', default=False)
    parser.add_argument('-df', '--discard-field', type=str, dest='discard_field', default=None,
                        help='The name of the event field where the discard_regex should be applied to determine if '
                             'an event should be skipped.', )
    parser.add_argument('-dr', '--discard-regex', type=str, dest='discard_regex', default=None,
                        help='REGEX value to be applied to determine whether an event should be skipped.', )
    parser.add_argument('-st', '--sts_endpoint', type=str, dest='sts_endpoint', default=None,
                        help='URL for the VPC endpoint to use to obtain the STS token.')
    parser.add_argument('-se', '--service_endpoint', type=str, dest='service_endpoint', default=None,
                        help='URL for the endpoint to use to obtain the logs.')
    parser.add_argument('-rd', '--iam_role_duration', type=arg_valid_iam_role_duration, dest='iam_role_duration',
                        default=None,
                        help='The duration, in seconds, of the role session. Value can range from 900s to the max'
                             ' session duration set for the role.')
    parsed_args = parser.parse_args()

    if parsed_args.iam_role_duration is not None and parsed_args.iam_role_arn is None:
        raise argparse.ArgumentTypeError('Used --iam_role_duration argument but no --iam_role_arn provided.')

    return parsed_args


# Main
###############################################################################

>>>>>>> e63de446

def main(argv):
    # Parse arguments
    options = aws_tools.get_script_arguments()

    if int(options.debug) > 0:
        aws_tools.debug_level = int(options.debug)
        aws_tools.debug('+++ Debug mode on - Level: {debug}'.format(debug=options.debug), 1)

    try:
        if options.logBucket:
            if options.type.lower() == 'cloudtrail':
                bucket_type = buckets_s3.cloudtrail.AWSCloudTrailBucket
            elif options.type.lower() == 'vpcflow':
                bucket_type = buckets_s3.vpcflow.AWSVPCFlowBucket
            elif options.type.lower() == 'config':
                bucket_type = buckets_s3.config.AWSConfigBucket
            elif options.type.lower() == 'custom':
                bucket_type = buckets_s3.aws_bucket.AWSCustomBucket
            elif options.type.lower() == 'guardduty':
                bucket_type = buckets_s3.guardduty.AWSGuardDutyBucket
            elif options.type.lower() == 'cisco_umbrella':
                bucket_type = buckets_s3.umbrella.CiscoUmbrella
            elif options.type.lower() == 'waf':
                bucket_type = buckets_s3.waf.AWSWAFBucket
            elif options.type.lower() == 'alb':
                bucket_type = buckets_s3.load_balancers.AWSALBBucket
            elif options.type.lower() == 'clb':
                bucket_type = buckets_s3.load_balancers.AWSCLBBucket
            elif options.type.lower() == 'nlb':
                bucket_type = buckets_s3.load_balancers.AWSNLBBucket
            elif options.type.lower() == 'server_access':
                bucket_type = buckets_s3.server_access.AWSServerAccess
            else:
                raise Exception("Invalid type of bucket")
            bucket = bucket_type(reparse=options.reparse, access_key=options.access_key,
                                 secret_key=options.secret_key,
                                 profile=options.aws_profile,
                                 iam_role_arn=options.iam_role_arn,
                                 bucket=options.logBucket,
                                 only_logs_after=options.only_logs_after,
                                 skip_on_error=options.skip_on_error,
                                 account_alias=options.aws_account_alias,
                                 prefix=options.trail_prefix,
                                 suffix=options.trail_suffix,
                                 delete_file=options.deleteFile,
                                 aws_organization_id=options.aws_organization_id,
                                 region=options.regions[0] if options.regions else None,
                                 discard_field=options.discard_field,
                                 discard_regex=options.discard_regex,
                                 sts_endpoint=options.sts_endpoint,
                                 service_endpoint=options.service_endpoint,
                                 iam_role_duration=options.iam_role_duration
                                 )
            # check if bucket is empty or credentials are wrong
            bucket.check_bucket()
            bucket.iter_bucket(options.aws_account_id, options.regions)
        elif options.service:
            if options.service.lower() == 'inspector':
                service_type = services.inspector.AWSInspector
            elif options.service.lower() == 'cloudwatchlogs':
                service_type = services.cloudwatchlogs.AWSCloudWatchLogs
            else:
                raise Exception("Invalid type of service")

            if not options.regions:
                aws_config = aws_tools.get_aws_config_params()

                profile = options.aws_profile or "default"

                if aws_config.has_option(profile, "region"):
                    options.regions.append(aws_config.get(profile, "region"))
                else:
                    aws_tools.debug("+++ Warning: No regions were specified, trying to get events from all regions", 1)
                    options.regions = aws_tools.ALL_REGIONS

            for region in options.regions:
                try:
                    service_type.check_region(region)
                except ValueError:
                    aws_tools.debug(f"+++ ERROR: The region '{region}' is not a valid one.", 1)
                    exit(22)

                aws_tools.debug('+++ Getting alerts from "{}" region.'.format(region), 1)

                service = service_type(reparse=options.reparse,
                                       access_key=options.access_key,
                                       secret_key=options.secret_key,
                                       profile=options.aws_profile,
                                       iam_role_arn=options.iam_role_arn,
                                       only_logs_after=options.only_logs_after,
                                       region=region,
                                       aws_log_groups=options.aws_log_groups,
                                       remove_log_streams=options.deleteLogStreams,
                                       discard_field=options.discard_field,
                                       discard_regex=options.discard_regex,
                                       sts_endpoint=options.sts_endpoint,
                                       service_endpoint=options.service_endpoint,
                                       iam_role_duration=options.iam_role_duration
                                       )
                service.get_alerts()
        elif options.subscriber:
            if options.subscriber.lower() == "security_lake":
                if options.aws_profile:
                    print(
                        "+++ ERROR: The AWS Security Lake integration does not make use of the Profile authentication "
                        f"method. Check the available ones for it in "
                        f"{aws_tools.SECURITY_LAKE_IAM_ROLE_AUTHENTICATION_URL}")
                    sys.exit(3)
                aws_tools.arg_validate_security_lake_auth_params(options.external_id,options.queue,options.iam_role_arn)
                bucket_handler = subscribers.s3_log_handler.AWSSLSubscriberBucket
                asl_queue = subscribers.sqs_queue.AWSSQSQueue(
                    external_id=options.external_id,
                    iam_role_arn=options.iam_role_arn,
                    iam_role_duration=options.iam_role_duration,
                    profile=None,
                    sts_endpoint=options.sts_endpoint,
                    service_endpoint=options.service_endpoint,
                    name=options.queue,
                    bucket_handler=bucket_handler,
                    message_processor=subscribers.sqs_message_processor.AWSSSecLakeMessageProcessor
                )
            elif options.subscriber.lower() == "buckets":
                bucket_handler = subscribers.s3_log_handler.AWSSubscriberBucket
                asl_queue = subscribers.sqs_queue.AWSSQSQueue(
                    iam_role_arn=options.iam_role_arn,
                    iam_role_duration=options.iam_role_duration,
                    profile=options.aws_profile,
                    sts_endpoint=options.sts_endpoint,
                    service_endpoint=options.service_endpoint,
                    name=options.queue,
                    skip_on_error=options.skip_on_error,
                    discard_field=options.discard_field,
                    discard_regex=options.discard_regex,
                    bucket_handler=bucket_handler,
                    message_processor=subscribers.sqs_message_processor.AWSS3MessageProcessor)
            else:
                raise Exception("Invalid type of subscriber")
            asl_queue.sync_events()
    except Exception as err:
        aws_tools.debug("+++ Error: {}".format(err), 2)
        if aws_tools.debug_level > 0:
            raise
        print("ERROR: {}".format(err))
        sys.exit(12)


if __name__ == '__main__':
    try:
        aws_tools.debug('Args: {args}'.format(args=str(sys.argv)), 2)
        signal.signal(signal.SIGINT, aws_tools.handler)
        main(sys.argv[1:])
        sys.exit(0)
    except Exception as e:
        print("Unknown error: {}".format(e))
        if aws_tools.debug_level > 0:
            raise
        sys.exit(1)
<|MERGE_RESOLUTION|>--- conflicted
+++ resolved
@@ -39,4035 +39,6 @@
 import services
 import subscribers
 
-<<<<<<< HEAD
-=======
-try:
-    import pyarrow.parquet as pq
-    if sys.version_info < (3, 8):
-        import pyarrow_hotfix  # noqa: F401
-except ImportError:
-    print('ERROR: pyarrow module is required.')
-    sys.exit(10)
-
-import botocore
-import json
-import csv
-import gzip
-import zipfile
-import re
-import io
-import zlib
-from os import path
-import operator
-from datetime import datetime, timezone
-from time import mktime
-from typing import Iterator, Optional, List
-
-sys.path.insert(0, path.dirname(path.dirname(path.abspath(__file__))))
-import utils
-
-# Python 2/3 compatibility
-if sys.version_info[0] == 3:
-    unicode = str
-
-################################################################################
-# Constants
-################################################################################
-
-CREDENTIALS_URL = 'https://documentation.wazuh.com/current/amazon/services/prerequisites/credentials.html'
-RETRY_CONFIGURATION_URL = 'https://documentation.wazuh.com/current/amazon/services/prerequisites/considerations.html' \
-                          '#Connection-configuration-for-retries'
-DEPRECATED_MESSAGE = 'The {name} authentication parameter was deprecated in {release}. ' \
-                     'Please use another authentication method instead. Check {url} for more information.'
-GUARDDUTY_URL = 'https://documentation.wazuh.com/current/amazon/services/supported-services/guardduty.html'
-GUARDDUTY_DEPRECATED_MESSAGE = 'The functionality to process GuardDuty logs stored in S3 via Kinesis was deprecated ' \
-                               'in {release}. Consider configuring GuardDuty to store its findings directly in an S3 ' \
-                               'bucket instead. Check {url} for more information. '
-DEFAULT_AWS_CONFIG_PATH = path.join(path.expanduser('~'), '.aws', 'config')
-SECURITY_LAKE_IAM_ROLE_AUTHENTICATION_URL = 'https://documentation.wazuh.com/current/cloud-security/amazon/services/' \
-                                        'supported-services/security-lake.html#configuring-an-iam-role'
-# Enable/disable debug mode
-debug_level = 0
-INVALID_CREDENTIALS_ERROR_CODE = "SignatureDoesNotMatch"
-INVALID_REQUEST_TIME_ERROR_CODE = "RequestTimeTooSkewed"
-THROTTLING_EXCEPTION_ERROR_CODE = "ThrottlingException"
-
-INVALID_CREDENTIALS_ERROR_MESSAGE = "Invalid credentials to access S3 Bucket"
-INVALID_REQUEST_TIME_ERROR_MESSAGE = "The server datetime and datetime of the AWS environment differ"
-THROTTLING_EXCEPTION_ERROR_MESSAGE = "The '{name}' request was denied due to request throttling. If the problem " \
-                                     "persists check the following link to learn how to use the Retry configuration " \
-                                     f"to avoid it: {RETRY_CONFIGURATION_URL}'"
-RETRY_ATTEMPTS_KEY: str = "max_attempts"
-RETRY_MODE_CONFIG_KEY: str = "retry_mode"
-RETRY_MODE_BOTO_KEY: str = "mode"
-
-
-ALL_REGIONS = [
-    'us-east-1', 'us-east-2', 'us-west-1', 'us-west-2', 'ap-northeast-1', 'ap-northeast-2', 'ap-southeast-2',
-    'ap-south-1', 'eu-central-1', 'eu-west-1'
-]
-
-
-################################################################################
-# Helpers functions
-################################################################################
-
-def set_profile_dict_config(boto_config: dict, profile: str, profile_config: dict):
-    """Create a botocore.config.Config object with the specified profile and profile_config.
-
-    This function reads the profile configuration from the provided profile_config object and extracts the necessary
-    parameters to create a botocore.config.Config object.
-    It handles the signature version, s3, proxies, and proxies_config settings found in the .aws/config file for the
-    specified profile. If a setting is not found, a default value is used based on the boto3 documentation and config is
-    set into the boto_config.
-
-    Parameters
-    ----------
-    boto_config: dict
-        The config dictionary where the Boto Config will be set.
-
-    profile : str
-        The AWS profile name to use for the configuration.
-
-    profile_config : dict
-        The user config dict containing the profile configuration.
-    """
-    # Set s3 config
-    if f'{profile}.s3' in str(profile_config):
-        s3_config = {
-            "max_concurrent_requests": int(profile_config.get(f'{profile}.s3.max_concurrent_requests', 10)),
-            "max_queue_size": int(profile_config.get(f'{profile}.s3.max_queue_size', 10)),
-            "multipart_threshold": profile_config.get(f'{profile}.s3.multipart_threshold', '8MB'),
-            "multipart_chunksize": profile_config.get(f'{profile}.s3.multipart_chunksize', '8MB'),
-            "max_bandwidth": profile_config.get(f'{profile}.s3.max_bandwidth'),
-            "use_accelerate_endpoint": (
-                True if profile_config.get(f'{profile}.s3.use_accelerate_endpoint') == 'true' else False
-            ),
-            "addressing_style": profile_config.get(f'{profile}.s3.addressing_style', 'auto'),
-        }
-        boto_config['config'].s3 = s3_config
-
-    # Set Proxies configuration
-    if f'{profile}.proxy' in str(profile_config):
-        proxy_config = {
-            "host": profile_config.get(f'{profile}.proxy.host'),
-            "port": int(profile_config.get(f'{profile}.proxy.port')),
-            "username": profile_config.get(f'{profile}.proxy.username'),
-            "password": profile_config.get(f'{profile}.proxy.password'),
-        }
-        boto_config['config'].proxies = proxy_config
-
-        proxies_config = {
-            "ca_bundle": profile_config.get(f'{profile}.proxy.ca_bundle'),
-            "client_cert": profile_config.get(f'{profile}.proxy.client_cert'),
-            "use_forwarding_for_https": (
-                True if profile_config.get(f'{profile}.proxy.use_forwarding_for_https') == 'true' else False
-            )
-        }
-        boto_config['config'].proxies_config = proxies_config
-
-
-################################################################################
-# Classes
-################################################################################
-
-class WazuhIntegration:
-    """
-    Class with common methods
-    :param access_key: AWS access key id
-    :param secret_key: AWS secret access key
-    :param aws_profile: AWS profile
-    :param iam_role_arn: IAM Role
-    :param service name: Name of the service (s3 for services which stores logs in buckets)
-    :param region: Region of service
-    :param bucket: Bucket name to extract logs from
-    :param iam_role_duration: The desired duration of the session that is going to be assumed.
-    :param external_id: AWS external ID for IAM Role assumption
-    """
-
-    def __init__(self, access_key, secret_key, aws_profile, iam_role_arn,
-                 service_name=None, region=None, bucket=None, discard_field=None,
-                 discard_regex=None, sts_endpoint=None, service_endpoint=None, iam_role_duration=None,
-                 external_id=None, skip_on_error=None):
-        # SQL queries
-        self.sql_find_table_names = """
-            SELECT
-                tbl_name
-            FROM
-                sqlite_master
-            WHERE
-                type='table';"""
-
-        self.sql_db_optimize = "PRAGMA optimize;"
-
-        self.sql_create_metadata_table = """
-            CREATE TABLE metadata (
-                key 'text' NOT NULL,
-                value 'text' NOT NULL,
-                PRIMARY KEY (key, value));
-            """
-
-        self.sql_get_metadata_version = """
-            SELECT
-                value
-            FROM
-                metadata
-            WHERE
-                key='version';
-            """
-
-        self.sql_find_table = """
-            SELECT
-                tbl_name
-            FROM
-                sqlite_master
-            WHERE
-                type='table' AND
-                name=:name;
-            """
-
-        self.sql_insert_version_metadata = """
-            INSERT INTO metadata (
-                key,
-                value)
-            VALUES (
-                'version',
-                :wazuh_version);"""
-
-        self.sql_update_version_metadata = """
-            UPDATE
-                metadata
-            SET
-                value=:wazuh_version
-            WHERE
-                key='version';
-            """
-
-        self.sql_drop_table = "DROP TABLE {table_name};"
-
-        self.wazuh_path = utils.find_wazuh_path()
-        self.wazuh_version = utils.get_wazuh_version()
-        self.wazuh_queue = '{0}/queue/sockets/queue'.format(self.wazuh_path)
-        self.wazuh_wodle = '{0}/wodles/aws'.format(self.wazuh_path)
-        self.msg_header = "1:Wazuh-AWS:"
-        # GovCloud regions
-        self.gov_regions = {'us-gov-east-1', 'us-gov-west-1'}
-
-        self.connection_config = self.default_config(profile=aws_profile)
-
-        self.client = self.get_client(access_key=access_key,
-                                      secret_key=secret_key,
-                                      profile=aws_profile,
-                                      iam_role_arn=iam_role_arn,
-                                      service_name=service_name,
-                                      bucket=bucket,
-                                      region=region,
-                                      sts_endpoint=sts_endpoint,
-                                      service_endpoint=service_endpoint,
-                                      iam_role_duration=iam_role_duration,
-                                      external_id=external_id
-                                      )
-
-        self.skip_on_error = skip_on_error
-        if hasattr(self, 'db_name'):  # If db_name is present, the subclass is not part of the SecLake process
-            # db_name is an instance variable of subclass
-            self.db_path = "{0}/{1}.db".format(self.wazuh_wodle, self.db_name)
-            self.db_connector = sqlite3.connect(self.db_path)
-            self.db_cursor = self.db_connector.cursor()
-            self.check_metadata_version()
-        if bucket:
-            self.bucket = bucket
-
-        self.discard_field = discard_field
-        self.discard_regex = re.compile(fr'{discard_regex}')
-        # to fetch logs using this date if no only_logs_after value was provided on the first execution
-        self.default_date = datetime.utcnow().replace(hour=0, minute=0, second=0, microsecond=0, tzinfo=timezone.utc)
-
-    def check_metadata_version(self):
-        try:
-            query_metadata = self.db_connector.execute(self.sql_find_table, {'name': 'metadata'})
-            metadata = True if query_metadata.fetchone() else False
-            if metadata:
-                query_version = self.db_connector.execute(self.sql_get_metadata_version)
-                metadata_version = query_version.fetchone()[0]
-                # update Wazuh version in metadata table
-                if metadata_version != self.wazuh_version:
-                    self.db_connector.execute(self.sql_update_version_metadata, {'wazuh_version': self.wazuh_version})
-                    self.db_connector.commit()
-            else:
-                # create metadate table
-                self.db_connector.execute(self.sql_create_metadata_table)
-                # insert wazuh version value
-                self.db_connector.execute(self.sql_insert_version_metadata, {'wazuh_version': self.wazuh_version})
-                self.db_connector.commit()
-                # delete old tables if its exist
-                self.delete_deprecated_tables()
-        except Exception as e:
-            print('ERROR: Error creating metadata table: {}'.format(e))
-            sys.exit(5)
-
-    def delete_deprecated_tables(self):
-        query_tables = self.db_connector.execute(self.sql_find_table_names)
-        tables = query_tables.fetchall()
-        for table in tables:
-            if 'log_progress' in table:
-                self.db_connector.execute(self.sql_drop_table.format(table='log_progress'))
-            elif 'trail_progress' in table:
-                self.db_connector.execute(self.sql_drop_table.format(table='trail_progress'))
-
-    @staticmethod
-    def default_config(profile: str) -> dict:
-        """Set the parameters found in user config file as a default configuration for client.
-
-        This method is called when Wazuh Integration is instantiated and sets a default config using .aws/config file
-        using the profile received from parameter.
-
-        If .aws/config file exist the file is retrieved and read to check for the existence of retry parameters mode and
-        max attempts if they exist and empty dictionary is returned and config is handled by botocore but if they don't
-        exist a botocore Config object is created and default configuration is set using user config for received
-        profile and retries parameters are set to avoid a throttling exception.
-
-        Parameters
-        ----------
-        profile : string
-                Aws profile configuration to use.
-
-        Returns
-        -------
-        dict
-            Configuration dictionary.
-
-        Raises
-        ------
-        KeyError
-            KeyError when there is no region in user config file.
-
-        ValueError
-            ValueError when there is an error parsing config file.
-
-        NoSectionError
-            configparser error when given profile does not exist in user config file.
-        """
-        args = {}
-
-        if path.exists(DEFAULT_AWS_CONFIG_PATH):
-            # Create boto Config object
-            args['config'] = botocore.config.Config()
-
-            # Get User Aws Config
-            aws_config = get_aws_config_params()
-
-            # Set profile
-            profile = profile if profile is not None else 'default'
-
-            try:
-                # Get profile config dictionary
-                profile_config = {option: aws_config.get(profile, option) for option in aws_config.options(profile)}
-
-            except configparser.NoSectionError:
-                print(f"No profile named: '{profile}' was found in the user config file")
-                sys.exit(23)
-
-            # Map Primary Botocore Config parameters with profile config file
-            try:
-                # Checks for retries config in profile config and sets it if not found to avoid throttling exception
-                if RETRY_ATTEMPTS_KEY in profile_config \
-                        or RETRY_MODE_CONFIG_KEY in profile_config:
-                    retries = {
-                        RETRY_ATTEMPTS_KEY: int(profile_config.get(RETRY_ATTEMPTS_KEY, 10)),
-                        RETRY_MODE_BOTO_KEY: profile_config.get(RETRY_MODE_CONFIG_KEY, 'standard')
-                    }
-                    debug(
-                        f"Retries parameters found in user profile. Using profile '{profile}' retries configuration",
-                        2)
-
-                else:
-                    # Set retry config
-                    retries = {
-                        RETRY_ATTEMPTS_KEY: 10,
-                        RETRY_MODE_BOTO_KEY: 'standard'
-                    }
-                    debug(
-                        "No retries configuration found in profile config. Generating default configuration for "
-                        f"retries: mode: {retries['mode']} - max_attempts: {retries['max_attempts']}",
-                        2)
-
-                args['config'].retries = retries
-
-                # Set signature version
-                signature_version = profile_config.get('signature_version', 's3v4')
-                args['config'].signature_version = signature_version
-
-                # Set profile dictionaries configuration
-                set_profile_dict_config(boto_config=args,
-                                        profile=profile,
-                                        profile_config=profile_config)
-
-            except (KeyError, ValueError) as e:
-                print('Invalid key or value found in config '.format(e))
-                sys.exit(17)
-
-            debug(
-                f"Created Config object using profile: '{profile}' configuration",
-                2)
-
-        else:
-            # Set retries parameters to avoid a throttling exception
-            args['config'] = botocore.config.Config(
-                retries={
-                    RETRY_ATTEMPTS_KEY: 10,
-                    RETRY_MODE_BOTO_KEY: 'standard'
-                }
-            )
-            debug(
-                f"Generating default configuration for retries: {RETRY_MODE_BOTO_KEY} {args['config'].retries[RETRY_MODE_BOTO_KEY]} - "
-                f"{RETRY_ATTEMPTS_KEY} {args['config'].retries[RETRY_ATTEMPTS_KEY]}",
-                2)
-
-        return args
-
-    def get_client(self, access_key, secret_key, profile, iam_role_arn, service_name,
-                   bucket, region=None,
-                   sts_endpoint=None, service_endpoint=None, iam_role_duration=None, external_id=None):
-
-        conn_args = {}
-
-        if access_key is not None and secret_key is not None:
-            print(DEPRECATED_MESSAGE.format(name="access_key and secret_key", release="4.4", url=CREDENTIALS_URL))
-            conn_args['aws_access_key_id'] = access_key
-            conn_args['aws_secret_access_key'] = secret_key
-
-        if profile is not None:
-            conn_args['profile_name'] = profile
-
-        # set region name
-        if region and service_name in ('inspector', 'cloudwatchlogs'):
-            conn_args['region_name'] = region
-        else:
-            # it is necessary to set region_name for GovCloud regions
-            conn_args['region_name'] = region if region in self.gov_regions \
-                else None
-
-        boto_session = boto3.Session(**conn_args)
-        service_name = "logs" if service_name == "cloudwatchlogs" else service_name
-        # If using a role, create session using that
-        try:
-            if iam_role_arn:
-
-                sts_client = boto_session.client('sts', endpoint_url=sts_endpoint, **self.connection_config)
-
-                assume_role_kwargs = {'RoleArn': iam_role_arn,
-                                      'RoleSessionName': 'WazuhLogParsing'}
-                if external_id:
-                    assume_role_kwargs['ExternalId'] = external_id
-
-                if iam_role_duration is not None:
-                    assume_role_kwargs['DurationSeconds'] = iam_role_duration
-
-                sts_role_assumption = sts_client.assume_role(**assume_role_kwargs)
-
-                sts_session = boto3.Session(aws_access_key_id=sts_role_assumption['Credentials']['AccessKeyId'],
-                                            aws_secret_access_key=sts_role_assumption['Credentials']['SecretAccessKey'],
-                                            aws_session_token=sts_role_assumption['Credentials']['SessionToken'],
-                                            region_name=conn_args.get('region_name'))
-
-                client = sts_session.client(service_name=service_name, endpoint_url=service_endpoint,
-                                            **self.connection_config)
-            else:
-                client = boto_session.client(service_name=service_name, endpoint_url=service_endpoint,
-                                             **self.connection_config)
-
-        except (botocore.exceptions.ClientError, botocore.exceptions.NoCredentialsError) as e:
-            print("ERROR: Access error: {}".format(e))
-            sys.exit(3)
-        return client
-
-    def get_sts_client(self, access_key, secret_key, profile=None):
-        conn_args = {}
-
-        if access_key is not None and secret_key is not None:
-            conn_args['aws_access_key_id'] = access_key
-            conn_args['aws_secret_access_key'] = secret_key
-        elif profile is not None:
-            conn_args['profile_name'] = profile
-
-        boto_session = boto3.Session(**conn_args)
-
-        try:
-            sts_client = boto_session.client(service_name='sts', **self.connection_config)
-
-        except Exception as e:
-            print("Error getting STS client: {}".format(e))
-            sys.exit(3)
-
-        return sts_client
-
-    def event_should_be_skipped(self, event_):
-        def _check_recursive(json_item=None, nested_field: str = '', regex: str = ''):
-            field_list = nested_field.split('.', 1)
-            try:
-                expression_to_evaluate = json_item[field_list[0]]
-            except TypeError:
-                if isinstance(json_item, list):
-                    return any(_check_recursive(i, field_list[0], regex=regex) for i in json_item)
-                return False
-            except KeyError:
-                return False
-            if len(field_list) == 1:
-                def check_regex(exp):
-                    try:
-                        return re.match(regex, exp) is not None
-                    except TypeError:
-                        return isinstance(exp, list) and any(check_regex(ex) for ex in exp)
-
-                return check_regex(expression_to_evaluate)
-            return _check_recursive(expression_to_evaluate, field_list[1], regex=regex)
-
-        return self.discard_field and self.discard_regex \
-            and _check_recursive(event_, nested_field=self.discard_field, regex=self.discard_regex)
-
-    def send_msg(self, msg, dump_json=True):
-        """
-        Sends an AWS event to the Wazuh Queue
-
-        :param msg: JSON message to be sent.
-        :param dump_json: If json.dumps should be applied to the msg
-        """
-        try:
-            json_msg = json.dumps(msg, default=str)
-            debug(json_msg, 3)
-            s = socket.socket(socket.AF_UNIX, socket.SOCK_DGRAM)
-            s.connect(self.wazuh_queue)
-            s.send("{header}{msg}".format(header=self.msg_header,
-                                          msg=json_msg if dump_json else msg).encode())
-            s.close()
-        except socket.error as e:
-            if e.errno == 111:
-                print("ERROR: Wazuh must be running.")
-                sys.exit(11)
-            elif e.errno == 90:
-                print("ERROR: Message too long to send to Wazuh.  Skipping message...")
-                debug(
-                    '+++ ERROR: Message longer than buffer socket for Wazuh.  Consider increasing rmem_max  Skipping message...',
-                    1)
-            else:
-                print("ERROR: Error sending message to wazuh: {}".format(e))
-                sys.exit(13)
-        except Exception as e:
-            print("ERROR: Error sending message to wazuh: {}".format(e))
-            sys.exit(13)
-
-    def create_table(self, sql_create_table):
-        """
-        :param sql_create_table: SQL query to create the table
-        """
-        try:
-            debug('+++ Table does not exist; create', 1)
-            self.db_connector.execute(sql_create_table)
-        except Exception as e:
-            print("ERROR: Unable to create SQLite DB: {}".format(e))
-            sys.exit(6)
-
-    def init_db(self, sql_create_table):
-        """
-        :param sql_create_table: SQL query to create the table
-        """
-        try:
-            tables = set(map(operator.itemgetter(0), self.db_connector.execute(self.sql_find_table_names)))
-        except Exception as e:
-            print("ERROR: Unexpected error accessing SQLite DB: {}".format(e))
-            sys.exit(5)
-        # if table does not exist, create a new table
-        if self.db_table_name not in tables:
-            self.create_table(sql_create_table)
-
-    def close_db(self):
-        self.db_connector.commit()
-        self.db_connector.execute(self.sql_db_optimize)
-        self.db_connector.close()
-
-    def _decompress_gzip(self, raw_object: io.BytesIO):
-        """Method that decompress gzip compressed data.
-
-        Parameters
-        ----------
-        raw_object : io.BytesIO
-            Buffer with the gzip compressed object.
-
-        Returns
-        -------
-        file_object
-            Decompressed object.
-        """
-        try:
-            gzip_file = gzip.open(filename=raw_object, mode='rt')
-            # Ensure that the file is not corrupted by reading from it
-            gzip_file.read()
-            gzip_file.seek(0)
-            return gzip_file
-        except (OSError, zlib.error, TypeError):
-            print(f'ERROR: invalid gzip file received.')
-            if not self.skip_on_error:
-                sys.exit(8)
-
-    def _decompress_zip(self, raw_object: io.BytesIO):
-        """Method that decompress zip compressed data.
-
-        Parameters
-        ----------
-        raw_object : io.BytesIO
-            Buffer with the zip compressed object.
-
-        Returns
-        -------
-        file_object
-            Decompressed object.
-        """
-        try:
-            zipfile_object = zipfile.ZipFile(raw_object, compression=zipfile.ZIP_DEFLATED)
-            return io.TextIOWrapper(zipfile_object.open(zipfile_object.namelist()[0]))
-        except zipfile.BadZipFile:
-            print('ERROR: invalid zip file received.')
-        if not self.skip_on_error:
-            sys.exit(8)
-
-    def decompress_file(self, bucket: str, log_key: str):
-        """Method that returns a file stored in a bucket decompressing it if necessary.
-
-        Parameters
-        ----------
-        bucket : str
-            Path of the bucket to get the log file from.
-        log_key : str
-            Name of the file that should be returned.
-        """
-        raw_object = io.BytesIO(self.client.get_object(Bucket=bucket, Key=log_key)['Body'].read())
-        if log_key[-3:] == '.gz':
-            return self._decompress_gzip(raw_object)
-        elif log_key[-4:] == '.zip':
-            return self._decompress_zip(raw_object)
-        elif log_key[-7:] == '.snappy':
-            print(f"ERROR: couldn't decompress the {log_key} file, snappy compression is not supported.")
-            if not self.skip_on_error:
-                sys.exit(8)
-        else:
-            return io.TextIOWrapper(raw_object)
-
-
-class AWSBucket(WazuhIntegration):
-    """
-    Represents a bucket with events on the inside.
-
-    This is an abstract class.
-
-    Parameters
-    ----------
-    reparse : bool
-        Whether to parse already parsed logs or not.
-    access_key : str
-        AWS access key id.
-    secret_key : str
-        AWS secret access key.
-    profile : str
-        AWS profile.
-    iam_role_arn : str
-        IAM Role.
-    bucket : str
-        Bucket name to extract logs from.
-    only_logs_after : str
-        Date after which obtain logs.
-    skip_on_error : bool
-        Whether to continue processing logs or stop when an error takes place.
-    account_alias: str
-        Alias of the AWS account where the bucket is.
-    prefix : str
-        Prefix to filter files in bucket.
-    suffix : str
-        Suffix to filter files in bucket.
-    delete_file : bool
-        Whether to delete an already processed file from a bucket or not.
-    aws_organization_id : str
-        The AWS organization ID.
-    discard_field : str
-        Name of the event field to apply the regex value on.
-    discard_regex : str
-        REGEX value to determine whether an event should be skipped.
-
-    Attributes
-    ----------
-    date_format : str
-        The format that the service uses to store the date in the bucket's path.
-    """
-    empty_bucket_message_template = "+++ No logs to process in bucket: {aws_account_id}/{aws_region}"
-
-    def __init__(self, reparse, access_key, secret_key, profile, iam_role_arn,
-                 bucket, only_logs_after, skip_on_error, account_alias,
-                 prefix, suffix, delete_file, aws_organization_id, region,
-                 discard_field, discard_regex, sts_endpoint, service_endpoint, iam_role_duration=None):
-        # common SQL queries
-        self.sql_already_processed = """
-            SELECT
-              count(*)
-            FROM
-              {table_name}
-            WHERE
-              bucket_path=:bucket_path AND
-              aws_account_id=:aws_account_id AND
-              aws_region=:aws_region AND
-              log_key=:log_name;"""
-
-        self.sql_mark_complete = """
-            INSERT INTO {table_name} (
-                bucket_path,
-                aws_account_id,
-                aws_region,
-                log_key,
-                processed_date,
-                created_date) VALUES (
-                :bucket_path,
-                :aws_account_id,
-                :aws_region,
-                :log_key,
-                DATETIME('now'),
-                :created_date);"""
-
-        self.sql_create_table = """
-            CREATE TABLE {table_name} (
-                bucket_path 'text' NOT NULL,
-                aws_account_id 'text' NOT NULL,
-                aws_region 'text' NOT NULL,
-                log_key 'text' NOT NULL,
-                processed_date 'text' NOT NULL,
-                created_date 'integer' NOT NULL,
-                PRIMARY KEY (bucket_path, aws_account_id, aws_region, log_key));"""
-
-        self.sql_find_last_key_processed = """
-            SELECT
-                log_key
-            FROM
-                {table_name}
-            WHERE
-                bucket_path=:bucket_path AND
-                aws_account_id=:aws_account_id AND
-                aws_region = :aws_region AND
-                log_key LIKE :prefix
-            ORDER BY
-                log_key DESC
-            LIMIT 1;"""
-
-        self.sql_find_first_key_processed = """
-            SELECT
-                log_key
-            FROM
-                {table_name}
-            WHERE
-                bucket_path=:bucket_path AND
-                aws_account_id=:aws_account_id AND
-                aws_region = :aws_region
-            ORDER BY
-                log_key ASC
-            LIMIT 1;"""
-
-        self.sql_db_maintenance = """
-            DELETE FROM {table_name}
-            WHERE
-                bucket_path=:bucket_path AND
-                aws_account_id=:aws_account_id AND
-                aws_region=:aws_region AND
-                log_key <= (SELECT log_key
-                    FROM
-                        {table_name}
-                    WHERE
-                        bucket_path=:bucket_path AND
-                        aws_account_id=:aws_account_id AND
-                        aws_region=:aws_region
-                    ORDER BY
-                        log_key DESC
-                    LIMIT 1
-                    OFFSET :retain_db_records);"""
-
-        self.sql_count_region = """
-            SELECT
-                count(*)
-            FROM
-                {table_name}
-            WHERE
-                bucket_path=:bucket_path AND
-                aws_account_id=:aws_account_id AND
-                aws_region=:aws_region;"""
-
-        self.db_name = 's3_cloudtrail'
-        WazuhIntegration.__init__(self, access_key=access_key,
-                                  secret_key=secret_key,
-                                  aws_profile=profile,
-                                  iam_role_arn=iam_role_arn,
-                                  bucket=bucket,
-                                  service_name='s3',
-                                  region=region,
-                                  discard_field=discard_field,
-                                  discard_regex=discard_regex,
-                                  sts_endpoint=sts_endpoint,
-                                  service_endpoint=service_endpoint,
-                                  iam_role_duration=iam_role_duration,
-                                  skip_on_error=skip_on_error
-                                  )
-        self.retain_db_records = 500
-        self.reparse = reparse
-        self.only_logs_after = datetime.strptime(only_logs_after, "%Y%m%d") if only_logs_after else None
-        self.account_alias = account_alias
-        self.prefix = prefix
-        self.suffix = suffix
-        self.delete_file = delete_file
-        self.bucket_path = self.bucket + '/' + self.prefix
-        self.aws_organization_id = aws_organization_id
-        self.date_regex = re.compile(r'(\d{4}/\d{2}/\d{2})')
-        self.prefix_regex = re.compile("^\d{12}$")
-        self.check_prefix = False
-        self.date_format = "%Y/%m/%d"
-        self.db_date_format = "%Y%m%d"
-
-    def _same_prefix(self, match_start: int or None, aws_account_id: str, aws_region: str) -> bool:
-        """
-        Check if the prefix of a file key is the same as the one expected.
-
-        Parameters
-        ----------
-        match_start : int or None
-            The position of the string with the file key where it started matching with a date format.
-        aws_account_id : str
-            The account ID of the AWS account.
-        aws_region : str
-            The region where the bucket is located.
-
-        Returns
-        -------
-        bool
-            True if the prefix is the same, False otherwise.
-        """
-        return isinstance(match_start, int) and match_start == len(self.get_full_prefix(aws_account_id, aws_region))
-
-    def _get_last_key_processed(self, aws_account_id: str) -> str or None:
-        """
-        Get the key of the last file processed by the module.
-
-        Parameters
-        ----------
-        aws_account_id : str
-            The account ID of the AWS account.
-
-        Returns
-        -------
-        str or None
-            A str with the key of the last file processed, None if no file has been processed yet.
-        """
-        query_last_key = self.db_connector.execute(
-            self.sql_find_last_key_processed.format(table_name=self.db_table_name), {'bucket_path': self.bucket_path,
-                                                                                     'aws_account_id': aws_account_id,
-                                                                                     'prefix': f'{self.prefix}%'})
-        try:
-            return query_last_key.fetchone()[0]
-        except (TypeError, IndexError):
-            # if DB is empty for a region
-            return None
-
-    def already_processed(self, downloaded_file, aws_account_id, aws_region, **kwargs):
-        cursor = self.db_connector.execute(self.sql_already_processed.format(table_name=self.db_table_name), {
-            'bucket_path': self.bucket_path,
-            'aws_account_id': aws_account_id,
-            'aws_region': aws_region,
-            'log_name': downloaded_file})
-        return cursor.fetchone()[0] > 0
-
-    def get_creation_date(self, log_key):
-        raise NotImplementedError
-
-    def mark_complete(self, aws_account_id, aws_region, log_file, **kwargs):
-        if not self.reparse:
-            try:
-                self.db_connector.execute(self.sql_mark_complete.format(table_name=self.db_table_name), {
-                    'bucket_path': self.bucket_path,
-                    'aws_account_id': aws_account_id,
-                    'aws_region': aws_region,
-                    'log_key': log_file['Key'],
-                    'created_date': self.get_creation_date(log_file)})
-            except Exception as e:
-                debug("+++ Error marking log {} as completed: {}".format(log_file['Key'], e), 2)
-
-    def db_count_region(self, aws_account_id, aws_region):
-        """Counts the number of rows in DB for a region
-        :param aws_account_id: AWS account ID
-        :type aws_account_id: str
-        :param aws_region: AWS region
-        :param aws_region: str
-        :rtype: int
-        """
-        query_count_region = self.db_connector.execute(
-            self.sql_count_region.format(table_name=self.db_table_name), {'bucket_path': self.bucket_path,
-                                                                          'aws_account_id': aws_account_id,
-                                                                          'aws_region': aws_region,
-                                                                          'retain_db_records': self.retain_db_records})
-        return query_count_region.fetchone()[0]
-
-    def db_maintenance(self, aws_account_id=None, aws_region=None):
-        debug("+++ DB Maintenance", 1)
-        try:
-            if self.db_count_region(aws_account_id, aws_region) > self.retain_db_records:
-                self.db_connector.execute(self.sql_db_maintenance.format(table_name=self.db_table_name), {
-                    'bucket_path': self.bucket_path,
-                    'aws_account_id': aws_account_id,
-                    'aws_region': aws_region,
-                    'retain_db_records': self.retain_db_records})
-        except Exception as e:
-            print(f"ERROR: Failed to execute DB cleanup - AWS Account ID: {aws_account_id}  Region: {aws_region}: {e}")
-
-    def marker_custom_date(self, aws_region: str, aws_account_id: str, date: datetime) -> str:
-        """
-        Return an AWS bucket marker using a custom date.
-
-        Parameters
-        ----------
-        aws_region : str
-            The region.
-        aws_account_id : str
-            The account ID.
-        date : datetime
-            The date that must be used to create the filter.
-
-        Returns
-        -------
-        str
-            The required marker.
-        """
-        return f'{self.get_full_prefix(aws_account_id, aws_region)}{date.strftime(self.date_format)}'
-
-    def marker_only_logs_after(self, aws_region, aws_account_id):
-        return '{init}{only_logs_after}'.format(
-            init=self.get_full_prefix(aws_account_id, aws_region),
-            only_logs_after=self.only_logs_after.strftime(self.date_format)
-        )
-
-    def get_alert_msg(self, aws_account_id, log_key, event, error_msg=""):
-        def remove_none_fields(event):
-            for key, value in list(event.items()):
-                if isinstance(value, dict):
-                    remove_none_fields(event[key])
-                elif value is None:
-                    del event[key]
-
-        # error_msg will only have a value when event is None and vice versa
-        msg = {
-            'integration': 'aws',
-            'aws': {
-                'log_info': {
-                    'aws_account_alias': self.account_alias,
-                    'log_file': log_key,
-                    's3bucket': self.bucket
-                }
-            }
-        }
-        if event:
-            remove_none_fields(event)
-            msg['aws'].update(event)
-        elif error_msg:
-            msg['error_msg'] = error_msg
-        return msg
-
-    def get_full_prefix(self, account_id, account_region):
-        raise NotImplementedError
-
-    def get_base_prefix(self):
-        raise NotImplementedError
-
-    def get_service_prefix(self, account_id):
-        raise NotImplementedError
-
-    def find_account_ids(self):
-        try:
-            prefixes = self.client.list_objects_v2(Bucket=self.bucket, Prefix=self.get_base_prefix(),
-                                                   Delimiter='/')['CommonPrefixes']
-            accounts = []
-            for p in prefixes:
-                account_id = p['Prefix'].split('/')[-2]
-                if self.prefix_regex.match(account_id):
-                    accounts.append(account_id)
-            return accounts
-
-        except botocore.exceptions.ClientError as err:
-            if err.response['Error']['Code'] == THROTTLING_EXCEPTION_ERROR_CODE:
-                debug(f'ERROR: {THROTTLING_EXCEPTION_ERROR_MESSAGE.format(name="find_account_ids")}.', 2)
-                sys.exit(16)
-            else:
-                debug(f'ERROR: The "find_account_ids" request failed: {err}', 1)
-                sys.exit(1)
-
-        except KeyError:
-            print(
-                f"ERROR: No logs found in '{self.get_base_prefix()}'. Check the provided prefix and the location of the"
-                f" logs for the bucket type '{get_script_arguments().type.lower()}'")
-            sys.exit(18)
-
-    def find_regions(self, account_id):
-        try:
-            regions = self.client.list_objects_v2(Bucket=self.bucket,
-                                                  Prefix=self.get_service_prefix(account_id=account_id),
-                                                  Delimiter='/')
-
-            if 'CommonPrefixes' in regions:
-                return [common_prefix['Prefix'].split('/')[-2] for common_prefix in regions['CommonPrefixes']]
-            else:
-                debug(f"+++ No regions found for AWS Account {account_id}", 1)
-                return []
-
-        except botocore.exceptions.ClientError as err:
-            if err.response['Error']['Code'] == THROTTLING_EXCEPTION_ERROR_CODE:
-                debug(f'ERROR: {THROTTLING_EXCEPTION_ERROR_MESSAGE.format(name="find_regions")}. ', 2)
-                sys.exit(16)
-            else:
-                debug(f'ERROR: The "find_account_ids" request failed: {err}', 1)
-                sys.exit(1)
-
-    def build_s3_filter_args(self, aws_account_id, aws_region, iterating=False, custom_delimiter='', **kwargs):
-        filter_marker = ''
-        last_key = None
-        if self.reparse:
-            if self.only_logs_after:
-                filter_marker = self.marker_only_logs_after(aws_region, aws_account_id)
-            else:
-                filter_marker = self.marker_custom_date(aws_region, aws_account_id, self.default_date)
-        else:
-            query_last_key = self.db_connector.execute(
-                self.sql_find_last_key_processed.format(table_name=self.db_table_name), {
-                    'bucket_path': self.bucket_path,
-                    'aws_region': aws_region,
-                    'prefix': f'{self.prefix}%',
-                    'aws_account_id': aws_account_id,
-                    **kwargs
-                })
-            try:
-                filter_marker = query_last_key.fetchone()[0]
-            except (TypeError, IndexError):
-                # if DB is empty for a region
-                filter_marker = self.marker_only_logs_after(aws_region, aws_account_id) if self.only_logs_after \
-                    else self.marker_custom_date(aws_region, aws_account_id, self.default_date)
-
-        filter_args = {
-            'Bucket': self.bucket,
-            'MaxKeys': 1000,
-            'Prefix': self.get_full_prefix(aws_account_id, aws_region)
-        }
-
-        # if nextContinuationToken is not used for processing logs in a bucket
-        if not iterating:
-            filter_args['StartAfter'] = filter_marker
-            if self.only_logs_after:
-                only_logs_marker = self.marker_only_logs_after(aws_region, aws_account_id)
-                filter_args['StartAfter'] = only_logs_marker if only_logs_marker > filter_marker else filter_marker
-
-            if custom_delimiter:
-                prefix_len = len(filter_args['Prefix'])
-                filter_args['StartAfter'] = filter_args['StartAfter'][:prefix_len] + \
-                                            filter_args['StartAfter'][prefix_len:].replace('/', custom_delimiter)
-            debug(f"+++ Marker: {filter_args['StartAfter']}", 2)
-
-        return filter_args
-
-    def reformat_msg(self, event):
-        debug('++ Reformat message', 3)
-
-        def single_element_list_to_dictionary(my_event):
-            for name, value in list(my_event.items()):
-                if isinstance(value, list) and len(value) == 1:
-                    my_event[name] = value[0]
-                elif isinstance(value, dict):
-                    single_element_list_to_dictionary(my_event[name])
-
-        # turn some list fields into dictionaries
-        single_element_list_to_dictionary(event)
-
-        # in order to support both old and new index pattern,
-        # change data.aws.sourceIPAddress fieldname and parse that one with type ip
-        # Only add this field if the sourceIPAddress is an IP and not a DNS.
-        if 'sourceIPAddress' in event['aws'] and re.match(r'\d+\.\d+.\d+.\d+', event['aws']['sourceIPAddress']):
-            event['aws']['source_ip_address'] = event['aws']['sourceIPAddress']
-
-        if 'tags' in event['aws'] and not isinstance(event['aws']['tags'], dict):
-            event['aws']['tags'] = {'value': event['aws']['tags']}
-
-        return event
-
-    def load_information_from_file(self, log_key):
-        """
-        AWS logs are stored in different formats depending on the service:
-        * A JSON with an unique field "Records" which is an array of jsons. The filename has .json extension. (Cloudtrail)
-        * Multiple JSONs stored in the same line and with no separation. The filename has no extension. (GuardDuty, IAM, Macie, Inspector)
-        * TSV format. The filename has no extension. Has multiple lines. (VPC)
-        :param log_key: name of the log file
-        :return: list of events in json format.
-        """
-        raise NotImplementedError
-
-    def get_log_file(self, aws_account_id, log_key):
-        def exception_handler(error_txt, error_code):
-            if self.skip_on_error:
-                debug("++ {}; skipping...".format(error_txt), 1)
-                try:
-                    error_msg = self.get_alert_msg(aws_account_id,
-                                                   log_key,
-                                                   None,
-                                                   error_txt)
-                    self.send_msg(error_msg)
-                except:
-                    debug("++ Failed to send message to Wazuh", 1)
-            else:
-                print("ERROR: {}".format(error_txt))
-                sys.exit(error_code)
-
-        try:
-            return self.load_information_from_file(log_key=log_key)
-        except (TypeError, IOError, zipfile.BadZipfile, zipfile.LargeZipFile) as e:
-            exception_handler("Failed to decompress file {}: {}".format(log_key, e), 8)
-        except (ValueError, csv.Error) as e:
-            exception_handler("Failed to parse file {}: {}".format(log_key, e), 9)
-        except Exception as e:
-            exception_handler("Unkown error reading/parsing file {}: {}".format(log_key, e), 1)
-
-    def iter_bucket(self, account_id, regions):
-        self.init_db(self.sql_create_table.format(table_name=self.db_table_name))
-        self.iter_regions_and_accounts(account_id, regions)
-        self.db_connector.commit()
-        self.db_connector.execute(self.sql_db_optimize)
-        self.db_connector.close()
-
-    def iter_regions_and_accounts(self, account_id, regions):
-        if not account_id:
-            # No accounts provided, so find which exist in s3 bucket
-            account_id = self.find_account_ids()
-        for aws_account_id in account_id:
-            # No regions provided, so find which exist for this AWS account
-            if not regions:
-                regions = self.find_regions(aws_account_id)
-                if not regions:
-                    continue
-            for aws_region in regions:
-                debug("+++ Working on {} - {}".format(aws_account_id, aws_region), 1)
-                self.iter_files_in_bucket(aws_account_id, aws_region)
-                self.db_maintenance(aws_account_id=aws_account_id, aws_region=aws_region)
-
-    def send_event(self, event):
-        # Change dynamic fields to strings; truncate values as needed
-        event_msg = self.reformat_msg(event)
-        # Send the message
-        self.send_msg(event_msg)
-
-    def iter_events(self, event_list, log_key, aws_account_id):
-
-        if event_list is not None:
-            for event in event_list:
-                if self.event_should_be_skipped(event):
-                    debug(f'+++ The "{self.discard_regex.pattern}" regex found a match in the "{self.discard_field}" '
-                          f'field. The event will be skipped.', 2)
-                    continue
-                # Parse out all the values of 'None'
-                event_msg = self.get_alert_msg(aws_account_id, log_key, event)
-
-                self.send_event(event_msg)
-
-    def _print_no_logs_to_process_message(self, bucket, aws_account_id, aws_region, **kwargs):
-        if aws_account_id is not None and aws_region is not None:
-            message_args = {
-                'aws_account_id': aws_account_id, 'aws_region': aws_region, **kwargs
-            }
-        else:
-            message_args = {'bucket': bucket}
-
-        debug(self.empty_bucket_message_template.format(**message_args), 1)
-
-    def _filter_bucket_files(self, bucket_files: list, **kwargs) -> Iterator[dict]:
-        """Apply filters over a list of bucket files.
-
-        Parameters
-        ----------
-        bucket_files : list
-            Bucket files to filter.
-
-        Yields
-        ------
-        Iterator[str]
-            A bucket file that matches the filters.
-        """
-        for bucket_file in bucket_files:
-            if not bucket_file['Key']:
-                continue
-
-            if bucket_file['Key'][-1] == '/':
-                # The file is a folder
-                continue
-
-            yield bucket_file
-
-    def iter_files_in_bucket(self, aws_account_id=None, aws_region=None, **kwargs):
-        if aws_account_id is None:
-            aws_account_id = self.aws_account_id
-
-        try:
-            bucket_files = self.client.list_objects_v2(
-                **self.build_s3_filter_args(aws_account_id, aws_region, **kwargs)
-            )
-            if self.reparse:
-                debug('++ Reparse mode enabled', 2)
-
-            while True:
-                if 'Contents' not in bucket_files:
-                    self._print_no_logs_to_process_message(self.bucket, aws_account_id, aws_region, **kwargs)
-                    return
-
-                processed_logs = 0
-
-                for bucket_file in self._filter_bucket_files(bucket_files['Contents'], **kwargs):
-
-                    if self.check_prefix:
-                        date_match = self.date_regex.search(bucket_file['Key'])
-                        match_start = date_match.span()[0] if date_match else None
-
-                        if not self._same_prefix(match_start, aws_account_id, aws_region):
-                            debug(f"++ Skipping file with another prefix: {bucket_file['Key']}", 3)
-                            continue
-
-                    if self.already_processed(bucket_file['Key'], aws_account_id, aws_region, **kwargs):
-                        if self.reparse:
-                            debug(f"++ File previously processed, but reparse flag set: {bucket_file['Key']}", 1)
-                        else:
-                            debug(f"++ Skipping previously processed file: {bucket_file['Key']}", 1)
-                            continue
-
-                    debug(f"++ Found new log: {bucket_file['Key']}", 2)
-                    # Get the log file from S3 and decompress it
-                    log_json = self.get_log_file(aws_account_id, bucket_file['Key'])
-                    self.iter_events(log_json, bucket_file['Key'], aws_account_id)
-                    # Remove file from S3 Bucket
-                    if self.delete_file:
-                        debug(f"+++ Remove file from S3 Bucket:{bucket_file['Key']}", 2)
-                        self.client.delete_object(Bucket=self.bucket, Key=bucket_file['Key'])
-                    self.mark_complete(aws_account_id, aws_region, bucket_file, **kwargs)
-                    processed_logs += 1
-
-                # This is a workaround in order to work with custom buckets that don't have
-                # base prefix to search the logs
-                if processed_logs == 0:
-                    self._print_no_logs_to_process_message(self.bucket, aws_account_id, aws_region, **kwargs)
-
-                if bucket_files['IsTruncated']:
-                    new_s3_args = self.build_s3_filter_args(aws_account_id, aws_region, True, **kwargs)
-                    new_s3_args['ContinuationToken'] = bucket_files['NextContinuationToken']
-                    bucket_files = self.client.list_objects_v2(**new_s3_args)
-                else:
-                    break
-
-        except botocore.exceptions.ClientError as err:
-            if err.response['Error']['Code'] == 'ThrottlingException':
-                debug('Error: The "iter_files_in_bucket" request was denied due to request throttling. If the problem '
-                      'persists check the following link to learn how to use the Retry configuration to avoid it: '
-                      f'{RETRY_CONFIGURATION_URL}', 2)
-                sys.exit(16)
-            else:
-                debug(f'ERROR: The "iter_files_in_bucket" request failed: {err}', 1)
-                sys.exit(1)
-
-        except Exception as err:
-            if hasattr(err, 'message'):
-                debug(f"+++ Unexpected error: {err.message}", 2)
-            else:
-                debug(f"+++ Unexpected error: {err}", 2)
-            print(f"ERROR: Unexpected error querying/working with objects in S3: {err}")
-            sys.exit(7)
-
-    def check_bucket(self):
-        """Check if the bucket is empty or the credentials are wrong."""
-        try:
-            # If folders are not among the first 1000 results, pagination is needed.
-            paginator = self.client.get_paginator("list_objects_v2")
-            for page in paginator.paginate(Bucket=self.bucket, Prefix=self.prefix, Delimiter='/'):
-                if 'CommonPrefixes' in page:
-                    break
-            else:
-                print("ERROR: No files were found in '{0}'. No logs will be processed.".format(self.bucket_path))
-                exit(14)
-
-        except botocore.exceptions.ClientError as error:
-            error_message = "Unknown"
-            exit_number = 1
-            error_code = error.response.get("Error", {}).get("Code")
-
-            if error_code == THROTTLING_EXCEPTION_ERROR_CODE:
-                error_message = f"{THROTTLING_EXCEPTION_ERROR_MESSAGE.format(name='check_bucket')}: {error}"
-                exit_number = 16
-            elif error_code == INVALID_CREDENTIALS_ERROR_CODE:
-                error_message = INVALID_CREDENTIALS_ERROR_MESSAGE
-                exit_number = 3
-            elif error_code == INVALID_REQUEST_TIME_ERROR_CODE:
-                error_message = INVALID_REQUEST_TIME_ERROR_MESSAGE
-                exit_number = 19
-
-            print(f"ERROR: {error_message}")
-            exit(exit_number)
-        except botocore.exceptions.EndpointConnectionError as e:
-            print(f"ERROR: {str(e)}")
-            exit(15)
-
-
-class AWSLogsBucket(AWSBucket):
-    """
-    Abstract class for logs generated from services such as CloudTrail or Config
-    """
-
-    def __init__(self, **kwargs):
-        AWSBucket.__init__(self, **kwargs)
-        # If not empty, both self.prefix and self.suffix always have a trailing '/'
-        self.bucket_path = f"{self.bucket}/{self.prefix}{self.suffix}"
-
-    def get_base_prefix(self):
-        base_path = '{}AWSLogs/{}'.format(self.prefix, self.suffix)
-        if self.aws_organization_id:
-            base_path = '{base_prefix}{aws_organization_id}/'.format(
-                base_prefix=base_path,
-                aws_organization_id=self.aws_organization_id)
-
-        return base_path
-
-    def get_service_prefix(self, account_id):
-        return '{base_prefix}{aws_account_id}/{aws_service}/'.format(
-            base_prefix=self.get_base_prefix(),
-            aws_account_id=account_id,
-            aws_service=self.service)
-
-    def get_full_prefix(self, account_id, account_region):
-        return '{service_prefix}{aws_region}/'.format(
-            service_prefix=self.get_service_prefix(account_id),
-            aws_region=account_region)
-
-    def get_creation_date(self, log_file):
-        # An example of cloudtrail filename would be
-        # AWSLogs/11111111/CloudTrail/ap-northeast-1/2018/08/10/111111_CloudTrail_ap-northeast-1_20180810T0115Z_DgrtLuV9YQvGGdN6.json.gz
-        # the following line extracts this part -> 20180810
-        return int(path.basename(log_file['Key']).split('_')[-2].split('T')[0])
-
-    def get_extra_data_from_filename(self, filename):
-        debug('++ Parse arguments from log file name', 2)
-        filename_parts = filename.split('_')
-        aws_account_id = filename_parts[0]
-        aws_region = filename_parts[2]
-        log_timestamp = datetime.strptime(filename_parts[3].split('.')[0], '%Y%m%dT%H%M%SZ')
-        log_key = '{init}/{date_path}/{log_filename}'.format(
-            init=self.get_full_prefix(aws_account_id, aws_region),
-            date_path=datetime.strftime(log_timestamp, self.date_format),
-            log_filename=filename
-        )
-        return aws_region, aws_account_id, log_key
-
-    def get_alert_msg(self, aws_account_id, log_key, event, error_msg=""):
-        alert_msg = AWSBucket.get_alert_msg(self, aws_account_id, log_key, event, error_msg)
-        alert_msg['aws']['aws_account_id'] = aws_account_id
-        return alert_msg
-
-    def load_information_from_file(self, log_key):
-        with self.decompress_file(self.bucket, log_key=log_key) as f:
-            json_file = json.load(f)
-            return None if self.field_to_load not in json_file else [dict(x, source=self.service.lower()) for x in
-                                                                     json_file[self.field_to_load]]
-
-
-class AWSCloudTrailBucket(AWSLogsBucket):
-    """
-    Represents a bucket with AWS CloudTrail logs
-    """
-
-    def __init__(self, **kwargs):
-        self.db_table_name = 'cloudtrail'
-        AWSLogsBucket.__init__(self, **kwargs)
-        self.service = 'CloudTrail'
-        self.field_to_load = 'Records'
-
-    def reformat_msg(self, event):
-        AWSBucket.reformat_msg(self, event)
-        # Some fields in CloudTrail are dynamic in nature, which causes problems for ES mapping
-        # ES mapping expects for a dictionary, if the field is any other type (list or string)
-        # turn it into a dictionary
-        for field_to_cast in ['additionalEventData', 'responseElements', 'requestParameters']:
-            if field_to_cast in event['aws'] and not isinstance(event['aws'][field_to_cast], dict):
-                event['aws'][field_to_cast] = {'string': str(event['aws'][field_to_cast])}
-
-        if 'requestParameters' in event['aws']:
-            request_parameters = event['aws']['requestParameters']
-            if 'disableApiTermination' in request_parameters:
-                disable_api_termination = request_parameters['disableApiTermination']
-                if isinstance(disable_api_termination, bool):
-                    request_parameters['disableApiTermination'] = {'value': disable_api_termination}
-                elif isinstance(disable_api_termination, dict):
-                    pass
-                else:
-                    print("WARNING: Could not reformat event {0}".format(event))
-
-        return event
-
-
-class AWSConfigBucket(AWSLogsBucket):
-    """
-    Represents a bucket with AWS Config logs
-    """
-
-    def __init__(self, **kwargs):
-        self.db_table_name = 'config'
-        AWSLogsBucket.__init__(self, **kwargs)
-        self.service = 'Config'
-        self.field_to_load = 'configurationItems'
-        # SQL queries for AWS Config
-        self.sql_find_last_key_processed_of_day = """
-            SELECT
-                log_key
-            FROM
-                {table_name}
-            WHERE
-                bucket_path=:bucket_path AND
-                aws_account_id=:aws_account_id AND
-                aws_region = :aws_region AND
-                created_date = :created_date
-            ORDER BY
-                log_key DESC
-            LIMIT 1;"""
-        self._leading_zero_regex = re.compile(r'/(0)(?P<num>\d)')
-        self._extract_date_regex = re.compile(r'\d{4}/\d{1,2}/\d{1,2}')
-
-    def _format_created_date(self, date: str) -> str:
-        """
-        Return a date with the format used by the created_date field of the database.
-
-        Parameters
-        ----------
-        date : str
-            Date in the "%Y/%m/%d" format.
-
-        Returns
-        -------
-        str
-            Date with the format used by the database.
-        """
-        return datetime.strftime(datetime.strptime(date, self.date_format), self.db_date_format)
-
-    def _remove_padding_zeros_from_marker(self, marker: str) -> str:
-        """Remove the leading zeros from the month and day of a given marker.
-
-        For example, 'AWSLogs/123456789012/Config/us-east-1/2020/01/06' would become
-        'AWSLogs/123456789012/Config/us-east-1/2020/1/6'.
-
-        Parameters
-        ----------
-        marker : str
-            The marker which may include a date with leading zeros as part of the month and the day.
-
-        Returns
-        -------
-        str
-            Marker without padding zeros in the date.
-        """
-        try:
-            date = self._extract_date_regex.search(marker).group(0)
-            # We can't call re.sub directly on the marker because the AWS account ID could start with a 0 too
-            parsed_date = re.sub(self._leading_zero_regex, r'/\g<num>', date)
-            return marker.replace(date, parsed_date)
-        except AttributeError:
-            print(f"ERROR: There was an error while trying to extract a date from the marker '{marker}'")
-            sys.exit(16)
-
-    def marker_only_logs_after(self, aws_region: str, aws_account_id: str) -> str:
-        """Return a marker using the only_logs_after date to pass it as a filter to the list_objects_v2 method.
-
-        This method removes the leading zeroes for the month and the day to comply with the config buckets folder
-        structure.
-
-        Parameters
-        ----------
-        aws_region : str
-            Region where the bucket is located.
-        aws_account_id : str
-            Account ID that's being used to access the bucket.
-
-        Returns
-        -------
-        str
-            Marker generated using the only_logs_after value.
-        """
-        return self._remove_padding_zeros_from_marker(AWSBucket.marker_only_logs_after(self, aws_region,
-                                                                                       aws_account_id))
-
-    def marker_custom_date(self, aws_region: str, aws_account_id: str, date: datetime) -> str:
-        """Return a marker using the specified date to pass it as a filter to the list_objects_v2 method.
-
-        This method removes the leading zeroes for the month and the day to comply with the config buckets folder
-        structure.
-
-        Parameters
-        ----------
-        aws_region : str
-            Region where the bucket is located.
-        aws_account_id : str
-            Account ID that's being used to access the bucket.
-        date : datetime
-            Date that will be used to generate the marker.
-
-        Returns
-        -------
-        str
-            Marker generated using the specified date.
-        """
-        return self._remove_padding_zeros_from_marker(AWSBucket.marker_custom_date(self, aws_region, aws_account_id,
-                                                                                   date))
-
-    def reformat_msg(self, event):
-        AWSBucket.reformat_msg(self, event)
-        if 'configuration' in event['aws']:
-            configuration = event['aws']['configuration']
-
-            # Remove unnecessary fields to avoid performance issues
-            for key in configuration:
-                if type(configuration[key]) is dict and "Content" in configuration[key]:
-                    content_list = list(configuration[key]["Content"].keys())
-                    configuration[key]["Content"] = content_list
-
-            if 'securityGroups' in configuration:
-                security_groups = configuration['securityGroups']
-                if isinstance(security_groups, unicode):
-                    configuration['securityGroups'] = {'groupId': [security_groups]}
-                elif isinstance(security_groups, list):
-                    group_ids = [sec_group['groupId'] for sec_group in security_groups if 'groupId' in sec_group]
-                    group_names = [sec_group['groupName'] for sec_group in security_groups if 'groupName' in sec_group]
-                    configuration['securityGroups'] = {}
-                    if len(group_ids) > 0:
-                        configuration['securityGroups']['groupId'] = group_ids
-                    if len(group_names) > 0:
-                        configuration['securityGroups']['groupName'] = group_names
-                elif isinstance(configuration['securityGroups'], dict):
-                    configuration['securityGroups'] = {key: [value] for key, value in security_groups.items()}
-                else:
-                    print("WARNING: Could not reformat event {0}".format(event))
-
-            if 'availabilityZones' in configuration:
-                availability_zones = configuration['availabilityZones']
-                if isinstance(availability_zones, unicode):
-                    configuration['availabilityZones'] = {'zoneName': [availability_zones]}
-                elif isinstance(availability_zones, list):
-                    subnet_ids = [zone['subnetId'] for zone in availability_zones if 'subnetId' in zone]
-                    zone_names = [zone['zoneName'] for zone in availability_zones if 'zoneName' in zone]
-                    configuration['availabilityZones'] = {}
-                    if len(subnet_ids) > 0:
-                        configuration['availabilityZones']['subnetId'] = subnet_ids
-                    if len(zone_names) > 0:
-                        configuration['availabilityZones']['zoneName'] = zone_names
-                elif isinstance(configuration['availabilityZones'], dict):
-                    configuration['availabilityZones'] = {key: [value] for key, value in availability_zones.items()}
-                else:
-                    print("WARNING: Could not reformat event {0}".format(event))
-
-            if 'state' in configuration:
-                state = configuration['state']
-                if isinstance(state, unicode):
-                    configuration['state'] = {'name': state}
-                elif isinstance(state, dict):
-                    pass
-                else:
-                    print("WARNING: Could not reformat event {0}".format(event))
-
-            if 'createdTime' in configuration:
-                created_time = configuration['createdTime']
-                if isinstance(created_time, float) or isinstance(created_time, int):
-                    configuration['createdTime'] = float(created_time)
-                else:
-                    try:
-                        date_string = str(created_time)
-                        configuration['createdTime'] = mktime(datetime.strptime(date_string,
-                                                                                "%Y-%m-%dT%H:%M:%S.%fZ").timetuple())
-                    except Exception:
-                        print("WARNING: Could not reformat event {0}".format(event))
-
-            if 'iamInstanceProfile' in configuration:
-                iam_profile = configuration['iamInstanceProfile']
-                if isinstance(iam_profile, unicode):
-                    configuration['iamInstanceProfile'] = {'name': iam_profile}
-                elif isinstance(iam_profile, dict):
-                    pass
-                else:
-                    print("WARNING: Could not reformat event {0}".format(event))
-
-        return event
-
-
-class AWSVPCFlowBucket(AWSLogsBucket):
-    """
-    Represents a bucket with AWS VPC logs
-    """
-    empty_bucket_message_template = (
-        "+++ No logs to process for {flow_log_id} flow log ID in bucket: {aws_account_id}/{aws_region}"
-    )
-    empty_bucket_message_template_without_log_id = "+++ No logs to process in bucket: {aws_account_id}/{aws_region}"
-
-    def __init__(self, **kwargs):
-        self.db_table_name = 'vpcflow'
-        AWSLogsBucket.__init__(self, **kwargs)
-        self.service = 'vpcflowlogs'
-        self.access_key = kwargs['access_key']
-        self.secret_key = kwargs['secret_key']
-        self.profile_name = kwargs['profile']
-        # SQL queries for VPC must be after constructor call
-        self.sql_already_processed = """
-            SELECT
-                count(*)
-            FROM
-                {table_name}
-            WHERE
-                bucket_path=:bucket_path AND
-                aws_account_id=:aws_account_id AND
-                aws_region=:aws_region AND
-                flow_log_id=:flow_log_id AND
-                log_key=:log_key;"""
-
-        self.sql_mark_complete = """
-            INSERT INTO {table_name} (
-                bucket_path,
-                aws_account_id,
-                aws_region,
-                flow_log_id,
-                log_key,
-                processed_date,
-                created_date)
-            VALUES (
-                :bucket_path,
-                :aws_account_id,
-                :aws_region,
-                :flow_log_id,
-                :log_key,
-                DATETIME('now'),
-                :created_date);"""
-
-        self.sql_create_table = """
-            CREATE TABLE {table_name} (
-                bucket_path 'text' NOT NULL,
-                aws_account_id 'text' NOT NULL,
-                aws_region 'text' NOT NULL,
-                flow_log_id 'text' NOT NULL,
-                log_key 'text' NOT NULL,
-                processed_date 'text' NOT NULL,
-                created_date 'integer' NOT NULL,
-                PRIMARY KEY (bucket_path, aws_account_id, aws_region, flow_log_id, log_key));"""
-
-        self.sql_find_last_key_processed = """
-            SELECT
-                log_key
-            FROM
-                {table_name}
-            WHERE
-                bucket_path=:bucket_path AND
-                aws_account_id=:aws_account_id AND
-                aws_region = :aws_region AND
-                flow_log_id = :flow_log_id AND
-                log_key LIKE :prefix
-            ORDER BY
-                log_key DESC
-            LIMIT 1;"""
-
-        self.sql_db_maintenance = """
-            DELETE FROM {table_name}
-            WHERE
-                bucket_path=:bucket_path AND
-                aws_account_id=:aws_account_id AND
-                aws_region=:aws_region AND
-                flow_log_id=:flow_log_id AND
-                log_key <= (SELECT log_key
-                    FROM
-                        {table_name}
-                    WHERE
-                        bucket_path=:bucket_path AND
-                        aws_account_id=:aws_account_id AND
-                        aws_region=:aws_region AND
-                        flow_log_id=:flow_log_id
-                    ORDER BY
-                        log_key DESC
-                    LIMIT 1
-                    OFFSET :retain_db_records);"""
-
-        self.sql_count_region = """
-            SELECT
-                count(*)
-            FROM
-                {table_name}
-            WHERE
-                bucket_path=:bucket_path AND
-                aws_account_id=:aws_account_id AND
-                aws_region=:aws_region AND
-                flow_log_id=:flow_log_id;"""
-
-    def load_information_from_file(self, log_key):
-        with self.decompress_file(self.bucket, log_key=log_key) as f:
-            fieldnames = (
-                "version", "account_id", "interface_id", "srcaddr", "dstaddr", "srcport", "dstport", "protocol",
-                "packets", "bytes", "start", "end", "action", "log_status")
-            unix_fields = ('start', 'end')
-            result = []
-
-            tsv_file = csv.DictReader(f, fieldnames=fieldnames, delimiter=' ')
-
-            # Transform UNIX timestamp to ISO8601
-            for row in tsv_file:
-                for key, value in row.items():
-                    if key in unix_fields and value not in unix_fields:
-                        row[key] = datetime.utcfromtimestamp(int(value)).strftime('%Y-%m-%dT%H:%M:%SZ')
-
-                result.append(dict(row, source='vpc'))
-
-            return result
-
-    def get_ec2_client(self, access_key, secret_key, region, profile_name=None):
-        conn_args = {}
-        conn_args['region_name'] = region
-
-        if access_key is not None and secret_key is not None:
-            conn_args['aws_access_key_id'] = access_key
-            conn_args['aws_secret_access_key'] = secret_key
-        elif profile_name is not None:
-            conn_args['profile_name'] = profile_name
-
-        boto_session = boto3.Session(**conn_args)
-
-        if region not in ALL_REGIONS:
-            raise ValueError(f"Invalid region '{region}'")
-
-        try:
-            ec2_client = boto_session.client(service_name='ec2', **self.connection_config)
-        except Exception as e:
-            print("Error getting EC2 client: {}".format(e))
-            sys.exit(3)
-
-        return ec2_client
-
-    def get_flow_logs_ids(self, access_key, secret_key, region, account_id, profile_name=None):
-        try:
-            ec2_client = self.get_ec2_client(access_key, secret_key, region, profile_name=profile_name)
-            return list(map(operator.itemgetter('FlowLogId'), ec2_client.describe_flow_logs()['FlowLogs']))
-        except ValueError:
-            debug(
-                self.empty_bucket_message_template_without_log_id.format(aws_account_id=account_id, aws_region=region),
-                msg_level=1
-            )
-            debug(
-                f"+++ WARNING: Check the provided region: '{region}'. It's an invalid one.", msg_level=1
-            )
-            return []
-
-    def already_processed(self, downloaded_file, aws_account_id, aws_region, flow_log_id):
-        cursor = self.db_connector.execute(self.sql_already_processed.format(table_name=self.db_table_name), {
-            'bucket_path': self.bucket_path,
-            'aws_account_id': aws_account_id,
-            'aws_region': aws_region,
-            'flow_log_id': flow_log_id,
-            'log_key': downloaded_file})
-        return cursor.fetchone()[0] > 0
-
-    def iter_regions_and_accounts(self, account_id, regions):
-        if not account_id:
-            # No accounts provided, so find which exist in s3 bucket
-            account_id = self.find_account_ids()
-        for aws_account_id in account_id:
-            # No regions provided, so find which exist for this AWS account
-            if not regions:
-                regions = self.find_regions(aws_account_id)
-                if regions == []:
-                    continue
-            for aws_region in regions:
-                debug("+++ Working on {} - {}".format(aws_account_id, aws_region), 1)
-                # get flow log ids for the current region
-                flow_logs_ids = self.get_flow_logs_ids(
-                    self.access_key, self.secret_key, aws_region, aws_account_id, profile_name=self.profile_name
-                )
-                # for each flow log id
-                for flow_log_id in flow_logs_ids:
-                    self.iter_files_in_bucket(aws_account_id, aws_region, flow_log_id=flow_log_id)
-                    self.db_maintenance(aws_account_id, aws_region, flow_log_id)
-
-    def db_count_region(self, aws_account_id, aws_region, flow_log_id):
-        """Counts the number of rows in DB for a region
-        :param aws_account_id: AWS account ID
-        :type aws_account_id: str
-        :param aws_region: AWS region
-        :type aws_region: str
-        :param flow_log_id: Flow log ID
-        :type flow_log_id: str
-        :rtype: int
-        """
-        query_count_region = self.db_connector.execute(
-            self.sql_count_region.format(table_name=self.db_table_name), {
-                'bucket_path': self.bucket_path,
-                'aws_account_id': aws_account_id,
-                'aws_region': aws_region,
-                'flow_log_id': flow_log_id,
-                'retain_db_records': self.retain_db_records})
-        return query_count_region.fetchone()[0]
-
-    def db_maintenance(self, aws_account_id=None, aws_region=None, flow_log_id=None):
-        debug("+++ DB Maintenance", 1)
-        try:
-            if self.db_count_region(aws_account_id, aws_region, flow_log_id) > self.retain_db_records:
-                self.db_connector.execute(self.sql_db_maintenance.format(table_name=self.db_table_name), {
-                    'bucket_path': self.bucket_path,
-                    'aws_account_id': aws_account_id,
-                    'aws_region': aws_region,
-                    'flow_log_id': flow_log_id,
-                    'retain_db_records': self.retain_db_records})
-        except Exception as e:
-            print(f"ERROR: Failed to execute DB cleanup - AWS Account ID: {aws_account_id}  Region: {aws_region}: {e}")
-
-    def _filter_bucket_files(self, bucket_files: list, **kwargs) -> Iterator[dict]:
-        """Filter bucket files that contain the flow_log_id in the filename.
-
-        Parameters
-        ----------
-        bucket_files : list
-            Bucket files to filter.
-
-        Yields
-        ------
-        Iterator[str]
-            A bucket file that matches the filter.
-        """
-        flow_log_id = kwargs["flow_log_id"]
-        for bucket_file in super()._filter_bucket_files(bucket_files, **kwargs):
-            if flow_log_id in bucket_file["Key"]:
-                yield bucket_file
-
-    def mark_complete(self, aws_account_id, aws_region, log_file, flow_log_id):
-        if self.reparse:
-            if self.already_processed(log_file['Key'], aws_account_id, aws_region, flow_log_id):
-                debug(
-                    '+++ File already marked complete, but reparse flag set: {log_key}'.format(log_key=log_file['Key']),
-                    2)
-        else:
-            try:
-                self.db_connector.execute(self.sql_mark_complete.format(table_name=self.db_table_name), {
-                    'bucket_path': self.bucket_path,
-                    'aws_account_id': aws_account_id,
-                    'aws_region': aws_region,
-                    'flow_log_id': flow_log_id,
-                    'log_key': log_file['Key'],
-                    'created_date': self.get_creation_date(log_file)})
-            except Exception as e:
-                debug("+++ Error marking log {} as completed: {}".format(log_file['Key'], e), 2)
-
-
-class AWSCustomBucket(AWSBucket):
-
-    empty_bucket_message_template = "+++ No logs to process in bucket: {bucket}"
-
-    def __init__(self, db_table_name=None, **kwargs):
-        # only special services have a different DB table
-        if db_table_name:
-            self.db_table_name = db_table_name
-        else:
-            self.db_table_name = 'custom'
-        AWSBucket.__init__(self, **kwargs)
-        self.retain_db_records = 500
-        # get STS client
-        access_key = kwargs.get('access_key', None)
-        secret_key = kwargs.get('secret_key', None)
-        profile = kwargs.get('profile', None)
-        self.sts_client = self.get_sts_client(access_key, secret_key, profile=profile)
-        # get account ID
-        self.aws_account_id = self.sts_client.get_caller_identity().get('Account')
-        self.macie_location_pattern = re.compile(r'"lat":(-?0+\d+\.\d+),"lon":(-?0+\d+\.\d+)')
-        self.check_prefix = True
-        # SQL queries for custom buckets
-        self.sql_already_processed = """
-            SELECT
-                count(*)
-            FROM
-                {table_name}
-            WHERE
-                bucket_path=:bucket_path AND
-                aws_account_id=:aws_account_id AND
-                log_key=:log_key;"""
-
-        self.sql_mark_complete = """
-            INSERT INTO {table_name} (
-                bucket_path,
-                aws_account_id,
-                log_key,
-                processed_date,
-                created_date)
-            VALUES (
-                :bucket_path,
-                :aws_account_id,
-                :log_key,
-                DATETIME('now'),
-                :created_date);"""
-
-        self.sql_create_table = """
-            CREATE TABLE {table_name} (
-                bucket_path 'text' NOT NULL,
-                aws_account_id 'text' NOT NULL,
-                log_key 'text' NOT NULL,
-                processed_date 'text' NOT NULL,
-                created_date 'integer' NOT NULL,
-                PRIMARY KEY (bucket_path, aws_account_id, log_key));"""
-
-        self.sql_find_last_key_processed = """
-            SELECT
-                log_key
-            FROM
-                {table_name}
-            WHERE
-                bucket_path=:bucket_path AND
-                aws_account_id=:aws_account_id AND
-                log_key LIKE :prefix
-            ORDER BY
-                log_key DESC
-            LIMIT 1;"""
-
-        self.sql_db_maintenance = """
-            DELETE FROM {table_name}
-            WHERE
-                bucket_path=:bucket_path AND
-                aws_account_id=:aws_account_id AND
-                log_key <=
-                (SELECT log_key
-                    FROM
-                        {table_name}
-                    WHERE
-                        bucket_path=:bucket_path AND
-                        aws_account_id=:aws_account_id
-                    ORDER BY
-                        log_key DESC
-                    LIMIT 1
-                    OFFSET :retain_db_records);"""
-
-        self.sql_count_custom = """
-            SELECT
-                count(*)
-            FROM
-                {table_name}
-            WHERE
-                bucket_path=:bucket_path AND
-                aws_account_id=:aws_account_id;"""
-
-    def load_information_from_file(self, log_key):
-        def json_event_generator(data):
-            while data:
-                try:
-                    json_data, json_index = decoder.raw_decode(data)
-                except ValueError as err:
-                    # Handle undefined values for lat and lon fields in Macie logs
-                    match = self.macie_location_pattern.search(data)
-                    if not match or not match.group(1) or not match.group(2):
-                        raise err
-                    lat = float(match.group(1))
-                    lon = float(match.group(2))
-                    new_pattern = f'"lat":{lat},"lon":{lon}'
-                    data = re.sub(self.macie_location_pattern, new_pattern, data)
-                    json_data, json_index = decoder.raw_decode(data)
-                data = data[json_index:]
-                yield json_data
-
-        with self.decompress_file(self.bucket, log_key=log_key) as f:
-            if f.read(1) == '{':
-                decoder = json.JSONDecoder()
-                return [dict(event['detail'], source=event['source'].replace('aws.', '')) for event in
-                        json_event_generator('{' + f.read()) if 'detail' in event]
-            else:
-                fieldnames = (
-                    "version", "account_id", "interface_id", "srcaddr", "dstaddr", "srcport", "dstport", "protocol",
-                    "packets", "bytes", "start", "end", "action", "log_status")
-                tsv_file = csv.DictReader(f, fieldnames=fieldnames, delimiter=' ')
-                return [dict(x, source='vpc') for x in tsv_file]
-
-    def get_creation_date(self, log_file):
-        # The Amazon S3 object name follows the pattern DeliveryStreamName-DeliveryStreamVersion-YYYY-MM-DD-HH-MM-SS-RandomString
-        name_regex = re.match(r".*(\d\d\d\d[\/\-]\d\d[\/\-]\d\d).*", log_file['Key'])
-        if name_regex is None:
-            return int(log_file['LastModified'].strftime('%Y%m%d'))
-        else:
-            return int(name_regex.group(1).replace('/', '').replace('-', ''))
-
-    def get_full_prefix(self, account_id, account_region):
-        return self.prefix
-
-    def reformat_msg(self, event):
-
-        def list_paths_from_dict(d, discard_levels=None, glue=".", path=None):
-            path = [] if path is None else path
-            if not isinstance(d, dict):
-                path.extend(d if isinstance(d, list) else [str(d)])
-                return [glue.join(path[:discard_levels if discard_levels is None else -discard_levels])]
-            return [item for k, v in d.items() for item in list_paths_from_dict(v,
-                                                                                path=path + [k],
-                                                                                discard_levels=discard_levels,
-                                                                                glue=glue)]
-
-        AWSBucket.reformat_msg(self, event)
-        if event['aws']['source'] == 'macie' and 'trigger' in event['aws']:
-            del event['aws']['trigger']
-
-        if 'service' in event['aws'] and 'additionalInfo' in event['aws']['service'] and \
-                'unusual' in event['aws']['service']['additionalInfo'] and \
-                not isinstance(event['aws']['service']['additionalInfo']['unusual'], dict):
-            event['aws']['service']['additionalInfo']['unusual'] = {
-                'value': event['aws']['service']['additionalInfo']['unusual']}
-
-        if event['aws']['source'] == 'macie':
-            for field in ('Bucket', 'DLP risk', 'IP', 'Location', 'Object',
-                          'Owner', 'Themes', 'Timestamps', 'recipientAccountId'):
-                try:
-                    if isinstance(event['aws']['summary'][field], dict):
-                        event['aws']['summary'][field] = list_paths_from_dict(event['aws']['summary'][field],
-                                                                              discard_levels=1,
-                                                                              path=[])
-                except KeyError:
-                    pass
-
-            try:
-                for event_name in event['aws']['summary']['Events']:
-                    for event_field in event['aws']['summary']['Events'][event_name]:
-                        event['aws']['summary']['Events'][event_name][event_field] = list_paths_from_dict(
-                            event['aws']['summary']['Events'][event_name][event_field],
-                            discard_levels=0 if event_field == 'count' else 1,
-                            path=[])
-            except KeyError:
-                pass
-
-        return event
-
-    def iter_regions_and_accounts(self, account_id, regions):
-        # Only <self.retain_db_records> logs for each region are stored in DB. Using self.bucket as region name
-        # would prevent to lose lots of logs from different buckets.
-        # no iterations for accounts_id or regions on custom buckets
-        self.iter_files_in_bucket()
-        self.db_maintenance()
-
-    def already_processed(self, downloaded_file, aws_account_id, aws_region):
-        cursor = self.db_connector.execute(self.sql_already_processed.format(table_name=self.db_table_name), {
-            'bucket_path': self.bucket_path,
-            'aws_account_id': self.aws_account_id,
-            'log_key': downloaded_file})
-        return cursor.fetchone()[0] > 0
-
-    def mark_complete(self, aws_account_id, aws_region, log_file):
-        AWSBucket.mark_complete(self, aws_account_id or self.aws_account_id, aws_region, log_file)
-
-    def db_count_custom(self, aws_account_id=None):
-        """Counts the number of rows in DB for a region
-        :param aws_account_id: AWS account ID
-        :type aws_account_id: str
-        :rtype: int
-        """
-        query_count_custom = self.db_connector.execute(
-            self.sql_count_custom.format(table_name=self.db_table_name), {
-                'bucket_path': self.bucket_path,
-                'aws_account_id': aws_account_id if aws_account_id else self.aws_account_id,
-                'retain_db_records': self.retain_db_records})
-
-        return query_count_custom.fetchone()[0]
-
-    def db_maintenance(self, aws_account_id=None, **kwargs):
-        debug("+++ DB Maintenance", 1)
-        try:
-            if self.db_count_custom(aws_account_id) > self.retain_db_records:
-                self.db_connector.execute(self.sql_db_maintenance.format(table_name=self.db_table_name), {
-                    'bucket_path': self.bucket_path,
-                    'aws_account_id': aws_account_id if aws_account_id else self.aws_account_id,
-                    'retain_db_records': self.retain_db_records})
-        except Exception as e:
-            print(f"ERROR: Failed to execute DB cleanup - Path: {self.bucket_path}: {e}")
-
-
-class AWSGuardDutyBucket(AWSCustomBucket):
-
-    def __init__(self, **kwargs):
-        self.db_table_name = 'guardduty'
-        AWSCustomBucket.__init__(self, self.db_table_name, **kwargs)
-        self.service = 'GuardDuty'
-        if self.check_guardduty_type():
-            self.type = "GuardDutyNative"
-            self.empty_bucket_message_template = AWSBucket.empty_bucket_message_template
-        else:
-            self.type = "GuardDutyKinesis"
-
-    def check_guardduty_type(self):
-        try:
-            return \
-                    'CommonPrefixes' in self.client.list_objects_v2(Bucket=self.bucket, Prefix=f'{self.prefix}AWSLogs',
-                                                                    Delimiter='/', MaxKeys=1)
-        except Exception as err:
-            if hasattr(err, 'message'):
-                debug(f"+++ Unexpected error: {err.message}", 2)
-            else:
-                debug(f"+++ Unexpected error: {err}", 2)
-            print(f"ERROR: Unexpected error querying/working with objects in S3: {err}")
-            sys.exit(7)
-
-    def get_service_prefix(self, account_id):
-        return AWSLogsBucket.get_service_prefix(self, account_id)
-
-    def get_full_prefix(self, account_id, account_region):
-        if self.type == "GuardDutyNative":
-            return AWSLogsBucket.get_full_prefix(self, account_id, account_region)
-        else:
-            return self.prefix
-
-    def get_base_prefix(self):
-        if self.type == "GuardDutyNative":
-            return AWSLogsBucket.get_base_prefix(self)
-        else:
-            return self.prefix
-
-    def iter_regions_and_accounts(self, account_id, regions):
-        if self.type == "GuardDutyNative":
-            AWSBucket.iter_regions_and_accounts(self, account_id, regions)
-        else:
-            print(GUARDDUTY_DEPRECATED_MESSAGE.format(release="4.5", url=GUARDDUTY_URL))
-            self.check_prefix = True
-            AWSCustomBucket.iter_regions_and_accounts(self, account_id, regions)
-
-    def send_event(self, event):
-        # Send the message (splitted if it is necessary)
-        for msg in self.reformat_msg(event):
-            self.send_msg(msg)
-
-    def reformat_msg(self, event):
-        debug('++ Reformat message', 3)
-        if event['aws']['source'] == 'guardduty' and 'service' in event['aws'] and \
-                'action' in event['aws']['service'] and \
-                'portProbeAction' in event['aws']['service']['action'] and \
-                'portProbeDetails' in event['aws']['service']['action']['portProbeAction'] and \
-                len(event['aws']['service']['action']['portProbeAction']['portProbeDetails']) > 1:
-
-            port_probe_details = event['aws']['service']['action']['portProbeAction']['portProbeDetails']
-            for detail in port_probe_details:
-                event['aws']['service']['action']['portProbeAction']['portProbeDetails'] = detail
-                yield event
-        else:
-            AWSBucket.reformat_msg(self, event)
-            yield event
-
-    def load_information_from_file(self, log_key):
-        if log_key.endswith('.jsonl.gz'):
-            with self.decompress_file(self.bucket, log_key=log_key) as f:
-                json_list = list(f)
-                result = []
-                for json_item in json_list:
-                    x = json.loads(json_item)
-                    result.append(dict(x, source=x['service']['serviceName']))
-                return result
-        else:
-            return AWSCustomBucket.load_information_from_file(self, log_key)
-
-
-class CiscoUmbrella(AWSCustomBucket):
-
-    def __init__(self, **kwargs):
-        db_table_name = 'cisco_umbrella'
-        AWSCustomBucket.__init__(self, db_table_name, **kwargs)
-        self.check_prefix = False
-        self.date_format = '%Y-%m-%d'
-
-    def load_information_from_file(self, log_key):
-        """Load data from a Cisco Umbrella log file."""
-        with self.decompress_file(self.bucket, log_key=log_key) as f:
-            if 'dnslogs' in self.prefix:
-                fieldnames = ('timestamp', 'most_granular_identity',
-                              'identities', 'internal_ip', 'external_ip',
-                              'action', 'query_type', 'response_code', 'domain',  # noqa: E501
-                              'categories', 'most_granular_identity_type',
-                              'identity_types', 'blocked_categories'
-                              )
-            elif 'proxylogs' in self.prefix:
-                fieldnames = ('timestamp', 'identities', 'internal_ip',
-                              'external_ip', 'destination_ip', 'content_type',
-                              'verdict', 'url', 'referer', 'user_agent',
-                              'status_code', 'requested_size', 'response_size',
-                              'response_body_size', 'sha', 'categories',
-                              'av_detections', 'puas', 'amp_disposition',
-                              'amp_malware_name', 'amp_score', 'identity_type',
-                              'blocked_categories'
-                              )
-            elif 'iplogs' in self.prefix:
-                fieldnames = ('timestamp', 'identity', 'source_ip',
-                              'source_port', 'destination_ip',
-                              'destination_port', 'categories'
-                              )
-            else:
-                print("ERROR: Only 'dnslogs', 'proxylogs' or 'iplogs' are allowed for Cisco Umbrella")
-                exit(12)
-            csv_file = csv.DictReader(f, fieldnames=fieldnames, delimiter=',')
-
-            # remove None values in csv_file
-            return [dict({k: v for k, v in row.items() if v is not None},
-                         source='cisco_umbrella') for row in csv_file]
-
-    def marker_only_logs_after(self, aws_region, aws_account_id):
-        return '{init}{only_logs_after}'.format(
-            init=self.get_full_prefix(aws_account_id, aws_region),
-            only_logs_after=self.only_logs_after.strftime(self.date_format)
-        )
-
-
-class AWSWAFBucket(AWSCustomBucket):
-    standard_http_headers = ['a-im', 'accept', 'accept-charset', 'accept-encoding', 'accept-language',
-                             'access-control-request-method', 'access-control-request-headers', 'authorization',
-                             'cache-control', 'connection', 'content-encoding', 'content-length', 'content-type',
-                             'cookie', 'date', 'expect', 'forwarded', 'from', 'host', 'http2-settings', 'if-match',
-                             'if-modified-since', 'if-none-match', 'if-range', 'if-unmodified-since', 'max-forwards',
-                             'origin', 'pragma', 'prefer', 'proxy-authorization', 'range', 'referer', 'te', 'trailer',
-                             'transfer-encoding', 'user-agent', 'upgrade', 'via', 'warning', 'x-requested-with',
-                             'x-forwarded-for', 'x-forwarded-host', 'x-forwarded-proto']
-
-    def __init__(self, **kwargs):
-        db_table_name = 'waf'
-        AWSCustomBucket.__init__(self, db_table_name, **kwargs)
-
-    def load_information_from_file(self, log_key):
-        """Load data from a WAF log file."""
-
-        def json_event_generator(data):
-            while data:
-                json_data, json_index = decoder.raw_decode(data)
-                data = data[json_index:]
-                yield json_data
-
-        content = []
-        decoder = json.JSONDecoder()
-        with self.decompress_file(self.bucket, log_key=log_key) as f:
-            for line in f.readlines():
-                try:
-                    for event in json_event_generator(line.rstrip()):
-                        event['source'] = 'waf'
-                        try:
-                            headers = {}
-                            for element in event['httpRequest']['headers']:
-                                name = element["name"]
-                                if name.lower() in self.standard_http_headers:
-                                    headers[name] = element["value"]
-                            event['httpRequest']['headers'] = headers
-                        except (KeyError, TypeError):
-                            print(f"ERROR: the {log_key} file doesn't have the expected structure.")
-                            if not self.skip_on_error:
-                                sys.exit(9)
-                        content.append(event)
-
-                except json.JSONDecodeError:
-                    print("ERROR: Events from {} file could not be loaded.".format(log_key.split('/')[-1]))
-                    if not self.skip_on_error:
-                        sys.exit(9)
-
-        return json.loads(json.dumps(content))
-
-
-class AWSLBBucket(AWSCustomBucket):
-    """Class that has common methods unique to the load balancers."""
-
-    empty_bucket_message_template = AWSBucket.empty_bucket_message_template
-
-    def __init__(self, *args, **kwargs):
-        self.service = 'elasticloadbalancing'
-        AWSCustomBucket.__init__(self, *args, **kwargs)
-
-    def get_base_prefix(self):
-        return f'{self.prefix}AWSLogs/{self.suffix}'
-
-    def get_service_prefix(self, account_id):
-        return f'{self.get_base_prefix()}{account_id}/{self.service}/'
-
-    def iter_regions_and_accounts(self, account_id, regions):
-        AWSBucket.iter_regions_and_accounts(self, account_id, regions)
-
-    def get_full_prefix(self, account_id, account_region):
-        return f'{self.get_service_prefix(account_id)}{account_region}/'
-
-    def mark_complete(self, aws_account_id, aws_region, log_file):
-        AWSBucket.mark_complete(self, aws_account_id, aws_region, log_file)
-
-
-class AWSALBBucket(AWSLBBucket):
-
-    def __init__(self, **kwargs):
-        db_table_name = 'alb'
-        AWSLBBucket.__init__(self, db_table_name, **kwargs)
-
-    def load_information_from_file(self, log_key):
-        """Load data from a ALB access log file."""
-        with self.decompress_file(self.bucket, log_key=log_key) as f:
-            fieldnames = (
-                "type", "time", "elb", "client_port", "target_port", "request_processing_time",
-                "target_processing_time", "response_processing_time", "elb_status_code", "target_status_code",
-                "received_bytes", "sent_bytes", "request", "user_agent", "ssl_cipher", "ssl_protocol",
-                "target_group_arn", "trace_id", "domain_name", "chosen_cert_arn", "matched_rule_priority",
-                "request_creation_time", "action_executed", "redirect_url", "error_reason", "target_port_list",
-                "target_status_code_list", "classification", "classification_reason")
-            tsv_file = csv.DictReader(f, fieldnames=fieldnames, delimiter=' ')
-            tsv_file = [dict(x, source='alb') for x in tsv_file]
-
-            fields_to_process_map = {
-                "client_port": "client_ip",
-                "target_port": "target_ip",
-                "target_port_list": "target_ip_list"
-            }
-
-            for log_entry in tsv_file:
-                for field_to_process, ip_field in fields_to_process_map.items():
-                    try:
-                        port, ip = "", ""
-                        for item in [i.split(":") for i in log_entry[field_to_process].split()]:
-                            ip += f"{item[0]} "
-                            port += f"{item[1]} "
-                        log_entry[field_to_process], log_entry[ip_field] = port.strip(), ip.strip()
-                    except (ValueError, IndexError):
-                        debug(f"Unable to process correctly ABL log entry, for field {field_to_process}.", msg_level=1)
-                        debug(f"Log Entry: {log_entry}", msg_level=2)
-
-            return tsv_file
-
-
-class AWSCLBBucket(AWSLBBucket):
-
-    def __init__(self, **kwargs):
-        db_table_name = 'clb'
-        AWSLBBucket.__init__(self, db_table_name, **kwargs)
-
-    def load_information_from_file(self, log_key):
-        """Load data from a CLB access log file."""
-        with self.decompress_file(self.bucket, log_key=log_key) as f:
-            fieldnames = (
-                "time", "elb", "client_port", "backend_port", "request_processing_time", "backend_processing_time",
-                "response_processing_time", "elb_status_code", "backend_status_code", "received_bytes", "sent_bytes",
-                "request", "user_agent", "ssl_cipher", "ssl_protocol")
-            tsv_file = csv.DictReader(f, fieldnames=fieldnames, delimiter=' ')
-
-            return [dict(x, source='clb') for x in tsv_file]
-
-
-class AWSNLBBucket(AWSLBBucket):
-
-    def __init__(self, **kwargs):
-        db_table_name = 'nlb'
-        AWSLBBucket.__init__(self, db_table_name, **kwargs)
-
-    def load_information_from_file(self, log_key):
-        """Load data from a NLB access log file."""
-        with self.decompress_file(self.bucket, log_key=log_key) as f:
-            fieldnames = (
-                "type", "version", "time", "elb", "listener", "client_port", "destination_port", "connection_time",
-                "tls_handshake_time", "received_bytes", "sent_bytes", "incoming_tls_alert", "chosen_cert_arn",
-                "chosen_cert_serial", "tls_cipher", "tls_protocol_version", "tls_named_group", "domain_name",
-                "alpn_fe_protocol", "alpn_client_preference_list")
-            tsv_file = csv.DictReader(f, fieldnames=fieldnames, delimiter=' ')
-
-            tsv_file = [dict(x, source='nlb') for x in tsv_file]
-
-            # Split ip_addr:port field into ip_addr and port fields
-            for log_entry in tsv_file:
-                try:
-                    log_entry['client_ip'], log_entry['client_port'] = log_entry['client_port'].split(':')
-                    log_entry['destination_ip'], log_entry['destination_port'] = \
-                        log_entry['destination_port'].split(':')
-                except ValueError:
-                    log_entry['client_ip'] = log_entry['client_port']
-                    log_entry['destination_ip'] = log_entry['destination_port']
-
-            return tsv_file
-
-
-class AWSServerAccess(AWSCustomBucket):
-
-    def __init__(self, **kwargs):
-        db_table_name = 's3_server_access'
-        AWSCustomBucket.__init__(self, db_table_name=db_table_name, **kwargs)
-        self.date_regex = re.compile(r'(\d{4}-\d{2}-\d{2}-\d{2}-\d{2}-\d{2})')
-        self.date_format = '%Y-%m-%d'
-
-    def _key_is_old(self, file_date: datetime or None, last_key_date: datetime or None) -> bool:
-        """
-        Check if the file key provided is too old to process.
-
-        Parameters
-        ----------
-        file_date : datetime or None
-            The date extracted from a file key.
-        last_key_date : datetime or None
-            The date extracted from a file key.
-
-        Returns
-        -------
-        bool
-            True if the file must be skipped, False otherwise.
-        """
-        if file_date:
-            if (self.only_logs_after and file_date < self.only_logs_after) or \
-                    (last_key_date and file_date < last_key_date):
-                return True
-
-        return False
-
-    def iter_files_in_bucket(self, aws_account_id: str = None, aws_region: str = None):
-        if aws_account_id is None:
-            aws_account_id = self.aws_account_id
-
-        try:
-            bucket_files = self.client.list_objects_v2(**self.build_s3_filter_args(aws_account_id, aws_region,
-                                                                                   custom_delimiter='-'))
-            while True:
-                if 'Contents' not in bucket_files:
-                    self._print_no_logs_to_process_message(self.bucket, aws_account_id, aws_region)
-                    return
-
-                processed_logs = 0
-
-                for bucket_file in bucket_files['Contents']:
-                    if not bucket_file['Key']:
-                        continue
-
-                    if bucket_file['Key'][-1] == '/':
-                        # The file is a folder
-                        continue
-
-                    try:
-                        date_match = self.date_regex.search(bucket_file['Key'])
-                        match_start = date_match.span()[0] if date_match else None
-                    except TypeError:
-                        if self.skip_on_error:
-                            debug(f"+++ WARNING: The format of the {bucket_file['Key']} filename is not valid, "
-                                  "skipping it.", 1)
-                            continue
-                        else:
-                            print(f"ERROR: The filename of {bucket_file['Key']} doesn't have the a valid format.")
-                            sys.exit(17)
-
-                    if not self._same_prefix(match_start, aws_account_id, aws_region):
-                        debug(f"++ Skipping file with another prefix: {bucket_file['Key']}", 3)
-                        continue
-
-                    if self.already_processed(bucket_file['Key'], aws_account_id, aws_region):
-                        if self.reparse:
-                            debug(f"++ File previously processed, but reparse flag set: {bucket_file['Key']}", 1)
-                        else:
-                            debug(f"++ Skipping previously processed file: {bucket_file['Key']}", 2)
-                            continue
-
-                    debug(f"++ Found new log: {bucket_file['Key']}", 2)
-                    # Get the log file from S3 and decompress it
-                    log_json = self.get_log_file(aws_account_id, bucket_file['Key'])
-                    self.iter_events(log_json, bucket_file['Key'], aws_account_id)
-                    # Remove file from S3 Bucket
-                    if self.delete_file:
-                        debug(f"+++ Remove file from S3 Bucket:{bucket_file['Key']}", 2)
-                        self.client.delete_object(Bucket=self.bucket, Key=bucket_file['Key'])
-                    self.mark_complete(aws_account_id, aws_region, bucket_file)
-                    processed_logs += 1
-
-                if processed_logs == 0:
-                    self._print_no_logs_to_process_message(self.bucket, aws_account_id, aws_region)
-
-                if bucket_files['IsTruncated']:
-                    new_s3_args = self.build_s3_filter_args(aws_account_id, aws_region, True)
-                    new_s3_args['ContinuationToken'] = bucket_files['NextContinuationToken']
-                    bucket_files = self.client.list_objects_v2(**new_s3_args)
-                else:
-                    break
-
-        except Exception as err:
-            if hasattr(err, 'message'):
-                debug(f"+++ Unexpected error: {err.message}", 2)
-            else:
-                debug(f"+++ Unexpected error: {err}", 2)
-            print(f"ERROR: Unexpected error querying/working with objects in S3: {err}")
-            sys.exit(7)
-
-    def marker_only_logs_after(self, aws_region: str, aws_account_id: str) -> str:
-        """
-        Return a marker to filter AWS log files using the `only_logs_after` value.
-
-        Parameters
-        ----------
-        aws_region : str
-            The region where the bucket is located.
-        aws_account_id : str
-            The account ID of the AWS account.
-
-        Returns
-        -------
-        str
-            The filter, with the file's prefix and date.
-        """
-        return self.get_full_prefix(aws_account_id, aws_region) + self.only_logs_after.strftime(self.date_format)
-
-    def check_bucket(self):
-        """Check if the bucket is empty or the credentials are wrong."""
-        try:
-            bucket_objects = self.client.list_objects_v2(Bucket=self.bucket, Prefix=self.prefix, Delimiter='/')
-            if not 'CommonPrefixes' in bucket_objects and not 'Contents' in bucket_objects:
-                print("ERROR: No files were found in '{0}'. No logs will be processed.".format(self.bucket_path))
-                exit(14)
-        except botocore.exceptions.ClientError as error:
-            error_message = "Unknown"
-            exit_number = 1
-            error_code = error.response.get("Error", {}).get("Code")
-
-            if error_code == THROTTLING_EXCEPTION_ERROR_CODE:
-                error_message = f"{THROTTLING_EXCEPTION_ERROR_MESSAGE.format(name='check_bucket')}: {error}"
-                exit_number = 16
-            elif error_code == INVALID_CREDENTIALS_ERROR_CODE:
-                error_message = INVALID_CREDENTIALS_ERROR_MESSAGE
-                exit_number = 3
-            elif error_code == INVALID_REQUEST_TIME_ERROR_CODE:
-                error_message = INVALID_REQUEST_TIME_ERROR_MESSAGE
-                exit_number = 19
-
-            print(f"ERROR: {error_message}")
-            exit(exit_number)
-
-    def load_information_from_file(self, log_key):
-        """Load data from a S3 access log file."""
-
-        def parse_line(line_):
-            def merge_values(delimiter='"', remove=False):
-                next_ = next(it, None)
-                while next_:
-                    value_list[-1] = f'{value_list[-1]} {next_}'
-                    try:
-                        if next_[-1] == delimiter:
-                            if remove:
-                                value_list[-1] = value_list[-1][1:-1]
-                            break
-                    except TypeError:
-                        pass
-                    next_ = next(it, None)
-
-            value_list = list()
-            it = iter(line_.split(" "))
-            value = next(it, None)
-            while value:
-                value_list.append(value)
-                # Check if the current value should be combined with the next ones
-                try:
-                    if value[0] == "[" and value[-1] != "]":
-                        merge_values(delimiter=']', remove=True)
-                    elif value[0] == '"' and value[-1] != '"':
-                        merge_values(remove=True)
-                    elif value[0] == "'" and value[-1] != "'":
-                        merge_values(remove=True)
-                    elif (value[0] == '"' and value[-1] == '"') or (value[0] == "'" and value[-1] == "'"):
-                        value_list[-1] = value_list[-1][1:-1]
-                except TypeError:
-                    pass
-                value = next(it, None)
-            try:
-                value_list[-1] = value_list[-1].replace("\n", "")
-            except TypeError:
-                pass
-            return value_list
-
-        with self.decompress_file(self.bucket, log_key=log_key) as f:
-            fieldnames = (
-                "bucket_owner", "bucket", "time", "remote_ip", "requester", "request_id", "operation", "key",
-                "request_uri", "http_status", "error_code", "bytes_sent", "object_sent", "total_time",
-                "turn_around_time", "referer", "user_agent", "version_id", "host_id", "signature_version",
-                "cipher_suite", "authentication_type", "host_header", "tls_version")
-            result = list()
-            for line in f:
-                json_list = dict(zip(fieldnames, parse_line(line)))
-                json_list["source"] = 's3_server_access'
-                result.append(json_list)
-            return result
-
-
-class AWSService(WazuhIntegration):
-    """
-    Class for getting AWS Services logs from API calls
-    :param access_key: AWS access key id
-    :param secret_key: AWS secret access key
-    :param profile: AWS profile
-    :param iam_role_arn: IAM Role
-    :param only_logs_after: Date after which obtain logs.
-    :param region: Region of service
-    """
-
-    def __init__(self, reparse, access_key, secret_key, aws_profile, iam_role_arn,
-                 service_name, only_logs_after, region, aws_log_groups=None, remove_log_streams=None,
-                 discard_field=None, discard_regex=None, sts_endpoint=None, service_endpoint=None,
-                 iam_role_duration=None):
-        # DB name
-        self.db_name = 'aws_services'
-        # table name
-        self.db_table_name = 'aws_services'
-        self.reparse = reparse
-
-        WazuhIntegration.__init__(self, access_key=access_key, secret_key=secret_key,
-                                  aws_profile=aws_profile, iam_role_arn=iam_role_arn,
-                                  service_name=service_name, region=region, discard_field=discard_field,
-                                  discard_regex=discard_regex, sts_endpoint=sts_endpoint,
-                                  service_endpoint=service_endpoint, iam_role_duration=iam_role_duration)
-
-        # get sts client (necessary for getting account ID)
-        self.sts_client = self.get_sts_client(access_key, secret_key, aws_profile)
-        # get account ID
-        self.account_id = self.sts_client.get_caller_identity().get('Account')
-        self.only_logs_after = only_logs_after
-
-        # SQL queries for services
-        self.sql_create_table = """
-            CREATE TABLE {table_name} (
-                    service_name 'text' NOT NULL,
-                    aws_account_id 'text' NOT NULL,
-                    aws_region 'text' NOT NULL,
-                    scan_date 'text' NOT NULL,
-                    PRIMARY KEY (service_name, aws_account_id, aws_region, scan_date));"""
-
-        self.sql_insert_value = """
-            INSERT INTO {table_name} (
-                service_name,
-                aws_account_id,
-                aws_region,
-                scan_date)
-            VALUES (
-                :service_name,
-                :aws_account_id,
-                :aws_region,
-                :scan_date);"""
-
-        self.sql_find_last_scan = """
-            SELECT
-                scan_date
-            FROM
-                {table_name}
-            WHERE
-                service_name=:service_name AND
-                aws_account_id=:aws_account_id AND
-                aws_region=:aws_region
-            ORDER BY
-                scan_date DESC
-            LIMIT 1;"""
-
-        self.sql_db_maintenance = """
-            DELETE FROM {table_name}
-            WHERE
-                service_name=:service_name AND
-                aws_account_id=:aws_account_id AND
-                aws_region=:aws_region AND
-                rowid NOT IN (SELECT ROWID
-                    FROM
-                        {table_name}
-                    WHERE
-                        service_name=:service_name AND
-                        aws_account_id=:aws_account_id AND
-                        aws_region=:aws_region
-                    ORDER BY
-                        scan_date DESC
-                    LIMIT :retain_db_records);"""
-
-    def get_last_log_date(self):
-        date = self.only_logs_after if self.only_logs_after is not None else self.default_date.strftime('%Y%m%d')
-        return f'{date[0:4]}-{date[4:6]}-{date[6:8]} 00:00:00.0'
-
-    def format_message(self, msg):
-        # rename service field to source
-        if 'service' in msg:
-            msg['source'] = msg['service'].lower()
-            del msg['service']
-        # cast createdAt
-        if 'createdAt' in msg:
-            msg['createdAt'] = datetime.strftime(msg['createdAt'],
-                                                 '%Y-%m-%dT%H:%M:%SZ')
-        # cast updatedAt
-        if 'updatedAt' in msg:
-            msg['updatedAt'] = datetime.strftime(msg['updatedAt'],
-                                                 '%Y-%m-%dT%H:%M:%SZ')
-
-        return {'integration': 'aws', 'aws': msg}
-
-    @staticmethod
-    def check_region(region: str) -> None:
-        if region not in ALL_REGIONS:
-            raise ValueError(f"Invalid region '{region}'")
-
-
-class AWSInspector(AWSService):
-    """
-    Class for getting AWS Inspector logs
-
-    Parameters
-    ----------
-    access_key : str
-        AWS access key id.
-    secret_key : str
-        AWS secret access key.
-    aws_profile : str
-        AWS profile.
-    iam_role_arn : str
-        IAM Role that will be assumed to use the service.
-    only_logs_after : str
-        Date after which obtain logs.
-    region : str
-        AWS region that will be used to fetch the events.
-
-    Attributes
-    ----------
-    sent_events : int
-        The number of events collected and sent to analysisd.
-    """
-
-    def __init__(self, reparse, access_key, secret_key, aws_profile,
-                 iam_role_arn, only_logs_after, region, aws_log_groups=None,
-                 remove_log_streams=None, discard_field=None, discard_regex=None,
-                 sts_endpoint=None, service_endpoint=None, iam_role_duration=None):
-
-        self.service_name = 'inspector'
-        self.inspector_region = region
-
-        AWSService.__init__(self, reparse=reparse, access_key=access_key, secret_key=secret_key,
-                            aws_profile=aws_profile, iam_role_arn=iam_role_arn, only_logs_after=only_logs_after,
-                            service_name=self.service_name, region=region, aws_log_groups=aws_log_groups,
-                            remove_log_streams=remove_log_streams, discard_field=discard_field,
-                            discard_regex=discard_regex, sts_endpoint=sts_endpoint, service_endpoint=service_endpoint,
-                            iam_role_duration=iam_role_duration)
-
-        # max DB records for region
-        self.retain_db_records = 5
-        self.reparse = reparse
-        self.sent_events = 0
-
-    def send_describe_findings(self, arn_list: list):
-        """
-        Collect and send to analysisd the requested findings.
-
-        Parameters
-        ----------
-        arn_list : list[str]
-            The ARN of the findings that should be requested to AWS and sent to analysisd.
-        """
-        if len(arn_list) != 0:
-            response = self.client.describe_findings(findingArns=arn_list)['findings']
-            debug(f"+++ Processing {len(response)} events", 3)
-            for elem in response:
-                if self.event_should_be_skipped(elem):
-                    debug(f'+++ The "{self.discard_regex.pattern}" regex found a match in the "{self.discard_field}" '
-                          f'field. The event will be skipped.', 2)
-                    continue
-                self.send_msg(self.format_message(elem))
-                self.sent_events += 1
-
-    def get_alerts(self):
-        self.init_db(self.sql_create_table.format(table_name=self.db_table_name))
-        try:
-            initial_date = self.get_last_log_date()
-            # reparse logs if this parameter exists
-            if self.reparse:
-                last_scan = initial_date
-            else:
-                self.db_cursor.execute(self.sql_find_last_scan.format(table_name=self.db_table_name), {
-                    'service_name': self.service_name,
-                    'aws_account_id': self.account_id,
-                    'aws_region': self.inspector_region})
-                last_scan = self.db_cursor.fetchone()[0]
-        except TypeError as e:
-            # write initial date if DB is empty
-            self.db_cursor.execute(self.sql_insert_value.format(table_name=self.db_table_name), {
-                'service_name': self.service_name,
-                'aws_account_id': self.account_id,
-                'aws_region': self.inspector_region,
-                'scan_date': initial_date})
-            last_scan = initial_date
-
-        date_last_scan = datetime.strptime(last_scan, '%Y-%m-%d %H:%M:%S.%f')
-        date_scan = date_last_scan
-        if self.only_logs_after:
-            date_only_logs = datetime.strptime(self.only_logs_after, "%Y%m%d")
-            date_scan = date_only_logs if date_only_logs > date_last_scan else date_last_scan
-
-        # get current time (UTC)
-        date_current = datetime.utcnow()
-        # describe_findings only retrieves 100 results per call
-        response = self.client.list_findings(maxResults=100, filter={'creationTimeRange':
-                                                                         {'beginDate': date_scan,
-                                                                          'endDate': date_current}})
-        debug(f"+++ Listing findings starting from {date_scan}", 2)
-        self.send_describe_findings(response['findingArns'])
-        # Iterate if there are more elements
-        while 'nextToken' in response:
-            response = self.client.list_findings(maxResults=100, nextToken=response['nextToken'],
-                                                 filter={'creationTimeRange': {'beginDate': date_scan,
-                                                                               'endDate': date_current}})
-            self.send_describe_findings(response['findingArns'])
-
-        if self.sent_events:
-            debug(f"+++ {self.sent_events} events collected and processed in {self.inspector_region}", 1)
-        else:
-            debug(f'+++ There are no new events in the "{self.inspector_region}" region', 1)
-
-        # insert last scan in DB
-        self.db_cursor.execute(self.sql_insert_value.format(table_name=self.db_table_name), {
-            'service_name': self.service_name,
-            'aws_account_id': self.account_id,
-            'aws_region': self.inspector_region,
-            'scan_date': date_current})
-        # DB maintenance
-        self.db_cursor.execute(self.sql_db_maintenance.format(table_name=self.db_table_name), {
-            'service_name': self.service_name,
-            'aws_account_id': self.account_id,
-            'aws_region': self.inspector_region,
-            'retain_db_records': self.retain_db_records})
-        # close connection with DB
-        self.close_db()
-
-
-class AWSCloudWatchLogs(AWSService):
-    """
-    Class for getting AWS Cloudwatch logs
-
-    Attributes
-    ----------
-    access_key : str
-        AWS access key id
-    secret_key : str
-        AWS secret access key
-    aws_profile : str
-        AWS profile
-    iam_role_arn : str
-        IAM Role
-    only_logs_after : str
-        Date after which obtain logs
-    region : str
-        Region where the logs are located
-    aws_log_groups : str
-        String containing a list of log group names separated by a comma
-    remove_log_streams : bool
-        Indicate if log streams should be removed after being fetched
-    db_table_name : str
-        Name of the table to be created on aws_service.db
-    only_logs_after_millis : int
-        only_logs_after expressed as the number of milliseconds after Jan 1, 1970 00:00:00 UTC
-    reparse : bool
-        Whether to parse already parsed logs or not.
-    log_group_list : list of str
-        List of each log group to be parsed
-    sql_cloudwatch_create_table : str
-        Query for the creation of the table
-    sql_cloudwatch_insert : str
-        Query to insert the token for a given log stream
-    sql_cloudwatch_update : str
-        Query for updating the token, start_time and end_time values
-    sql_cloudwatch_select : str
-        Query to obtain the token, start_time and end_time values
-    sql_cloudwatch_select_logstreams : str
-        Query to get all logstreams in the DB
-    sql_cloudwatch_purge : str
-        Query to delete a row from the DB.
-    """
-
-    def __init__(self, reparse, access_key, secret_key, aws_profile,
-                 iam_role_arn, only_logs_after, region, aws_log_groups,
-                 remove_log_streams, discard_field=None, discard_regex=None, sts_endpoint=None, service_endpoint=None,
-                 iam_role_duration=None):
-
-        self.sql_cloudwatch_create_table = """
-            CREATE TABLE {table_name} (
-                    aws_region 'text' NOT NULL,
-                    aws_log_group 'text' NOT NULL,
-                    aws_log_stream 'text' NOT NULL,
-                    next_token 'text',
-                    start_time 'integer',
-                    end_time 'integer',
-                    PRIMARY KEY (aws_region, aws_log_group, aws_log_stream));"""
-
-        self.sql_cloudwatch_insert = """
-            INSERT INTO {table_name} (
-                aws_region,
-                aws_log_group,
-                aws_log_stream,
-                next_token,
-                start_time,
-                end_time)
-            VALUES
-                (:aws_region,
-                :aws_log_group,
-                :aws_log_stream,
-                :next_token,
-                :start_time,
-                :end_time);"""
-
-        self.sql_cloudwatch_update = """
-            UPDATE
-                {table_name}
-            SET
-                next_token=:next_token,
-                start_time=:start_time,
-                end_time=:end_time
-            WHERE
-                aws_region=:aws_region AND
-                aws_log_group=:aws_log_group AND
-                aws_log_stream=:aws_log_stream;"""
-
-        self.sql_cloudwatch_select = """
-            SELECT
-                next_token,
-                start_time,
-                end_time
-            FROM
-                {table_name}
-            WHERE
-                aws_region=:aws_region AND
-                aws_log_group=:aws_log_group AND
-                aws_log_stream=:aws_log_stream"""
-        self.sql_cloudwatch_select_logstreams = """
-            SELECT
-                aws_log_stream
-            FROM
-                {table_name}
-            WHERE
-                aws_region=:aws_region AND
-                aws_log_group=:aws_log_group
-            ORDER BY
-                aws_log_stream;"""
-        self.sql_cloudwatch_purge = """
-            DELETE FROM {table_name}
-            WHERE
-                aws_region=:aws_region AND
-                aws_log_group=:aws_log_group AND
-                aws_log_stream=:aws_log_stream;"""
-
-        AWSService.__init__(self, reparse=reparse, access_key=access_key, secret_key=secret_key,
-                            aws_profile=aws_profile, iam_role_arn=iam_role_arn, only_logs_after=only_logs_after,
-                            region=region, aws_log_groups=aws_log_groups, remove_log_streams=remove_log_streams,
-                            service_name='cloudwatchlogs', discard_field=discard_field, discard_regex=discard_regex,
-                            iam_role_duration=iam_role_duration, sts_endpoint=sts_endpoint,
-                            service_endpoint=service_endpoint)
-
-        self.reparse = reparse
-        self.region = region
-        self.db_table_name = 'cloudwatch_logs'
-        self.log_group_list = [group for group in aws_log_groups.split(",") if group != ""] if aws_log_groups else []
-        self.remove_log_streams = remove_log_streams
-        self.only_logs_after_millis = int(datetime.strptime(only_logs_after, '%Y%m%d').replace(
-            tzinfo=timezone.utc).timestamp() * 1000) if only_logs_after else None
-        self.default_date_millis = int(self.default_date.timestamp() * 1000)
-        debug("only logs: {}".format(self.only_logs_after_millis), 1)
-
-    def get_alerts(self):
-        """Iterate over all the log streams for each log group provided by the user in the given region to get their
-        logs and send them to analysisd, which will raise alerts if applicable.
-
-        It will avoid getting duplicate events by using the token, start_time and end_time variables stored in the DB.
-        Logs with a timestamp lesser that start_time and greater than end_time will be fetched using the
-        `get_alerts_within_range` function.
-
-        The log streams will be removed after fetching them if `remove_log_streams` value is True.
-
-        The database will be purged to remove unnecessary records at the end of each log group iteration.
-        """
-        self.init_db(self.sql_cloudwatch_create_table.format(table_name=self.db_table_name))
-
-        if self.reparse:
-            debug('Reparse mode ON', 1)
-
-        try:
-            for log_group in self.log_group_list:
-                for log_stream in self.get_log_streams(log_group=log_group):
-                    debug('Getting data from DB for log stream "{}" in log group "{}"'.format(log_stream, log_group), 1)
-                    db_values = self.get_data_from_db(log_group=log_group, log_stream=log_stream)
-                    debug('Token: "{}", start_time: "{}", '
-                          'end_time: "{}"'.format(db_values['token'] if db_values else None,
-                                                  db_values['start_time'] if db_values else None,
-                                                  db_values['end_time'] if db_values else None), 2)
-                    result_before = None
-                    start_time = self.only_logs_after_millis if self.only_logs_after_millis else self.default_date_millis
-                    end_time = None
-                    token = None
-
-                    if db_values:
-                        if self.reparse:
-                            result_before = self.get_alerts_within_range(log_group=log_group, log_stream=log_stream,
-                                                                         token=None, start_time=start_time,
-                                                                         end_time=None)
-
-                        elif db_values['start_time'] and db_values['start_time'] > start_time:
-                            result_before = self.get_alerts_within_range(log_group=log_group, log_stream=log_stream,
-                                                                         token=None, start_time=start_time,
-                                                                         end_time=db_values['start_time'])
-
-                        if db_values['end_time']:
-                            if not self.only_logs_after_millis or db_values['end_time'] > self.only_logs_after_millis:
-                                start_time = db_values['end_time'] + 1
-                                token = db_values['token']
-
-                    result_after = self.get_alerts_within_range(log_group=log_group, log_stream=log_stream, token=token,
-                                                                start_time=start_time, end_time=end_time)
-
-                    db_values = self.update_values(values=db_values, result_before=result_before,
-                                                   result_after=result_after)
-
-                    self.save_data_db(log_group=log_group, log_stream=log_stream, values=db_values)
-
-                    if self.remove_log_streams:
-                        self.remove_aws_log_stream(log_group=log_group, log_stream=log_stream)
-
-                self.purge_db(log_group=log_group)
-        finally:
-            debug("committing changes and closing the DB", 1)
-            self.close_db()
-
-    def remove_aws_log_stream(self, log_group, log_stream):
-        """Remove a log stream from a log group in AWS Cloudwatch Logs.
-
-        Parameters
-        ----------
-        log_group : str
-            Name of the group where the log stream is stored
-        log_stream : str
-            Name of the log stream to be removed
-        """
-        try:
-            debug('Removing log stream "{}" from log group "{}"'.format(log_group, log_stream), 1)
-            self.client.delete_log_stream(logGroupName=log_group, logStreamName=log_stream)
-        except botocore.exceptions.ClientError as err:
-            debug(f'ERROR: The "remove_aws_log_stream" request failed: {err}', 1)
-            sys.exit(16)
-        except Exception:
-            debug('Error trying to remove "{}" log stream from "{}" log group.'.format(log_stream, log_group), 0)
-
-    def get_alerts_within_range(self, log_group, log_stream, token, start_time, end_time):
-        """Get all the logs from a log stream with a timestamp between the range of the provided start and end times and
-        send them to Analysisd.
-
-        It will fetch every log from the given log stream using boto3 `get_log_events` until it returns an empty
-        response.
-
-        Parameters
-        ----------
-        log_group : str
-            Name of the log group where the log stream is stored
-        log_stream : str
-            Name of the log stream to get its logs
-        token : str
-            Token to the next set of logs. Obtained from a previous call and stored in DB.
-        start_time : int
-            The start of the time range, expressed as the number of milliseconds after Jan 1, 1970 00:00:00 UTC.
-            Logs with a timestamp equal to this time or later will be fetched.
-        end_time : int
-            The end of the time range, expressed as the number of milliseconds after Jan 1, 1970 00:00:00 UTC.
-            Events with a timestamp equal to or later than this time won't be fetched.
-
-        Returns
-        -------
-        A dict containing the Token for the next set of logs, the timestamp of the first fetched log and the timestamp
-        of the latest one.
-        """
-        sent_events = 0
-        response = None
-        min_start_time = start_time
-        max_end_time = end_time if end_time is not None else start_time
-
-        parameters = {'logGroupName': log_group,
-                      'logStreamName': log_stream,
-                      'nextToken': token,
-                      'startTime': start_time,
-                      'endTime': end_time,
-                      'startFromHead': True}
-
-        # Request event logs until CloudWatch returns an empty list for the log stream
-        while response is None or response['events'] != list():
-            debug('Getting CloudWatch logs from log stream "{}" in log group "{}" using token "{}", start_time '
-                  '"{}" and end_time "{}"'.format(log_stream, log_group, token, start_time, end_time), 1)
-
-            # Try to get CloudWatch Log events until the request succeeds or the allowed number of attempts is reached
-            try:
-                response = self.client.get_log_events(
-                    **{param: value for param, value in parameters.items() if value is not None})
-
-            except botocore.exceptions.EndpointConnectionError:
-                debug(f'WARNING: The "get_log_events" request was denied because the endpoint URL was not '
-                      f'available. Attempting again.', 1)
-            except botocore.exceptions.ClientError as err:
-                debug(f'ERROR: The "get_log_events" request failed: {err}', 1)
-                sys.exit(16)
-
-            # Update token
-            token = response['nextForwardToken']
-            parameters['nextToken'] = token
-
-            debug('+++ Sending events to Analysisd...', 1)
-            # Send events to Analysisd
-            if response['events']:
-                debug('+++ Sending events to Analysisd...', 1)
-                for event in response['events']:
-                    event_msg = event['message']
-                    try:
-                        json_event = json.loads(event_msg)
-                        if self.event_should_be_skipped(json_event):
-                            debug(
-                                f'+++ The "{self.discard_regex.pattern}" regex found a match in the "{self.discard_field}" '
-                                f'field. The event will be skipped.', 2)
-                            continue
-                    except ValueError:
-                        # event_msg is not a JSON object, check if discard_regex.pattern matches the given string
-                        debug(f"+++ Retrieved log event is not a JSON object.", 3)
-                        if re.match(self.discard_regex, event_msg):
-                            debug(
-                                f'+++ The "{self.discard_regex.pattern}" regex found a match. The event will be skipped.',
-                                2)
-                            continue
-                    debug('The message is "{}"'.format(event_msg), 2)
-                    debug('The message\'s timestamp is {}'.format(event["timestamp"]), 3)
-                    self.send_msg(event_msg, dump_json=False)
-                    sent_events += 1
-
-                    if min_start_time is None:
-                        min_start_time = event['timestamp']
-                    elif event['timestamp'] < min_start_time:
-                        min_start_time = event['timestamp']
-
-                    if max_end_time is None:
-                        max_end_time = event['timestamp']
-                    elif event['timestamp'] > max_end_time:
-                        max_end_time = event['timestamp']
-
-            if sent_events:
-                debug(f"+++ Sent {sent_events} events to Analysisd", 1)
-                sent_events = 0
-            else:
-                debug(f'+++ There are no new events in the "{log_group}" group', 1)
-
-        return {'token': token, 'start_time': min_start_time, 'end_time': max_end_time}
-
-    def get_data_from_db(self, log_group, log_stream):
-        """Get the token, start time and end time of a log stream stored in DB.
-
-        Parameters
-        ----------
-        log_group : str
-            Name of the log group
-        log_stream : str
-            Name of the log stream
-
-        Returns
-        -------
-        A dict containing the token, start_time and end_time of the log stream. None if no data were found in the DB.
-        """
-        self.db_cursor.execute(self.sql_cloudwatch_select.format(table_name=self.db_table_name), {
-            'aws_region': self.region,
-            'aws_log_group': log_group,
-            'aws_log_stream': log_stream})
-        query_result = self.db_cursor.fetchone()
-        if query_result:
-            return {'token': None if query_result[0] == "None" else query_result[0],
-                    'start_time': None if query_result[1] == "None" else query_result[1],
-                    'end_time': None if query_result[2] == "None" else query_result[2]}
-
-    def update_values(self, values, result_after, result_before):
-        """Update the values for token, start_time and end_time using the results of previous 'get_alerts_within_range'
-        executions.
-
-        Parameters
-        ----------
-        values : dict
-            A dict containing the token, start_time and end_time values to be updated
-        result_after : dict
-            A dict containing the resulting token, start_time and end_time values of a 'get_alerts_within_range'
-            execution
-        result_before : dict
-            A dict containing the resulting token, start_time and end_time values of a 'get_alerts_within_range'
-            execution
-
-        Returns
-        -------
-        A dict containing the last token, minimal start_time and maximum end_value of the provided parameters.
-        """
-        min_start_time = result_before['start_time'] if result_before else None
-        max_end_time = result_before['end_time'] if result_before else None
-
-        if result_after is not None:
-            if min_start_time is None:
-                min_start_time = result_after['start_time']
-            # It's necessary to ensure that we're not comparing None with int
-            elif result_after['start_time'] is not None:
-                min_start_time = result_after['start_time'] if result_after[
-                                                                   'start_time'] < min_start_time else min_start_time
-
-            if max_end_time is None:
-                max_end_time = result_after['end_time']
-            elif result_after['end_time'] is not None:
-                max_end_time = result_after['end_time'] if result_after['end_time'] > max_end_time else max_end_time
-
-        token = result_before['token'] if result_before is not None else None
-        token = result_after['token'] if result_after is not None else token
-
-        if values is None:
-            return {'token': token, 'start_time': min_start_time, 'end_time': max_end_time}
-        else:
-            result = {'token': token}
-
-            if values['start_time'] is not None:
-                result['start_time'] = min_start_time if min_start_time is not None and min_start_time < values[
-                    'start_time'] else values['start_time']
-            else:
-                result['start_time'] = max_end_time
-
-            if values['end_time'] is not None:
-                result['end_time'] = max_end_time if max_end_time is not None and max_end_time > values['end_time'] else \
-                    values['end_time']
-            else:
-                result['end_time'] = max_end_time
-            return result
-
-    def save_data_db(self, log_group, log_stream, values):
-        """Insert the token, start_time and end_time values into the DB. If the values already exists they will be
-        updated instead.
-
-        Parameters
-        ----------
-        log_group : str
-            Name of the log group
-        log_stream : str
-            Name of the log stream
-        values : dict
-            Dict containing the token, start_time and end_time.
-        """
-        debug('Saving data for log group "{}" and log stream "{}".'.format(log_group, log_stream), 1)
-        debug('The saved values are "{}"'.format(values), 2)
-        try:
-            self.db_cursor.execute(self.sql_cloudwatch_insert.format(table_name=self.db_table_name), {
-                'aws_region': self.region,
-                'aws_log_group': log_group,
-                'aws_log_stream': log_stream,
-                'next_token': values['token'],
-                'start_time': values['start_time'],
-                'end_time': values['end_time']})
-        except sqlite3.IntegrityError:
-            debug("Some data already exists on DB for that key. Updating their values...", 2)
-            self.db_cursor.execute(self.sql_cloudwatch_update.format(table_name=self.db_table_name), {
-                'aws_region': self.region,
-                'aws_log_group': log_group,
-                'aws_log_stream': log_stream,
-                'next_token': values['token'],
-                'start_time': values['start_time'],
-                'end_time': values['end_time']})
-
-    def get_log_streams(self, log_group):
-        """Get the list of log streams stored in the specified log group.
-
-        Parameters
-        ----------
-        log_group : str
-            Name of the log group to get its log streams
-
-        Returns
-        -------
-        A list with the name of each log stream for the given log group.
-        """
-
-        result_list = list()
-        debug('Getting log streams for "{}" log group'.format(log_group), 1)
-
-        try:
-            # Get all log streams using the token of the previous call to describe_log_streams
-            response = self.client.describe_log_streams(logGroupName=log_group)
-            log_streams = response['logStreams']
-            token = response.get('nextToken')
-            while token:
-                response = self.client.describe_log_streams(logGroupName=log_group, nextToken=token)
-                log_streams.extend(response['logStreams'])
-                token = response.get('nextToken')
-
-            for log_stream in log_streams:
-                debug('Found "{}" log stream in {}'.format(log_stream['logStreamName'], log_group), 2)
-                result_list.append(log_stream['logStreamName'])
-
-            if result_list == list():
-                debug('No log streams were found for log group "{}"'.format(log_group), 1)
-
-        except botocore.exceptions.EndpointConnectionError as e:
-            print(f'ERROR: {str(e)}')
-        except botocore.exceptions.ClientError as err:
-            debug(f'ERROR: The "get_log_streams" request failed: {err}', 1)
-            sys.exit(16)
-        except Exception:
-            debug(
-                '++++ The specified "{}" log group does not exist or insufficient privileges to access it.'.format(
-                    log_group), 0)
-
-        return result_list
-
-    def purge_db(self, log_group):
-        """Remove from AWS_Service.db any record for log streams that no longer exists on AWS CloudWatch.
-
-        Parameters
-        ----------
-        log group : str
-            Name of the log group to check its log streams
-        """
-        debug('Purging the BD', 1)
-        # Get the list of log streams from DB
-        self.db_cursor.execute(self.sql_cloudwatch_select_logstreams.format(table_name=self.db_table_name), {
-            'aws_region': self.region,
-            'aws_log_group': log_group})
-        query_result = self.db_cursor.fetchall()
-        log_streams_sql = set()
-        for log_stream in query_result:
-            log_streams_sql.add(log_stream[0])
-
-        # Get the list of log streams from AWS
-        log_streams_aws = set(self.get_log_streams(log_group))
-
-        # Check the difference and remove if applicable
-        log_streams_to_purge = log_streams_sql - log_streams_aws
-        if log_streams_to_purge != set():
-            debug('Data for the following log streams will be removed from {}: "{}"'.format(self.db_table_name,
-                                                                                            log_streams_to_purge), 2)
-        for log_stream in log_streams_to_purge:
-            self.db_cursor.execute(self.sql_cloudwatch_purge.format(tablename=self.db_table_name), {
-                'aws_region': self.region,
-                'aws_log_group': log_group,
-                'aws_log_stream': log_stream})
-
-
-class AWSQueueMessageProcessor:
-    """Class in charge of processing the messages retrieved from an AWS SQS queue."""
-    def extract_message_info(self, sqs_messages: List[dict]) -> dict:
-        messages = []
-        for mesg in sqs_messages:
-            body = mesg['Body']
-            msg_handle = mesg["ReceiptHandle"]
-            message = json.loads(body)
-
-            debug(f'The message is: {message}', 2)
-
-            message_information = self.parse_message(message)
-            messages.append({**message_information, "handle": msg_handle})
-        return messages
-
-    def parse_message(self, message: dict) -> dict:
-        raise NotImplementedError
-
-
-class AWSS3MessageProcessor(AWSQueueMessageProcessor):
-    def parse_message(self, message: dict) -> dict:
-        try:
-            log_path = message["Records"][0]["s3"]["object"]["key"]
-            bucket_path = message["Records"][0]["s3"]["bucket"]["name"]
-
-            return {"route": {"log_path": log_path, "bucket_path": bucket_path}}
-        except KeyError:
-            return {'raw_message': message}
-
-
-class AWSSSecLakeMessageProcessor(AWSQueueMessageProcessor):
-    def parse_message(self, message: dict) -> dict:
-        try:
-            log_path = message["detail"]["object"]["key"]
-            bucket_path = message["detail"]["bucket"]["name"]
-            return {"route": {"log_path": log_path, "bucket_path": bucket_path}}
-        except KeyError:
-            return {'raw_message': message}
-
-
-class AWSS3LogHandler:
-    def obtain_logs(self, bucket: str, log_path: str) -> list:
-        """Fetch a file from a bucket and obtain a list of events from it.
-
-        Parameters
-        ----------
-        bucket : str
-            Bucket to get the file from.
-        log_path : str
-            Relative path of the file inside the bucket.
-
-        Returns
-        -------
-        list
-            List of extracted events to send to Wazuh.
-        """
-        raise NotImplementedError
-
-    def process_file(self, message_body: dict) -> None:
-        """Parse an SQS message body, obtain the events associated, and send them to Analysisd.
-
-        Parameters
-        ----------
-        message_body : dict
-            An SQS message received from the queue.
-        """
-        raise NotImplementedError
-
-
-class AWSSubscriberBucket(WazuhIntegration, AWSS3LogHandler):
-    """Class for processing events from AWS S3 buckets.
-
-    Attributes
-    ----------
-    aws_profile : str
-        AWS profile.
-    iam_role_arn : str
-        IAM Role.
-    """
-    def __init__(self, service_endpoint: str = None, sts_endpoint: str = None, profile: str = None, **kwargs):
-        WazuhIntegration.__init__(self, access_key=None,
-                                  secret_key=None,
-                                  aws_profile=profile,
-                                  service_name='s3',
-                                  service_endpoint=service_endpoint,
-                                  sts_endpoint=sts_endpoint,
-                                  **kwargs)
-
-    @staticmethod
-    def _process_jsonl(file: io.TextIOWrapper) -> List[dict]:
-        """Process JSON objects present in a JSONL file.
-
-        Parameters
-        ----------
-        file : io.TextIOWrapper
-            File object.
-        Returns
-        -------
-        List[dict]
-            List of events from the file.
-        """
-        json_list = list(file)
-        result = []
-        for json_item in json_list:
-            x = json.loads(json_item)
-            result.append(dict(x))
-        return result
-
-    @staticmethod
-    def _json_event_generator(data: str):
-        """Obtain events from string of JSON objects.
-
-        Parameters
-        ----------
-        data : str
-            String of JSON data.
-        Yields
-        -------
-        dict
-            Extracted JSON event.
-        """
-        decoder = json.JSONDecoder()
-        while data:
-            json_data, json_index = decoder.raw_decode(data)
-            data = data[json_index:]
-            yield json_data
-
-    @staticmethod
-    def _remove_none_fields(event: dict):
-        """Remove None fields from events.
-
-        Parameters
-        ----------
-        event : dict
-            Event to send to Analysisd.
-        """
-        for key, value in list(event.items()):
-            if isinstance(value, dict):
-                AWSSubscriberBucket._remove_none_fields(event[key])
-            elif value is None:
-                del event[key]
-
-    @staticmethod
-    def is_csv(file: io.TextIOWrapper) -> bool:
-        """Determine if the given file is a CSV according to its headers.
-
-        Parameters
-        ----------
-        file : io.TextIOWrapper
-            File object.
-
-        Returns
-        -------
-        bool
-            Whether a file contains csv data or not.
-        """
-        # Read the first line (header row) from the file
-        header_row = file.readline().strip()
-        file.seek(0)
-        # Define the regex pattern for invalid CSV header characters
-        not_header_pattern = re.compile(r'.*\d+.*')
-        # Check if the header row matches the regex pattern
-        return not bool(not_header_pattern.match(header_row))
-
-    def obtain_logs(self, bucket: str, log_path: str) -> List[dict]:
-        """Fetch a file from a bucket and obtain a list of events from it.
-
-        Parameters
-        ----------
-        bucket : str
-            Bucket to get the file from.
-        log_path : str
-            Relative path of the file inside the bucket.
-
-        Returns
-        -------
-        List[dict]
-            List of extracted events to send to Wazuh.
-        """
-
-        with self.decompress_file(bucket, log_key=log_path) as f:
-            try:
-                if log_path.endswith('.jsonl.gz'):
-                    return self._process_jsonl(file=f)
-
-                return [dict(event.get('detail', event), source="custom")
-                        for event in self._json_event_generator(f.read())]
-
-            except (json.JSONDecodeError, AttributeError):
-                debug("+++ Log file does not contain JSON objects. Trying with other formats.", 2)
-                f.seek(0)
-                if self.is_csv(f):
-                    debug("+++ Log file is CSV formatted.", 2)
-                    dialect = csv.Sniffer().sniff(f.read(1024))
-                    f.seek(0)
-                    reader = csv.DictReader(f, dialect=dialect)
-                    return [dict({k: v for k, v in row.items() if v is not None},
-                                 source='custom') for row in reader]
-                else:
-                    debug("+++ Data in the file does not seem to be CSV. Trying with plain text.", 2)
-                    try:
-                        return [dict(full_log=event, source="custom") for event in f.read().splitlines() ]
-                    except OSError:
-                        print(f"ERROR: Data in the file does not seem to be plain text either.")
-                        sys.exit(9)
-
-    def process_file(self, message_body: dict) -> None:
-        """Parse an SQS message, obtain the events associated, and send them to Analysisd.
-
-        Parameters
-        ----------
-        message_body : dict
-            An SQS message received from the queue.
-        """
-
-        log_path = message_body['log_path']
-        bucket_path = message_body['bucket_path']
-
-        msg = {
-            'integration': 'aws',
-            'aws': {
-                'log_info': {
-                    'log_file': log_path,
-                    's3bucket': bucket_path
-                }
-            }
-        }
-        formatted_logs = self.obtain_logs(bucket=bucket_path, log_path=log_path)
-        for log in formatted_logs:
-            self._remove_none_fields(log)
-            if 'full_log' in log:
-                # The processed logs origin is a plain text log file
-                if re.match(self.discard_regex, log['full_log']):
-                    debug(f'+++ The "{self.discard_regex.pattern}" regex found a match. The event will be skipped.', 2)
-                    continue
-            elif self.event_should_be_skipped(log):
-                debug(f'+++ The "{self.discard_regex.pattern}" regex found a match in the "{self.discard_field}" '
-                      f'field. The event will be skipped.', 2)
-                continue
-
-            msg['aws'].update(log)
-            self.send_msg(msg)
-
-
-class AWSSLSubscriberBucket(WazuhIntegration, AWSS3LogHandler):
-    """Class for processing AWS Security Lake events from S3.
-
-    Attributes
-    ----------
-    access_key : str
-        AWS access key id.
-    secret_key : str
-        AWS secret access key.
-    aws_profile : str
-        AWS profile.
-    iam_role_arn : str
-        IAM Role.
-    """
-
-    def __init__(self, service_endpoint: str = None, sts_endpoint: str = None, profile: str = None, **kwargs):
-        WazuhIntegration.__init__(self, access_key=None,
-                                  secret_key=None,
-                                  aws_profile=profile,
-                                  service_name='s3',
-                                  service_endpoint=service_endpoint,
-                                  sts_endpoint=sts_endpoint,
-                                  **kwargs)
-
-    def obtain_logs(self, bucket: str, log_path: str) -> List[str]:
-        """Fetch a parquet file from a bucket and obtain a list of the events it contains.
-
-        Parameters
-        ----------
-        bucket : str
-            Bucket to get the file from.
-        log_path : str
-            Relative path of the file inside the bucket.
-
-        Returns
-        -------
-        events : List[str]
-            Events contained inside the parquet file.
-        """
-        debug(f'Processing file {log_path} in {bucket}', 2)
-        events = []
-        try:
-            raw_parquet = io.BytesIO(self.client.get_object(Bucket=bucket, Key=log_path)['Body'].read())
-        except Exception as e:
-            debug(f'Could not get the parquet file {log_path} in {bucket}: {e}', 1)
-            sys.exit(21)
-        pfile = pq.ParquetFile(raw_parquet)
-        for i in pfile.iter_batches():
-            for j in i.to_pylist():
-                events.append(json.dumps(j))
-        debug(f'Found {len(events)} events in file {log_path}', 2)
-        return events
-
-    def process_file(self, message_body: dict) -> None:
-        """Parse an SQS message, obtain the events associated, and send them to Analysisd.
-
-        Parameters
-        ----------
-        message_body : dict
-            An SQS message received from the queue.
-        """
-        events_in_file = self.obtain_logs(bucket=message_body['bucket_path'],
-                                          log_path=message_body['log_path'])
-        for event in events_in_file:
-            self.send_msg(event, dump_json=False)
-        debug(f'{len(events_in_file)} events sent to Analysisd', 2)
-
-
-class AWSSQSQueue(WazuhIntegration):
-    """Class for getting AWS SQS Queue notifications.
-
-    Attributes
-    ----------
-    name: str
-        Name of the SQS Queue.
-    iam_role_arn : str
-        IAM Role.
-    access_key : str
-        AWS access key id.
-    secret_key : str
-        AWS secret access key.
-    external_id : str
-        The name of the External ID to use.
-    sts_endpoint : str
-        URL for the VPC endpoint to use to obtain the STS token.
-    service_endpoint : str
-        URL for the endpoint to use to obtain the logs.
-    message_processor: AWSQueueMessageProcessor
-        Class to process received notifications.
-    """
-
-    def __init__(self, name: str, iam_role_arn: str, message_processor: AWSQueueMessageProcessor,
-                 bucket_handler: AWSS3LogHandler,
-                 profile: str = None, iam_role_duration: int = None, external_id: str = None,
-                 sts_endpoint=None, service_endpoint=None, skip_on_error=None,
-                 **kwargs):
-        self.sqs_name = name
-        WazuhIntegration.__init__(self, access_key=None, secret_key=None, iam_role_arn=iam_role_arn,
-                                  aws_profile=profile, external_id=external_id, service_name='sqs',
-                                  sts_endpoint=sts_endpoint, skip_on_error=skip_on_error,
-                                  iam_role_duration=iam_role_duration,
-                                  **kwargs)
-        self.sts_client = self.get_sts_client(None, None, profile)
-        self.account_id = self.sts_client.get_caller_identity().get('Account')
-        self.sqs_url = self._get_sqs_url()
-        self.iam_role_arn = iam_role_arn
-        self.iam_role_duration = iam_role_duration
-        self.bucket_handler = bucket_handler(external_id=external_id,
-                                             iam_role_arn=self.iam_role_arn,
-                                             iam_role_duration=self.iam_role_duration,
-                                             service_endpoint=service_endpoint,
-                                             sts_endpoint=sts_endpoint,
-                                             skip_on_error=skip_on_error,
-                                             profile=profile,
-                                             **kwargs)
-        self.message_processor = message_processor()
-
-    def _get_sqs_url(self) -> str:
-        """Get the URL of the AWS SQS queue.
-
-        Returns
-        -------
-        url : str
-            The URL of the AWS SQS queue
-        """
-        try:
-            url = self.client.get_queue_url(QueueName=self.sqs_name,
-                                            QueueOwnerAWSAccountId=self.account_id)['QueueUrl']
-            debug(f'The SQS queue is: {url}', 2)
-            return url
-        except botocore.exceptions.ClientError:
-            print('ERROR: Queue does not exist, verify the given name')
-            sys.exit(20)
-
-    def delete_message(self, message: dict) -> None:
-        """Delete message from the SQS queue.
-
-        Parameters
-        ----------
-        message : dict
-            An SQS message recieved from the queue
-        """
-        try:
-            self.client.delete_message(QueueUrl=self.sqs_url, ReceiptHandle=message["handle"])
-            debug(f'Message deleted from queue: {self.sqs_name}', 2)
-        except Exception as e:
-            debug(f'ERROR: Error deleting message from SQS: {e}', 1)
-            sys.exit(21)
-
-    def fetch_messages(self) -> dict:
-        """Retrieves one or more messages (up to 10), from the specified queue.
-
-        Returns
-        -------
-        dict
-            A dictionary with a list of messages from the SQS queue.
-        """
-        try:
-            debug(f'Retrieving messages from: {self.sqs_name}', 2)
-            return self.client.receive_message(QueueUrl=self.sqs_url, AttributeNames=['All'],
-                                               MaxNumberOfMessages=10, MessageAttributeNames=['All'],
-                                               WaitTimeSeconds=20)
-        except Exception as e:
-            debug(f'ERROR: Error receiving message from SQS: {e}', 1)
-            sys.exit(21)
-
-    def get_messages(self) -> list:
-        """Retrieve parsed messages from the SQS queue.
-
-        Returns
-        -------
-        messages : list
-            Parsed messages from the SQS queue.
-        """
-        sqs_raw_messages = self.fetch_messages()
-        debug(f'The raw message is: {sqs_raw_messages}', 3)
-        sqs_messages = sqs_raw_messages.get('Messages', [])
-
-        return self.message_processor.extract_message_info(sqs_messages)
-
-    def sync_events(self) -> None:
-        """Get messages from the SQS queue, parse their events, send them to AnalysisD, and delete them from the queue.
-        """
-        messages = self.get_messages()
-        while messages:
-            for message in messages:
-                try:
-                    self.bucket_handler.process_file(message["route"])
-                except KeyError:
-                    message_without_handle = {k: v for k, v in message.items() if k != 'handle'}
-                    debug(f"Processed message {message_without_handle} does not contain the expected format, "
-                          f"omitting message.", 2)
-                    continue
-                self.delete_message(message)
-            messages = self.get_messages()
-
-
-################################################################################
-# Functions
-################################################################################
-def handler(signal, frame):
-    print("ERROR: SIGINT received.")
-    sys.exit(2)
-
-
-def debug(msg, msg_level):
-    if debug_level >= msg_level:
-        print('DEBUG: {debug_msg}'.format(debug_msg=msg))
-
-
-def arg_valid_date(arg_string):
-    try:
-        parsed_date = datetime.strptime(arg_string, "%Y-%b-%d")
-        # Return int created from date in YYYYMMDD format
-        return parsed_date.strftime('%Y%m%d')
-    except ValueError:
-        raise argparse.ArgumentTypeError("Argument not a valid date in format YYYY-MMM-DD: '{0}'.".format(arg_string))
-
-
-def arg_valid_key(arg_string, append_slash=True):
-    CHARACTERS_TO_AVOID = "\\{}^%`[]'\"<>~#|"
-    XML_CONSTRAINTS = ["&apos;", "&quot;", "&amp;", "&lt;", "&gt;", "&#13;", "&#10;"]
-
-    # Validate against the naming guidelines https://docs.aws.amazon.com/AmazonS3/latest/userguide/object-keys.html
-    if any([char in arg_string for char in list(CHARACTERS_TO_AVOID) + XML_CONSTRAINTS]):
-        raise argparse.ArgumentTypeError(
-            f"'{arg_string}' has an invalid character."
-            f" Avoid to use '{CHARACTERS_TO_AVOID}' or '{''.join(XML_CONSTRAINTS)}'."
-        )
-
-    if append_slash and arg_string and arg_string[-1] != '/':
-        return '{arg_string}/'.format(arg_string=arg_string)
-    return arg_string
-
-
-def aws_logs_groups_valid_key(arg_string):
-    return arg_valid_key(arg_string, append_slash=False)
-
-
-def arg_valid_accountid(arg_string):
-    if arg_string is None:
-        return []
-    account_ids = arg_string.split(',')
-    for account in account_ids:
-        if not account.strip().isdigit() and len(account) != 12:
-            raise argparse.ArgumentTypeError(
-                "Not valid AWS account ID (numeric digits only): '{0}'.".format(arg_string))
-
-    return account_ids
-
-
-def arg_valid_regions(arg_string):
-    if not arg_string:
-        return []
-    final_regions = []
-    regions = arg_string.split(',')
-    for arg_region in regions:
-        if not re.match(r'^([a-z]{2}(-gov)?)-([a-z]{4,7})-\d$', arg_region):
-            raise argparse.ArgumentTypeError(
-                f"WARNING: The region '{arg_region}' has not a valid format.'"
-            )
-        if arg_region.strip():
-            final_regions.append(arg_region.strip())
-    final_regions = list(set(final_regions))
-    final_regions.sort()
-    return final_regions
-
-
-def arg_valid_iam_role_duration(arg_string):
-    """Checks if the role session duration specified is a valid parameter.
-
-    Parameters
-    ----------
-    arg_string: str or None
-        The desired session duration in seconds.
-
-    Returns
-    -------
-    num_seconds: None or int
-        The returned value will be None if no duration was specified or if it was an invalid value; elsewhere,
-        it will return the number of seconds that the session will last.
-
-    Raises
-    ------
-    argparse.ArgumentTypeError
-        If the number provided is not in the expected range.
-    """
-    # Session duration must be between 15m and 12h
-    # Session duration must be between 15m and 12h
-    if arg_string is None:
-        return None
-
-    # Validate if the argument is a number
-    if not arg_string.isdigit():
-        raise argparse.ArgumentTypeError("Invalid session duration specified. Value must be a valid number.")
-
-    # Convert to integer and check range
-    num_seconds = int(arg_string)
-    if not (900 <= num_seconds <= 3600):
-        raise argparse.ArgumentTypeError("Invalid session duration specified. Value must be between 900 and 3600.")
-
-    return num_seconds
-
-
-def args_valid_iam_role_arn(iam_role_arn):
-    """Checks if the IAM role ARN specified is a valid parameter.
-
-    Parameters
-    ----------
-    iam_role_arn : str
-        The IAM role ARN to validate.
-
-    Raises
-    ------
-    argparse.ArgumentTypeError
-        If the ARN provided is not in the expected format.
-    """
-    pattern = r'^arn:(?P<Partition>[^:\n]*):(?P<Service>[^:\n]*):(?P<Region>[^:\n]*):(?P<AccountID>[^:\n]*):(?P<Ignore>(?P<ResourceType>[^:\/\n]*)[:\/])?(?P<Resource>.*)$'
-
-    if not re.match(pattern, iam_role_arn):
-        raise argparse.ArgumentTypeError("Invalid ARN Role specified. Value must be a valid ARN Role.")
-
-    return iam_role_arn
-
-
-def args_valid_sqs_name(sqs_name):
-    """Checks if the SQS name specified is a valid parameter.
-
-    Parameters
-    ----------
-    sqs_name : str
-        The SQS name to validate.
-
-    Raises
-    ------
-    argparse.ArgumentTypeError
-        If the SQS name provided is not in the expected format.
-    """
-    pattern = r'^[a-zA-Z0-9-_]{1,80}$'
-
-    if not re.match(pattern, sqs_name):
-        raise argparse.ArgumentTypeError("Invalid SQS Name specified. Value must be up to 80 characters and the valid "
-                                         "values are alphanumeric characters, hyphens (-), and underscores (_)")
-
-    return sqs_name
-
-
-def arg_valid_bucket_name(arg: str) -> str:
-    """Validate the bucket name against the S3 naming rules.
-    https://docs.aws.amazon.com/AmazonS3/latest/userguide/bucketnamingrules.html
-
-    Parameters
-    ----------
-    arg : str
-        Argument to validate.
-
-    Returns
-    -------
-    str
-        The bucket name if match with the rules.
-
-    Raises
-    ------
-    argparse.ArgumentTypeError
-        If the bucket name is not valid.
-    """
-    if not re.match(r'(?!(^xn--|.+-s3alias$|.+--ol-s3$))^[a-z0-9][a-z0-9-.]{1,61}[a-z0-9]$', arg):
-        raise argparse.ArgumentTypeError(f"'{arg}' isn't a valid bucket name.")
-    return arg
-
-
-def arg_validate_security_lake_auth_params(external_id: Optional[str], name: Optional[str], iam_role_arn: Optional[str]):
-    """
-    Validate the Securit Lake authentication arguments.
-
-    Parameters
-    ----------
-    external_id : Optional[str]
-        The name of the External ID to use.
-    name: Optional[str]
-        Name of the SQS Queue.
-    iam_role_arn : Optional[str]
-        IAM Role.
-    """
-
-    if iam_role_arn is None:
-        print('ERROR: Used a subscriber but no --iam_role_arn provided.')
-        sys.exit(21)
-    if name is None:
-        print('ERROR: Used a subscriber but no --queue provided.')
-        sys.exit(21)
-    if external_id is None:
-        print('ERROR: Used a subscriber but no --external_id provided.')
-        sys.exit(21)
-
-
-def get_aws_config_params() -> configparser.RawConfigParser:
-    """Read and retrieve parameters from aws config file
-
-    Returns
-    -------
-    configparser.RawConfigParser
-        the parsed config
-    """
-    config = configparser.RawConfigParser()
-    config.read(DEFAULT_AWS_CONFIG_PATH)
-
-    return config
-
-
-def get_script_arguments():
-    parser = argparse.ArgumentParser(usage="usage: %(prog)s [options]",
-                                     description="Wazuh wodle for monitoring AWS",
-                                     formatter_class=argparse.RawTextHelpFormatter)
-    # only one must be present (bucket or service)
-    group = parser.add_mutually_exclusive_group(required=True)
-    group.add_argument('-b', '--bucket', dest='logBucket', help='Specify the S3 bucket containing AWS logs',
-                       action='store', type=arg_valid_bucket_name)
-    group.add_argument('-sr', '--service', dest='service', help='Specify the name of the service',
-                       action='store')
-    group.add_argument('-sb', '--subscriber', dest='subscriber', help='Specify the type of the subscriber',
-                       action='store')
-    parser.add_argument('-q', '--queue', dest='queue', help='Specify the name of the SQS',
-                        type=args_valid_sqs_name, action='store')
-    parser.add_argument('-O', '--aws_organization_id', dest='aws_organization_id',
-                        help='AWS organization ID for logs', required=False)
-    parser.add_argument('-c', '--aws_account_id', dest='aws_account_id',
-                        help='AWS Account ID for logs', required=False,
-                        type=arg_valid_accountid)
-    parser.add_argument('-d', '--debug', action='store', dest='debug', default=0, help='Enable debug')
-    parser.add_argument('-a', '--access_key', dest='access_key', default=None,
-                        help='S3 Access key credential. '
-                             f'{DEPRECATED_MESSAGE.format(name="access_key", release="4.4", url=CREDENTIALS_URL)}')
-    parser.add_argument('-k', '--secret_key', dest='secret_key', default=None,
-                        help='S3 Access key credential. '
-                             f'{DEPRECATED_MESSAGE.format(name="secret_key", release="4.4", url=CREDENTIALS_URL)}')
-    # Beware, once you delete history it's gone.
-    parser.add_argument('-R', '--remove', action='store_true', dest='deleteFile',
-                        help='Remove processed files from the AWS S3 bucket', default=False)
-    parser.add_argument('-p', '--aws_profile', dest='aws_profile', help='The name of credential profile to use',
-                        default=None)
-    parser.add_argument('-x', '--external_id', dest='external_id', help='The name of the External ID to use',
-                        default=None)
-    parser.add_argument('-i', '--iam_role_arn', dest='iam_role_arn',
-                        help='ARN of IAM role to assume for access to S3 bucket',
-                        type=args_valid_iam_role_arn,
-                        default=None)
-    parser.add_argument('-n', '--aws_account_alias', dest='aws_account_alias',
-                        help='AWS Account ID Alias', default='')
-    parser.add_argument('-l', '--trail_prefix', dest='trail_prefix',
-                        help='Log prefix for S3 key',
-                        default='', type=arg_valid_key)
-    parser.add_argument('-L', '--trail_suffix', dest='trail_suffix',
-                        help='Log suffix for S3 key',
-                        default='', type=arg_valid_key)
-    parser.add_argument('-s', '--only_logs_after', dest='only_logs_after',
-                        help='Only parse logs after this date - format YYYY-MMM-DD',
-                        default=None, type=arg_valid_date)
-    parser.add_argument('-r', '--regions', dest='regions', help='Comma delimited list of AWS regions to parse logs',
-                        default='', type=arg_valid_regions)
-    parser.add_argument('-e', '--skip_on_error', action='store_true', dest='skip_on_error',
-                        help='If fail to parse a file, error out instead of skipping the file')
-    parser.add_argument('-o', '--reparse', action='store_true', dest='reparse',
-                        help='Parse the log file, even if its been parsed before', default=False)
-    parser.add_argument('-t', '--type', dest='type', type=str, help='Bucket type.', default='cloudtrail')
-    parser.add_argument('-g', '--aws_log_groups', dest='aws_log_groups', help='Name of the log group to be parsed',
-                        default='', type=aws_logs_groups_valid_key)
-    parser.add_argument('-P', '--remove-log-streams', action='store_true', dest='deleteLogStreams',
-                        help='Remove processed log streams from the log group', default=False)
-    parser.add_argument('-df', '--discard-field', type=str, dest='discard_field', default=None,
-                        help='The name of the event field where the discard_regex should be applied to determine if '
-                             'an event should be skipped.', )
-    parser.add_argument('-dr', '--discard-regex', type=str, dest='discard_regex', default=None,
-                        help='REGEX value to be applied to determine whether an event should be skipped.', )
-    parser.add_argument('-st', '--sts_endpoint', type=str, dest='sts_endpoint', default=None,
-                        help='URL for the VPC endpoint to use to obtain the STS token.')
-    parser.add_argument('-se', '--service_endpoint', type=str, dest='service_endpoint', default=None,
-                        help='URL for the endpoint to use to obtain the logs.')
-    parser.add_argument('-rd', '--iam_role_duration', type=arg_valid_iam_role_duration, dest='iam_role_duration',
-                        default=None,
-                        help='The duration, in seconds, of the role session. Value can range from 900s to the max'
-                             ' session duration set for the role.')
-    parsed_args = parser.parse_args()
-
-    if parsed_args.iam_role_duration is not None and parsed_args.iam_role_arn is None:
-        raise argparse.ArgumentTypeError('Used --iam_role_duration argument but no --iam_role_arn provided.')
-
-    return parsed_args
-
-
-# Main
-###############################################################################
-
->>>>>>> e63de446
 
 def main(argv):
     # Parse arguments
@@ -4225,4 +196,4 @@
         print("Unknown error: {}".format(e))
         if aws_tools.debug_level > 0:
             raise
-        sys.exit(1)
+        sys.exit(1)