<!-- OSSEC example config -->

<ossec_config>
  <global>
    <email_notification>yes</email_notification>
    <email_to>daniel.cid@xxx.com</email_to>
    <smtp_server>smtp.xxx.com.</smtp_server>
    <email_from>ossecm@ossec.xxx.com.</email_from>
    <picviz_output>no</picviz_output>
  </global>

  <rules>
    <include>rules_config.xml</include>
    <include>sshd_rules.xml</include>
    <include>syslog_rules.xml</include>
    <include>pix_rules.xml</include>
    <include>named_rules.xml</include>
    <include>pure-ftpd_rules.xml</include>
    <include>proftpd_rules.xml</include>
    <include>web_rules.xml</include>
    <include>web_appsec_rules.xml</include>
    <include>apache_rules.xml</include>
    <include>ids_rules.xml</include>
    <include>squid_rules.xml</include>
    <include>firewall_rules.xml</include>
    <include>postfix_rules.xml</include>
    <include>sendmail_rules.xml</include>
    <include>spamd_rules.xml</include>
    <include>msauth_rules.xml</include>
    <include>attack_rules.xml</include>
<<<<<<< HEAD
    <include>dropbear_rules.xml</include>
=======
    <include>sysmon_rules.xml</include>
>>>>>>> ce4dc4fb
  </rules>  

  <syscheck>
    <!-- Frequency that syscheck is executed -- default every 2 hours -->
    <frequency>7200</frequency>
    
    <!-- Directories to check  (perform all possible verifications) -->
    <directories check_all="yes">/etc,/usr/bin,/usr/sbin</directories>
    <directories check_all="yes">/bin,/sbin</directories>

    <!-- Files/directories to ignore -->
    <ignore>/etc/mtab</ignore>
    <ignore>/etc/hosts.deny</ignore>
    <ignore>/etc/mail/statistics</ignore>
    <ignore>/etc/random-seed</ignore>
    <ignore>/etc/adjtime</ignore>
    <ignore>/etc/httpd/logs</ignore>
  </syscheck>

  <rootcheck>
    <rootkit_files>/var/ossec/etc/shared/rootkit_files.txt</rootkit_files>
    <rootkit_trojans>/var/ossec/etc/shared/rootkit_trojans.txt</rootkit_trojans>
  </rootcheck>

  <global>
    <white_list>127.0.0.1</white_list>
    <white_list>192.168.2.1</white_list>
    <white_list>192.168.2.190</white_list>
    <white_list>192.168.2.32</white_list>
    <white_list>192.168.2.10</white_list>
  </global>

  <remote>
    <connection>secure</connection>
  </remote>

  <alerts>
    <log_alert_level>1</log_alert_level>
    <email_alert_level>7</email_alert_level>
  </alerts>

  <command>
    <name>host-deny</name>
    <executable>host-deny.sh</executable>
    <expect>srcip</expect>
    <timeout_allowed>yes</timeout_allowed>
  </command>  

  <command>
    <name>firewall-drop</name>
    <executable>firewall-drop.sh</executable>
    <expect>srcip</expect>
    <timeout_allowed>yes</timeout_allowed>
  </command>  

  <command>
    <name>disable-account</name>
    <executable>disable-account.sh</executable>
    <expect>user</expect>
    <timeout_allowed>yes</timeout_allowed>
  </command>  


  <!-- Active Response Config -->
  <active-response>
    <!-- This response is going to execute the host-deny
       - command for every event that fires a rule with
       - level (severity) >= 6.
       - The IP is going to be blocked for  600 seconds.
      -->
    <command>host-deny</command>
    <location>local</location>
    <level>6</level>
    <timeout>600</timeout>
  </active-response>

  <active-response>
    <!-- Firewall Drop response. Block the IP for
       - 600 seconds on the firewall (iptables,
       - ipfilter, etc).
      -->
    <command>firewall-drop</command>
    <location>local</location>
    <level>6</level>
    <timeout>600</timeout>    
  </active-response>  

  <!-- Files to monitor (localfiles) -->

  <localfile>
    <log_format>syslog</log_format>
    <location>/var/log/messages</location>
  </localfile>

  <localfile>
    <log_format>syslog</log_format>
    <location>/var/log/authlog</location>
  </localfile>

  <localfile>
    <log_format>syslog</log_format>
    <location>/var/log/secure</location>
  </localfile>

  <localfile>
    <log_format>syslog</log_format>
    <location>/var/log/xferlog</location>
  </localfile>

  <localfile>
    <log_format>syslog</log_format>
    <location>/var/log/maillog</location>
  </localfile>

  <localfile>
    <log_format>apache</log_format>
    <location>/var/www/logs/access_log</location>
  </localfile>

  <localfile>
    <log_format>apache</log_format>
    <location>/var/www/logs/error_log</location>
  </localfile>
</ossec_config><|MERGE_RESOLUTION|>--- conflicted
+++ resolved
@@ -28,11 +28,8 @@
     <include>spamd_rules.xml</include>
     <include>msauth_rules.xml</include>
     <include>attack_rules.xml</include>
-<<<<<<< HEAD
     <include>dropbear_rules.xml</include>
-=======
     <include>sysmon_rules.xml</include>
->>>>>>> ce4dc4fb
   </rules>  
 
   <syscheck>
