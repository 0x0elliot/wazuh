#!/usr/bin/env python

# Created by Wazuh, Inc. <info@wazuh.com>.
# This program is a free software; you can redistribute it and/or modify it under the terms of GPLv2

from wazuh.utils import cut_array, sort_array, search_array, md5
from wazuh.exception import WazuhException
from wazuh.agent import Agent
from wazuh.manager import status
from wazuh.configuration import get_ossec_conf
from wazuh.InputValidator import InputValidator
from wazuh import common
import sqlite3
from datetime import datetime
from hashlib import sha512
from time import time, mktime, sleep
from os import path, listdir, rename, utime, environ, umask, stat, mkdir, chmod, devnull, strerror
from subprocess import check_output
from shutil import rmtree
from io import BytesIO
from itertools import compress, chain
from operator import itemgetter, eq
from ast import literal_eval
import socket
import json
import threading
from stat import S_IRWXG, S_IRWXU
from sys import version
from difflib import unified_diff
import re
import socket
import asyncore
import asynchat

# import the C accelerated API of ElementTree
try:
    import xml.etree.cElementTree as ET
except ImportError:
    import xml.etree.ElementTree as ET

import logging

is_py2 = version[0] == '2'
if is_py2:
    from Queue import Queue as queue
else:
    from queue import Queue as queue

import zipfile

try:
    import zlib
    compression = zipfile.ZIP_DEFLATED
except:
    compression = zipfile.ZIP_STORED

def check_cluster_status():
    """
    Function to check if cluster is enabled
    """
    with open("/etc/ossec-init.conf") as f:
        # the osec directory is the first line of ossec-init.conf
        directory = f.readline().split("=")[1][:-1].replace('"', "")

    try:
        # wrap the data
        with open("{0}/etc/ossec.conf".format(directory)) as f:
            txt_data = f.read()

        txt_data = re.sub("(<!--.*?-->)", "", txt_data, flags=re.MULTILINE | re.DOTALL)
        txt_data = txt_data.replace(" -- ", " -INVALID_CHAR ")
        txt_data = '<root_tag>' + txt_data + '</root_tag>'

        conf = ET.fromstring(txt_data)

        return conf.find('ossec_config').find('cluster').find('disabled').text == 'no'
    except:
        return False

# import python-cryptography lib only if cluster is enabled
if check_cluster_status():
    try:
        from cryptography.fernet import Fernet, InvalidToken, InvalidSignature
    except ImportError as e:
        raise WazuhException(3008, str(e))


class WazuhClusterClient(asynchat.async_chat):
    def __init__(self, host, port, key, data, file):
        asynchat.async_chat.__init__(self)
        self.can_read = False
        self.can_write = True
        self.received_data = []
        self.response = ""
        self.f = key
        self.data = data
        self.file = file
        self.create_socket(socket.AF_INET, socket.SOCK_STREAM)
        self.socket.settimeout(common.cluster_timeout)
        try:
            self.connect((host, port))
        except socket.error as e:
            self.close()
            raise WazuhException(3010, strerror(e[0]))
        self.set_terminator('\n')

    def handle_close(self):
        self.close()

    def readable(self):
        return self.can_read

    def writable(self):
        return self.can_write

    def handle_error(self):
        nil, t, v, tbinfo = asyncore.compact_traceback()
        self.close()
        if InvalidToken == t or InvalidSignature == t:
            raise WazuhException(3010, "Could not decrypt message from {0}".format(self.addr[0]))
        else:
            raise WazuhException(3010, str(v))

    def collect_incoming_data(self, data):
        self.received_data.append(data)

    def found_terminator(self):
        self.response = json.loads(self.f.decrypt(''.join(self.received_data)))
        self.close()

    def handle_write(self):
        if self.file is not None:
            msg = self.f.encrypt(self.data.encode()) + self.f.encrypt(self.file) + '\n\t\t\n'
        else:
            msg = self.f.encrypt(self.data.encode()) + '\n\t\t\n'

        i = 0
        while i < len(msg):
            next_i = i+4096 if i+4096 < len(msg) else len(msg)
            sent = self.send(msg[i:next_i])
            i += sent


        self.can_read=True
        self.can_write=False


def send_request(host, port, key, data, file=None):
    error = 0
    try:
        fernet_key = Fernet(key.encode('base64','strict'))
        client = WazuhClusterClient(host, int(port), fernet_key, data, file)
        asyncore.loop()
        data = client.response

    except NameError as e:
        data = "Error importing cryptography module. Please install it with pip, yum (python-cryptography & python-setuptools) or apt (python-cryptography)"
        error = 1

    except WazuhException as e:
        error = 1
        data = str(e)

    return error, data

def get_status_json():
    return {"enabled": "yes" if check_cluster_status() else "no",
            "running": "yes" if status()['wazuh-clusterd'] == 'running' else "no"}


def check_cluster_cmd(cmd, node_type):
    # cmd must be a list
    if not isinstance(cmd, list):
        return False

    # check cmd len list
    if len(cmd) != 2:
        return False

    # check cmd len
    if len(' '.join(cmd)) != common.cluster_protocol_plain_size:
        return False

    # 'ready' cmd can only be sent by a master node to a client node
    if cmd[0] == 'ready' and node_type == 'client':
        return True

    # check command type
    if not cmd[0] in ['zip', 'node']:
        return False

    # second argument of zip is a number
    if cmd[0] == 'zip' and not re.compile('\d+').match(cmd[1]):
        return False

    return True


def check_cluster_config(config):
    iv = InputValidator()

    if not 'key' in config.keys():
        raise WazuhException(3004, 'Unspecified key')
    elif not iv.check_name(config['key']) or not iv.check_length(config['key'], 32, eq):
        raise WazuhException(3004, 'Key must be 32 characters long and only have alphanumeric characters')

    if config['node_type'] != 'master' and config['node_type'] != 'client':
        raise WazuhException(3004, 'Invalid node type {0}. Correct values are master and client'.format(config['node_type']))
    if not re.compile("\d+[m|s]").match(config['interval']):
        raise WazuhException(3004, 'Invalid interval specification. Please, specify it with format <number>s or <number>m')
    if config['nodes'][0] == 'localhost' and len(config['nodes']) == 1:
        raise WazuhException(3004, 'Please specify IPs of all cluster nodes')


def get_cluster_items():
    try:
        cluster_items = json.load(open('{0}/framework/wazuh/cluster.json'.format(common.ossec_path)))
        return cluster_items
    except Exception as e:
        raise WazuhException(3005, str(e))

def get_file_info(filename, cluster_items):
    def is_synced_file(mtime, node_type):
        if node_type == 'master':
            return False
        else:
            return (datetime.now() - datetime.fromtimestamp(mtime)).seconds / 60 > 30

    node_type = read_config()['node_type']
    fullpath = common.ossec_path + filename

    if not path.isfile(fullpath):
        raise WazuhException(3000, "Could not open file {0}".format(filename))

    stat_obj = stat(fullpath)
    st_mtime = stat_obj.st_mtime
    st_size = stat_obj.st_size

    directory = path.dirname(filename)+'/'
    new_item = cluster_items[directory] if directory in cluster_items.keys() else cluster_items['/etc/']

    file_item = {
        "umask" : new_item['umask'],
        "format" : new_item['format'],
        "write_mode" : new_item['write_mode'],
        "md5": md5(fullpath),
        "modification_time" : str(datetime.utcfromtimestamp(st_mtime)),
        'timestamp': st_mtime,
        "size" : st_size,
        'is_synced': is_synced_file(st_mtime, node_type)
    }

    return file_item


def compress_files(list_path, node_type):
    zipped_file = BytesIO()
    with zipfile.ZipFile(zipped_file, 'w') as zf:
        # write files
        for f in list_path:
            try:
                zf.write(filename = common.ossec_path + f, arcname = f, compress_type=compression)
            except Exception as e:
                logging.error(str(WazuhException(3001, str(e))))

        # write a file with the name of all the groups only if the node type is master
        if node_type == 'master':
            try:
                local_groups = [x['name'] for x in Agent.get_all_groups(limit=None)['items']]
                zf.writestr("remote_groups.txt", '\n'.join(local_groups), compression)
            except Exception as e:
                raise WazuhException(3001, str(e))

    return zipped_file.getvalue()

def read_config():
    # Get api/configuration/config.js content
    try:
        config_cluster = get_ossec_conf('cluster')

    except WazuhException as e:
        if e.code == 1102:
            raise WazuhException(3006, "Cluster configuration not present in ossec.conf")
        else:
            raise WazuhException(3006, e.message)
    except Exception as e:
        raise WazuhException(3006, str(e))

    return config_cluster


get_localhost_ips = lambda: check_output(['hostname', '--all-ip-addresses']).split(" ")[:-1]

def get_nodes(updateDBname=False):
    config_cluster = read_config()
    if not config_cluster:
        raise WazuhException(3000, "No config found")

    cluster_socket = connect_to_db_socket()
    # list with all the ips the localhost has
    localhost_ips = get_localhost_ips()
    data = []

    for url in config_cluster["nodes"]:
        if not url in localhost_ips:
            error, response = send_request(host=url, port=config_cluster["port"], key=config_cluster['key'],
                                data="node {0}".format('a'*(common.cluster_protocol_plain_size - len("node "))))
            if error == 0:
                response = response['data']
        else:
            error = 0
            url = "localhost"
            response = get_node()

        if error:
            logging.warning("Error connecting with {0}: {1}".format(url, response))
            data.append({'error': response, 'node':'unknown', 'status':'disconnected', 'url':url})
            continue

        if config_cluster['node_type'] == 'master' or \
           response['type'] == 'master' or url == "localhost":
            data.append({'url':url, 'node':response['node'],
                         'status':'connected', 'cluster':response['cluster']})

            if updateDBname:
                query = "insertname " + url + " " +response['node']
                send_to_socket(cluster_socket, query)
                receive_data_from_db_socket(cluster_socket)

    cluster_socket.close()
    return {'items': data, 'totalItems': len(data)}


def get_node(name=None):
    data = {}
    if not name:
        config_cluster = read_config()

        if not config_cluster:
            raise WazuhException(3000, "No config found")

        data["node"]    = config_cluster["node_name"]
        data["cluster"] = config_cluster["name"]
        data["type"]    = config_cluster["node_type"]

    return data


def scan_for_new_files_one_node(node, cluster_items, cluster_config, cluster_socket=None, own_items=None):
    if not own_items:
        own_items = list_files_from_filesystem(cluster_config['node_type'], cluster_items)
    own_items_names = own_items.keys()

    # check files in database
    count_query = "count {0}".format(node)
<<<<<<< HEAD
    cluster_socket.send(count_query)
    n_files = int(receive_data_from_db_socket(cluster_socket))
=======
    send_to_socket(cluster_socket, count_query)
    n_files = int(filter(lambda x: x != '\x00', cluster_socket.recv(10000)))
>>>>>>> fc68a86b
    if n_files == 0:
        logging.info("New manager found: {0}".format(node))
        logging.debug("Adding {0}'s files to database".format(node))

        # if the manager is not in the database, add it with all files
        for files in divide_list(own_items_names):

            insert_sql = "insert"
            for file in files:
                insert_sql += " {0} {1}".format(node, file)

<<<<<<< HEAD
            cluster_socket.send(insert_sql)
            data = receive_data_from_db_socket(cluster_socket)
=======
            send_to_socket(cluster_socket, insert_sql)
            data = cluster_socket.recv(10000)
>>>>>>> fc68a86b

    else:
        logging.debug("Retrieving {0}'s files from database".format(node))
        all_files = get_file_status(node, cluster_socket)
        # if there are missing files that are not being controled in database
        # add them as pending
        for missing in divide_list(set(own_items_names) - set(all_files.keys())):
            insert_sql = "insert"
            for m in missing:
                all_files[m] = 'pending'
                insert_sql += " {0} {1}".format(node,m)

<<<<<<< HEAD
            cluster_socket.send(insert_sql)
            data = receive_data_from_db_socket(cluster_socket)
=======
            send_to_socket(cluster_socket, insert_sql)
            data = cluster_socket.recv(10000)
>>>>>>> fc68a86b


def connect_to_db_socket(retry=False):
    cluster_socket = socket.socket(socket.AF_UNIX, socket.SOCK_STREAM)
    max_retries = 100 if retry else 1
    n_retries = 0
    while n_retries <= max_retries:
        try:
            cluster_socket.connect("{0}/queue/ossec/cluster_db".format(common.ossec_path))
        except socket.error as e:
            error_msg = str(e)
            n_retries += 1
            sleep(1)
            continue
        break

    if n_retries >= max_retries:
        raise WazuhException(3009, error_msg)

    return cluster_socket

def receive_data_from_db_socket(cluster_socket):
    return ''.join(filter(lambda x: x != '\x00', cluster_socket.recv(10000).decode()))

def send_to_socket(cluster_socket, query):
    cluster_socket.send(query.encode())

def scan_for_new_files():
    cluster_socket = connect_to_db_socket()

    cluster_items = get_cluster_items()
    cluster_config = read_config()
    own_items = list_files_from_filesystem(cluster_config['node_type'], cluster_items)

    for node in get_remote_nodes():
        scan_for_new_files_one_node(node, cluster_items, cluster_config, cluster_socket, own_items)

    cluster_socket.close()


def list_files_from_filesystem(node_type, cluster_items):
    def get_files_from_dir(dirname, recursive, files, cluster_items):
        items = []
        for entry in listdir(dirname):
            if entry in cluster_items['excluded_files'] or entry[-1] == '~':
                continue

            if entry in files or files == ["all"]:

                full_path = path.join(dirname, entry)
                if not path.isdir(full_path):
                    items.append(full_path.replace(common.ossec_path, ""))
                elif recursive:
                    items.extend(get_files_from_dir(full_path, recursive, files, cluster_items))

        return items

    # Expand directory
    expanded_items = []
    for file_path, item in cluster_items.items():
        if file_path == "excluded_files":
            continue
        if item['source'] == node_type or \
           item['source'] == 'all':
            fullpath = common.ossec_path + file_path
            expanded_items.extend(get_files_from_dir(fullpath, item['recursive'],item['files'], cluster_items))

    final_items = {}
    for new_item in expanded_items:
        try:
            final_items[new_item] = get_file_info(new_item, cluster_items)
        except Exception as e:
            continue

    return dict(filter(lambda x: not x[1]['is_synced'], final_items.items()))

def get_file_status(manager, cluster_socket):
    count_query = "count {0}".format(manager)
    send_to_socket(cluster_socket, count_query)
    n_files = int(receive_data_from_db_socket(cluster_socket))

    # limit = 100
    query = "select {0} 100 ".format(manager)
    file_status = ""
    for offset in range(0,n_files,100):
        query += str(offset)
        send_to_socket(cluster_socket, query)
        file_status += receive_data_from_db_socket(cluster_socket)

    # retrieve all files for a node in database with its status
    all_files = {f[0]:f[1] for f in map(lambda x: x.split('*'), filter(lambda x: x != '', file_status.split(' ')))}

    return all_files

def get_file_status_all_managers(file_list, manager):
    """
    Return a nested list where each element has the following structure
    [manager, filename, status]
    """
    cluster_socket = connect_to_db_socket()

    files = []

    nodes = get_remote_nodes(False)
    if manager:
        remote_nodes = filter(lambda x: x in manager, nodes)
    else:
        remote_nodes = nodes

    for node in remote_nodes:
        all_files = get_file_status(node, cluster_socket)
        if file_list == []:
            file_list = all_files.keys()

        files.extend([[node, file, all_files[file]] for file in file_list])

    cluster_socket.close()
    return files


def get_last_sync():
    """
    Function to retrieve information about the last synchronization
    """
    cluster_socket = connect_to_db_socket()

    send_to_socket(cluster_socket, "sellast")
    
    date, duration = receive_data_from_db_socket(cluster_socket).split(" ")

    cluster_socket.close()

    return str(datetime.fromtimestamp(int(date))), float(duration)


def clear_file_status_one_node(manager, cluster_socket):
    """
    Function to set the status of all manager's files to pending
    """
    files = get_file_status(manager, cluster_socket).keys()

    update_sql = "update2"
    for file in files:
        update_sql += " pending {0} {1}".format(manager, file)

        send_to_socket(cluster_socket, update_sql)
        received = receive_data_from_db_socket(cluster_socket)


def update_file_info_bd(cluster_socket, files):
    """
    Function to update the files' information in database 
    """
    query = "insertfile "
    for file in divide_list(files.items()):
        for fname, finfo in file:
            query += "{} {} {} ".format(fname, finfo['md5'], finfo['timestamp'])

        send_to_socket(cluster_socket, query)
        received = receive_data_from_db_socket(cluster_socket)


def clear_file_status():
    """
    Function to set all database files' status to pending
    """    
    # Get information of files from filesystem
    config_cluster = read_config()
    if not config_cluster:
        raise WazuhException(3000, "No config found")
    own_items = list_files_from_filesystem(config_cluster['node_type'], get_cluster_items())  
       
    cluster_socket = connect_to_db_socket(retry=True)

    # n files DB
    send_to_socket(cluster_socket, "countfiles")
    n_files_db = int(receive_data_from_db_socket(cluster_socket))

    # Only update status for modified files
    if n_files_db > 0: 
        # Get information of files from DB (limit = 100)
        query = "selfiles 100 "
        file_status = ""
        for offset in range(0, n_files_db, 100):
            query += str(offset)
            send_to_socket(cluster_socket, query)
            file_status += receive_data_from_db_socket(cluster_socket)
        
        db_items = {filename:{'md5': md5, 'timestamp': timestamp} for filename, 
                    md5, timestamp in map(lambda x: x.split('*'), 
                    filter(lambda x: x != '', file_status.split(' ')))}

        # Update status
        query = "update1 "
        new_items = {}
        for files_slice in divide_list(own_items.items()):
            local_items = dict(filter(lambda x: db_items[x[0]]['md5'] != x[1]['md5'] 
                            or int(db_items[x[0]]['timestamp']) < int(x[1]['timestamp']), files_slice))
            query += ' '.join(local_items.keys())
            send_to_socket(cluster_socket, query)
            received = receive_data_from_db_socket(cluster_socket)
            new_items.update(local_items)
    else:
        new_items = own_items


    update_file_info_bd(cluster_socket, new_items)
    cluster_socket.close()


def get_file_status_json(file_list = {'fields':[]}, manager = {'fields':[]}):
    """
    Return a nested list where each element has the following structure
    {
        manager: {
            status: [
                files
            ]
        }
    }
    """
    files = get_file_status_all_managers(file_list['fields'], manager['fields'])
    cluster_dict = {}
    for manager, file, status in files:
        try:
            cluster_dict[manager][status].append(file)
        except KeyError:
            cluster_dict[manager] = {}
            cluster_dict[manager][status] = [file]

    return cluster_dict

def get_agents_status():
    """
    Return a nested list where each element has the following structure
    [agent_id, agent_name, agent_status, manager_hostname]
    """
    agent_list = []
    for agent in Agent.get_agents_overview(select={'fields':['id','ip','name','status','node_name']}, limit=None)['items']:
        if int(agent['id']) == 0:
            continue
        try:
            agent_list.append([agent['id'], agent['ip'], agent['name'], agent['status'], agent['node_name']])
        except KeyError:
            agent_list.append([agent['id'], agent['ip'], agent['name'], agent['status'], "None"])

    return agent_list


def get_agent_status_json():
    """
    Return a nested list where each element has the following structure
    {
        manager: {
            status: [
                id: name
            ]
        }
    }
    """
    agents = get_agents_status()
    cluster_dict = {}
    for agent_id, agent_ip, name, status, manager in agents:
        try:
            cluster_dict[manager].append({
                'id': agent_id,
                'ip': agent_ip,
                'name': name,
                'status': status
            })
        except KeyError:
            cluster_dict[manager] = [{
                'id': agent_id,
                'ip': agent_ip,
                'name': name,
                'status': status
            }]

    return cluster_dict


def get_token():
    config_cluster = read_config()

    if not config_cluster:
        raise WazuhException(3000, "No config found")

    raw_key = config_cluster["key"]
    token = sha512(raw_key).hexdigest()
    return token


def _check_token(other_token):
    my_token = get_token()
    if my_token == other_token:
        return True
    else:
        return False

def _check_removed_agents(new_client_keys):
    """
    Function to delete agents that have been deleted in a synchronized
    client.keys.

    It makes a diff of the old client keys and the new one and search for
    deleted or changed lines (in the diff those lines start with -).

    If a line starting with - matches the regex structure of a client.keys line
    that agent is deleted.
    """
    with open("{0}/etc/client.keys".format(common.ossec_path)) as ck:
        # can't use readlines function since it leaves a \n at the end of each item of the list
        client_keys = ck.read().split('\n')

    regex = re.compile('-\d{3} \w+ (any|\d+.\d+.\d+.\d+|\d+.\d+.\d+.\d+\/\d+) \w+')
    for removed_line in filter(lambda x: x.startswith('-'), unified_diff(client_keys, new_client_keys)):
        if regex.match(removed_line):
            agent_id, _, _, _, = removed_line[1:].split(" ")

            try:
                Agent(agent_id).remove()
                logging.info("Agent {0} deleted successfully".format(agent_id))
            except WazuhException as e:
                logging.error("Error deleting agent {0}: {1}".format(agent_id, str(e)))


def _update_file(fullpath, new_content, umask_int=None, mtime=None, w_mode=None, node_type='master'):
    # Set Timezone to epoch converter
    # environ['TZ']='UTC'

    if path.basename(fullpath) == 'client.keys':
        if node_type=='client':
            _check_removed_agents(new_content.split('\n'))
        else:
            logging.warning("Client.keys file received in a master node.")
            raise WazuhException(3007)

    if 'agent-info' in fullpath:
        if node_type=='master':
            # check if the date is older than the manager's date
            if path.isfile(fullpath) and datetime.fromtimestamp(int(stat(fullpath).st_mtime)) > mtime:
                logging.warning("Receiving an old agent-info file ({})".format(path.basename(fullpath)))
                raise WazuhException(3012)
        else:
            logging.warning("Agent-info received in a client node.")
            raise WazuhException(3011)

    # Write
    if w_mode == "atomic":
        f_temp = '{0}.tmp.cluster'.format(fullpath)
    else:
        f_temp = '{0}'.format(fullpath)

    if umask_int:
        oldumask = umask(umask_int)

    try:
        dest_file = open(f_temp, "w")
    except IOError:
        dirpath = path.dirname(fullpath)
        mkdir(dirpath)
        chmod(dirpath, S_IRWXU | S_IRWXG)
        dest_file = open(f_temp, "a+")

    dest_file.write(new_content)

    if umask_int:
        umask(oldumask)

    dest_file.close()

    mtime_epoch = int(mktime(mtime.timetuple()))
    utime(f_temp, (mtime_epoch, mtime_epoch)) # (atime, mtime)

    # Atomic
    if w_mode == "atomic":
        rename(f_temp, fullpath)


def extract_zip(zip_bytes):
    zip_json = {}
    with zipfile.ZipFile(BytesIO(zip_bytes)) as zipf:
        zip_json = {name:{'data':zipf.open(name).read(),
                          'time':datetime(*zipf.getinfo(name).date_time)}
                    for name in zipf.namelist()}

    return receive_zip(zip_json)

def receive_zip(zip_file):
    def check_groups(remote_group_set):
        """
        Function to remove the groups that are on the local node and not in the remote node
        """
        local_groups = {x['name'] for x in Agent.get_all_groups(limit=None)['items']}
        for removed_group in local_groups - remote_group_set:
            try:
                Agent.remove_group(removed_group)
                logging.info("Group {0} removed successfully".format(removed_group))
            except Exception as e:
                logging.error("Error deleting group {0}: {1}".format(removed_group, str(e)))


    cluster_items = get_cluster_items()
    config = read_config()
    logging.info("Receiving package with {0} files".format(len(zip_file)))

    final_dict = {'error':[], 'updated': [], 'invalid': []}

    if 'remote_groups.txt' in zip_file.keys():
        check_groups(set(zip_file['remote_groups.txt']['data'].split('\n')))
        del zip_file['remote_groups.txt']

    for name,content in zip_file.items():
        try:
            fixed_name = '/' + name
            dir_name = path.dirname(fixed_name) + '/'
            file_path = common.ossec_path + fixed_name
            try:
                remote_umask = int(cluster_items[dir_name]['umask'], base=0)
                remote_write_mode = cluster_items[dir_name]['write_mode']
            except KeyError:
                remote_umask = int(cluster_items['/etc/']['umask'], base=0)
                remote_write_mode = cluster_items['/etc/']['write_mode']
            
            _update_file(file_path, new_content=content['data'],
                            umask_int=remote_umask,
                            mtime=content['time'],
                            w_mode=remote_write_mode,
                            node_type=config['node_type'])

        except Exception as e:
            logging.error("Error extracting zip file: {0}".format(str(e)))
            final_dict['error'].append({'item': name, 'reason': str(e)})
            continue

        final_dict['updated'].append(name)

    return final_dict


def divide_list(l, size=1000):
    return map(lambda x: filter(lambda y: y is not None, x), map(None, *([iter(l)] * size)))

def get_remote_nodes(connected=True, updateDBname=False):
    all_nodes = get_nodes(updateDBname)['items']

    # Get connected nodes in the cluster
    if connected:
        cluster = [n['url'] for n in filter(lambda x: x['status'] == 'connected',
                    all_nodes)]
    else:
        cluster = [n['url'] for n in all_nodes]
    # search the index of the localhost in the cluster
    try:
        localhost_index = cluster.index('localhost')
    except ValueError as e:
        logging.error("Cluster nodes are not correctly configured at ossec.conf.")
        exit(1)

    return list(compress(cluster, map(lambda x: x != localhost_index, range(len(cluster)))))

def get_file_status_of_one_node(node, own_items_names, cluster_socket):
    # check files in database
    count_query = "count {0}".format(node)
    send_to_socket(cluster_socket, count_query)
    n_files = int(receive_data_from_db_socket(cluster_socket))
    if n_files == 0:
        logging.info("New manager found: {0}".format(node))
        logging.debug("Adding {0}'s files to database".format(node))

        # if the manager is not in the database, add it with all files
        for files in divide_list(own_items_names):

            insert_sql = "insert"
            for file in files:
                insert_sql += " {0} {1}".format(node, file)

            send_to_socket(cluster_socket, insert_sql)
            data = receive_data_from_db_socket(cluster_socket)

        all_files = {file:'pending' for file in own_items_names}

    else:
        logging.debug("Retrieving {0}'s files from database".format(node))
        all_files = get_file_status(node, cluster_socket)
        # if there are missing files that are not being controled in database
        # add them as pending
        for missing in divide_list(set(own_items_names) - set(all_files.keys())):
            insert_sql = "insert"
            for m in missing:
                all_files[m] = 'pending'
                insert_sql += " {0} {1}".format(node,m)

            send_to_socket(cluster_socket, insert_sql)
            data = receive_data_from_db_socket(cluster_socket)

    return all_files


def push_updates_single_node(all_files, node_dest, config_cluster, result_queue):
    # filter to send only pending files
    pending_files = filter(lambda x: x[1] != 'synchronized', all_files.items())
    if len(pending_files) > 0:
        logging.info("Sending {0} {1} files".format(node_dest, len(pending_files)))
        zip_file = compress_files(list_path=set(map(itemgetter(0), pending_files)), 
                                  node_type=config_cluster['node_type'])

        error, response = send_request(host=node_dest, port=config_cluster['port'],
                                       data="zip {0}".format(str(len(zip_file)).
                                        zfill(common.cluster_protocol_plain_size - len("zip "))),
                                       file=zip_file, key=config_cluster['key'])

        try:
            res = literal_eval(response)
        except Exception as e:
            res = response

    else:
        logging.info("No pending files to send to {0} ".format(node_dest))
        res = {'error': 0, 'data':{'updated':[], 'error':[], 'invalid':[]}}
        error = 0


    if res['error'] != 0:
        logging.debug(res)
        result_queue.put({'node': node_dest, 'reason': "{0} - {1}".format(error, response),
                          'error': 1, 'files':{'updated':[], 'invalid':[],
                                        'error':list(map(itemgetter(0), pending_files))}})
    else:
        logging.debug({'updated': len(res['data']['updated']),
                      'error': res['data']['error'],
                      'invalid': res['data']['invalid']})
        result_queue.put({'node': node_dest, 'files': res['data'], 'error': 0, 'reason': ""})


def update_node_db_after_sync(data, node, cluster_socket):
    logging.info("Updating {0}'s file status in DB".format(node))
    for updated in divide_list(data['files']['updated']):
        update_sql = "update2"
        for u in updated:
            update_sql += " synchronized {0} /{1}".format(node, u)

        send_to_socket(cluster_socket, update_sql)
        received = receive_data_from_db_socket(cluster_socket)

    for failed in divide_list(data['files']['error']):
        delete_sql = "delete1"
        update_sql = "update2"
        for f in failed:
            if isinstance(f, dict):
                if f['reason'] == 'Error 3012 - Received an old agent-info file.':
                    delete_sql += " /{0}".format(f['item'])
                else:
                    update_sql += " failed {0} /{1}".format(node, f['item'])
            else:
                update_sql += " failed {0} {1}".format(node, f)

        send_to_socket(cluster_socket, update_sql)
        received = receive_data_from_db_socket(cluster_socket)
        if len(delete_sql) > len("delete1"):
            cluster_socket.send(delete_sql)
            received = receive_data_from_db_socket(cluster_socket)

    for invalid in divide_list(data['files']['invalid']):
        update_sql = "update2"
        for i in invalid:
            update_sql += " invalid {0} {1}".format(node, i)

        send_to_socket(cluster_socket, update_sql)
        received = receive_data_from_db_socket(cluster_socket)


def sync_one_node(debug, node, force=False):
    """
    Sync files with only one node
    """
    synchronization_date = time()
    synchronization_duration = 0.0

    config_cluster = read_config()
    if not config_cluster:
        raise WazuhException(3000, "No config found")

    cluster_items = get_cluster_items()

    before = time()
    # Get own items status
    own_items = list_files_from_filesystem(config_cluster['node_type'], cluster_items)
    own_items_names = own_items.keys()

    cluster_socket = connect_to_db_socket()
    logging.debug("Connected to cluster database socket")

    if force:
        clear_file_status_one_node(node, cluster_socket)
    all_files = get_file_status_of_one_node(node, own_items_names, cluster_socket)

    after = time()
    synchronization_duration += after-before
    logging.debug("Time retrieving info from DB: {0}".format(after-before))

    before = time()
    result_queue = queue()
    push_updates_single_node(all_files, node, config_cluster, result_queue)

    after = time()
    synchronization_duration += after-before
    logging.debug("Time sending info: {0}".format(after-before))
    before = time()

    result = result_queue.get()
    update_node_db_after_sync(result, node, cluster_socket)
    after = time()
    synchronization_duration += after-before
    send_to_socket(cluster_socket, "clearlast")
    received = receive_data_from_db_socket(cluster_socket)
    send_to_socket(cluster_socket, "updatelast {0} {1}".format(synchronization_date, int(synchronization_duration)))
    received = receive_data_from_db_socket(cluster_socket)
    cluster_socket.close()
    logging.debug("Time updating DB: {0}".format(after-before))

    if debug:
        return result
    else:
        return {'updated': len(result['files']['updated']),
                  'error': result['files']['error'],
                  'invalid': result['files']['invalid'],
                  'error': result['error'],
                  'reason': result['reason']}


def sync(debug, force=False):
    """
    Sync this node with others
    :return: Files synced.
    """
    synchronization_date = time()
    synchronization_duration = 0.0

    config_cluster = read_config()
    if not config_cluster:
        raise WazuhException(3000, "No config found")

    cluster_items = get_cluster_items()
    before = time()
    # Get own items status
    own_items = list_files_from_filesystem(config_cluster['node_type'], cluster_items)
    own_items_names = own_items.keys()

    remote_nodes = get_remote_nodes(True, True)
    local_node = get_node()['node']
    logging.info("Starting to sync {0}'s files".format(local_node))

    cluster_socket = connect_to_db_socket()
    logging.debug("Connected to cluster database socket")

    # for each connected manager, check its files. If the manager is not on database add it
    # with all files marked as pending
    all_nodes_files = {}

    logging.debug("Nodes to sync: {0}".format(str(remote_nodes)))
    logging.info("Found {0} connected nodes".format(len(remote_nodes)))

    for node in remote_nodes:
        if force:
            clear_file_status_one_node(node, cluster_socket)
        all_nodes_files[node] = get_file_status_of_one_node(node, own_items_names, cluster_socket)

    after = time()
    synchronization_duration += after-before
    logging.debug("Time retrieving info from DB: {0}".format(after-before))

    before = time()
    result_queue = queue()
    threads = []
    thread_results = {}
    for node in remote_nodes:
        t = threading.Thread(target=push_updates_single_node, args=(all_nodes_files[node],node,
                                                                    config_cluster,
                                                                    result_queue))
        threads.append(t)
        t.start()
        result = result_queue.get()
        thread_results[result['node']] = {'files': result['files'], 'error': result['error'],
                                          'reason': result['reason']}

    for t in threads:
        t.join()
    after = time()
    synchronization_duration += after-before
    logging.debug("Time sending info: {0}".format(after-before))

    before = time()
    for node,data in thread_results.items():
        update_node_db_after_sync(data, node, cluster_socket)

    after = time()
    synchronization_duration += after-before
    send_to_socket(cluster_socket, "clearlast")
    received = receive_data_from_db_socket(cluster_socket)
    send_to_socket(cluster_socket, "updatelast {0} {1}".format(int(synchronization_date), synchronization_duration))
    received = receive_data_from_db_socket(cluster_socket)
    cluster_socket.close()
    logging.debug("Time updating DB: {0}".format(after-before))

    if debug:
        return thread_results
    else:
        return {node:{'updated': len(data['files']['updated']),
                      'error': data['files']['error'],
                      'invalid': data['files']['invalid'],
                      'error': data['error'],
                      'reason': data['reason']}
                      for node,data in thread_results.items()}<|MERGE_RESOLUTION|>--- conflicted
+++ resolved
@@ -353,13 +353,9 @@
 
     # check files in database
     count_query = "count {0}".format(node)
-<<<<<<< HEAD
-    cluster_socket.send(count_query)
-    n_files = int(receive_data_from_db_socket(cluster_socket))
-=======
     send_to_socket(cluster_socket, count_query)
     n_files = int(filter(lambda x: x != '\x00', cluster_socket.recv(10000)))
->>>>>>> fc68a86b
+
     if n_files == 0:
         logging.info("New manager found: {0}".format(node))
         logging.debug("Adding {0}'s files to database".format(node))
@@ -371,13 +367,8 @@
             for file in files:
                 insert_sql += " {0} {1}".format(node, file)
 
-<<<<<<< HEAD
-            cluster_socket.send(insert_sql)
-            data = receive_data_from_db_socket(cluster_socket)
-=======
             send_to_socket(cluster_socket, insert_sql)
             data = cluster_socket.recv(10000)
->>>>>>> fc68a86b
 
     else:
         logging.debug("Retrieving {0}'s files from database".format(node))
@@ -390,13 +381,8 @@
                 all_files[m] = 'pending'
                 insert_sql += " {0} {1}".format(node,m)
 
-<<<<<<< HEAD
-            cluster_socket.send(insert_sql)
+            send_to_socket(cluster_socket, insert_sql)
             data = receive_data_from_db_socket(cluster_socket)
-=======
-            send_to_socket(cluster_socket, insert_sql)
-            data = cluster_socket.recv(10000)
->>>>>>> fc68a86b
 
 
 def connect_to_db_socket(retry=False):
@@ -957,7 +943,7 @@
         send_to_socket(cluster_socket, update_sql)
         received = receive_data_from_db_socket(cluster_socket)
         if len(delete_sql) > len("delete1"):
-            cluster_socket.send(delete_sql)
+            send_to_socket(cluster_socket, delete_sql)
             received = receive_data_from_db_socket(cluster_socket)
 
     for invalid in divide_list(data['files']['invalid']):
