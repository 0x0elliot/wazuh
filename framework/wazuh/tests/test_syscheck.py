--- conflicted
+++ resolved
@@ -12,15 +12,10 @@
 from wazuh import common
 from os.path import join
 
-<<<<<<< HEAD
-from wazuh.exception import WazuhException
-from wazuh.syscheck import run, clear, last_scan, files
-
-=======
 with patch('wazuh.common.ossec_uid'):
     with patch('wazuh.common.ossec_gid'):
-        from wazuh.syscheck import last_scan
->>>>>>> e3615c71
+        from wazuh.syscheck import run, clear, last_scan, files
+        from wazuh.exception import WazuhException
 
 test_data_path = os.path.join(os.path.dirname(os.path.realpath(__file__)), 'data')
 
