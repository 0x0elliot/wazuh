--- conflicted
+++ resolved
@@ -362,10 +362,7 @@
             hash_md5.update(chunk)
     return hash_md5.hexdigest()
 
-<<<<<<< HEAD
-
-=======
->>>>>>> cfda4433
+
 def get_fields_to_nest(fields, force_fields=[]):
     nest = {k:set(filter(lambda x: x != k, chain.from_iterable(g)))
              for k,g in groupby(map(lambda x: x.split('_'), sorted(fields)),
