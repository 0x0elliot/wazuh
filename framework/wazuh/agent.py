#!/usr/bin/env python

# Created by Wazuh, Inc. <info@wazuh.com>.
# This program is a free software; you can redistribute it and/or modify it under the terms of GPLv2

<<<<<<< HEAD
from wazuh.utils import execute, cut_array, sort_array, search_array, chmod_r, WazuhVersion, plain_dict_to_nested_dict, create_exception_dic
=======
from wazuh.utils import execute, cut_array, sort_array, search_array, chmod_r, chown_r, WazuhVersion, plain_dict_to_nested_dict, get_fields_to_nest
>>>>>>> 0fcfcaae
from wazuh.exception import WazuhException
from wazuh.ossec_queue import OssecQueue
from wazuh.ossec_socket import OssecSocket
from wazuh.database import Connection
from wazuh.wdb import WazuhDBConnection
from wazuh.InputValidator import InputValidator
from wazuh import manager
from wazuh import common
from glob import glob
from datetime import date, datetime, timedelta
from base64 import b64encode
from shutil import copyfile, move
from time import time
from platform import platform
<<<<<<< HEAD
from os import remove, chown, chmod, path, makedirs, rename, urandom, stat
from pwd import getpwnam
from grp import getgrnam
=======
from os import remove, chown, chmod, path, makedirs, rename, urandom, listdir, stat
>>>>>>> 0fcfcaae
from time import time, sleep
import socket
import hashlib
import re
import fcntl
from json import loads

try:
    from urllib2 import urlopen, URLError, HTTPError
except ImportError:
    from urllib.request import urlopen, URLError, HTTPError

<<<<<<< HEAD

def get_timeframe_int(timeframe):

    if not isinstance(timeframe, int):
        regex_days = re.compile('\d*d')
        regex_hours = re.compile('\d*h')
        regex_minutes = re.compile('\d*m')
        regex_seconds = re.compile('\d*s')
=======
def create_exception_dic(id, e):
    """
    Creates a dictionary with a list of agent ids and it's error codes.
    """
    exception_dic = {}
    exception_dic['id'] = id
    exception_dic['error'] = {'message': e.message}
>>>>>>> 0fcfcaae

    if isinstance(e, WazuhException):
        exception_dic['error']['code'] = e.code
    else:
        exception_dic['error']['code'] = 1000


    return exception_dic


def get_timeframe_in_seconds(timeframe):
    """
    Gets number of seconds from a timeframe.
    :param timeframe: Time in seconds | "[n_days]d" | "[n_hours]h" | "[n_minutes]m" | "[n_seconds]s".

    :return: Time in seconds.
    """
    if not timeframe.isdigit():
        regex = re.compile('(\d*)(\w)$')
        g = regex.findall(timeframe)
        number = int(g[0][0])
        unit = g[0][1]
        time_equivalence_seconds = {'d': 86400, 'h': 3600, 'm': 60, 's':1}
        seconds = number * time_equivalence_seconds[unit]
    else:
        seconds = int(timeframe)

    return seconds


class Agent:
    """
    OSSEC Agent object.
    """

    def __init__(self, id=None, name=None, ip=None, key=None, force=-1):
        """
        Initialize an agent.
        'id': When the agent exists
        'name' and 'ip': Add an agent (generate id and key automatically)
        'name', 'ip' and 'force': Add an agent (generate id and key automatically), removing old agent with same IP if disconnected since <force> seconds.
        'name', 'ip', 'id', 'key': Insert an agent with an existent id and key
        'name', 'ip', 'id', 'key', 'force': Insert an agent with an existent id and key, removing old agent with same IP if disconnected since <force> seconds.
        """
        self.id            = id
        self.name          = name
        self.ip            = ip
        self.internal_key  = key
        self.os            = {}
        self.version       = None
        self.dateAdd       = None
        self.lastKeepAlive = None
        self.status        = None
        self.key           = None
        self.configSum     = None
        self.mergedSum     = None
        self.group         = None
        self.manager_host  = None

        # if the method has only been called with an ID parameter, no new agent should be added.
        # Otherwise, a new agent must be added
        if name != None and ip != None:
            self._add(name=name, ip=ip, id=id, key=key, force=force)

    def __str__(self):
        return str(self.to_dict())

    def to_dict(self):
        dictionary = {'id': self.id, 'name': self.name, 'ip': self.ip, 'internal_key': self.internal_key, 'os': self.os, 'version': self.version, 'dateAdd': self.dateAdd, 'lastKeepAlive': self.lastKeepAlive, 'status': self.status, 'key': self.key, 'configSum': self.configSum, 'mergedSum': self.mergedSum, 'group': self.group, 'manager_host': self.manager_host }

        return dictionary

    @staticmethod
    def calculate_status(last_keep_alive, pending, today=datetime.today()):
        """
        Calculates state based on last keep alive
        """
        if not last_keep_alive:
            return "Never connected"
        else:
            limit_seconds = 1830 # 600*3 + 30
            # divide date in format YY:mm:dd HH:MM:SS to create a datetime object.
            last_date = datetime(year=int(last_keep_alive[:4]), month=int(last_keep_alive[5:7]), day=int(last_keep_alive[8:10]),
                                hour=int(last_keep_alive[11:13]), minute=int(last_keep_alive[14:16]), second=int(last_keep_alive[17:19]))
            difference = (today - last_date).total_seconds()

            return "Disconnected" if difference > limit_seconds else ("Pending" if pending else "Active")


    def _load_info_from_DB(self, select=None):
        """
        Gets attributes of existing agent.
        """

        db_global = glob(common.database_path_global)
        if not db_global:
            raise WazuhException(1600)

        conn = Connection(db_global[0])
        pending = True

        # Query
        query = "SELECT {0} FROM agent WHERE id = :id"
        request = {'id': self.id}

        valid_select_fields = {"id", "name", "ip", "key", "version", "date_add",
                               "last_keepalive", "config_sum", "merged_sum",
                               "group", "manager_host", "os_name", "os_version",
                               "os_major", "os_minor", "os_codename", "os_build",
                               "os_platform", "os_uname"}
        # we need to retrieve the fields that are used to compute other fields from the DB
        select_fields = {'id', 'version', 'last_keepalive'}

        # Select
        if select:
            if not set(select['fields']).issubset(valid_select_fields):
                incorrect_fields = list(map(lambda x: str(x), set(select['fields']) - valid_select_fields))
                raise WazuhException(1724, "Allowed select fields: {0}. Fields {1}".\
                        format(valid_select_fields, incorrect_fields))
            select_fields |= set(select['fields'])
        else:
            select_fields = valid_select_fields

        select_fields = list(select_fields)
        try:
            select_fields[select_fields.index("group")] = "`group`"
        except ValueError as e:
            pass

        conn.execute(query.format(','.join(select_fields)), request)
        db_data = conn.fetch()
        if db_data is None:
            raise WazuhException(1701)

        no_result = True
        for field,value in zip(select_fields, db_data):
            no_result = False

            if field == 'id' and value != None:
                self.id = str(value).zfill(3)
            if field == 'name' and value != None:
                self.name = value
            if field == 'ip' and value != None:
                self.ip = value
            if field == 'key' and value != None:
                self.internal_key = value
            if field == 'version' and value != None:
                self.version = value
                pending = False if self.version != "" else True
            if field == 'date_add' and value != None:
                self.dateAdd = value
            if field == 'last_keepalive':
                if value != None:
                    self.lastKeepAlive = value
                else:
                    self.lastKeepAlive = 0
            if field == 'config_sum' and value != None:
                self.configSum = value
            if field == 'merged_sum' and value != None:
                self.mergedSum = value
            if field == '`group`' and value != None:
                self.group = value
            if field == 'manager_host' and value != None:
                self.manager_host = value
            if field == 'os_name' and value != None:
                self.os['name'] = value
            if field == 'os_version' and value != None:
                self.os['version'] = value
            if field == 'os_major' and value != None:
                self.os['major'] = value
            if field == 'os_minor' and value != None:
                self.os['minor'] = value
            if field == 'os_codename' and value != None:
                self.os['codename'] = value
            if field == 'os_build' and value != None:
                self.os['build'] = value
            if field == 'os_platform' and value != None:
                self.os['platform'] = value
            if field == 'os_uname' and value != None:
                self.os['uname'] = value
                if "x86_64" in self.os['uname']:
                    self.os['arch'] = "x86_64"
                elif "i386" in self.os['uname']:
                    self.os['arch'] = "i386"
                elif "i686" in self.os['uname']:
                    self.os['arch'] = "i686"
                elif "sparc" in self.os['uname']:
                    self.os['arch'] = "sparc"
                elif "amd64" in self.os['uname']:
                    self.os['arch'] = "amd64"
                elif "ia64" in self.os['uname']:
                    self.os['arch'] = "ia64"
                elif "AIX" in self.os['uname']:
                    self.os['arch'] = "AIX"
                elif "armv6" in self.os['uname']:
                    self.os['arch'] = "armv6"
                elif "armv7" in self.os['uname']:
                    self.os['arch'] = "armv7"

        if self.id != "000":
            self.status = Agent.calculate_status(self.lastKeepAlive, pending)
        else:
            self.status = 'Active'
            self.ip = '127.0.0.1' if 'ip' in select_fields else None

        if no_result:
            raise WazuhException(1701, self.id)


    def _load_info_from_agent_db(self, table, select, filters={}, count=False, offset=0, limit=common.database_limit, sort={}, search={}):
        """
        Make a request to agent's database using Wazuh DB

        :param table: DB table to retrieve data from
        :param select: DB fields to retrieve
        :param filters: filter conditions
        :param sort: Dictionary of form {'fields':[], 'order':'asc'}/{'fields':[], 'order':'desc'}
        :param search: Dictionary of form {'value': '', 'negation':false, 'fields': []}
        """
        wdb_conn = WazuhDBConnection()

        query = "agent {} sql select {} from {}".format(self.id, ','.join(select), table)

        if filters:
            for key, value in filters.items():
                query += " and {} = '{}'".format(key, value)

        if search:
            query += " and not" if bool(search['negation']) else " and"
            query += '(' + " or ".join("{} like '%{}%'".format(x, search['value']) for x in search['fields']) + ')'

        if "from {} and".format(table) in query:
            query = query.replace("from {} and".format(table), "from {} where".format(table))

        if limit:
            query += ' limit {} offset {}'.format(limit, offset)

        if sort and sort['fields']:
            str_order = "desc" if sort['order'] == 'asc' else "asc"
            order_str_fields = []
            for field in sort['fields']:
                order_str_field = '{0} {1}'.format(field, str_order)
                order_str_fields.append(order_str_field)
            query += ' order by ' + ','.join(order_str_fields)

        return wdb_conn.execute(query, count)


    def get_basic_information(self, select=None):
        """
        Gets public attributes of existing agent.
        """
        self._load_info_from_DB(select)

        select_fields = {'id', 'last_keepalive', 'status', 'version'} if select is None else select['fields']

        info = {}

        if self.id and 'id' in select_fields:
            info['id'] = self.id
        if self.name:
            info['name'] = self.name
        if self.ip:
            info['ip'] = self.ip
        #if self.internal_key:
        #    info['internal_key'] = self.internal_key
        if self.os:
            os_no_empty = dict((k, v) for k, v in self.os.items() if v)
            if os_no_empty:
                info['os'] = os_no_empty
        if self.version and 'version' in select_fields:
            info['version'] = self.version
        if self.dateAdd:
            info['dateAdd'] = self.dateAdd
        if self.lastKeepAlive and 'last_keepalive' in select_fields:
            info['lastKeepAlive'] = self.lastKeepAlive
        if self.status and 'status' in select_fields:
            info['status'] = self.status
        if self.configSum:
            info['configSum'] = self.configSum
        if self.mergedSum:
            info['mergedSum'] = self.mergedSum
        #if self.key:
        #    info['key'] = self.key
        if self.group:
            info['group'] = self.group
        if self.manager_host:
            info['manager_host'] = self.manager_host

        return info

    def compute_key(self):
        str_key = "{0} {1} {2} {3}".format(self.id, self.name, self.ip, self.internal_key)
        return b64encode(str_key.encode()).decode()


    def get_key(self):
        """
        Gets agent key.

        :return: Agent key.
        """

        self._load_info_from_DB()
        if self.id != "000":
            self.key = self.compute_key()
        else:
            self.key = ""

        return self.key

    def restart(self):
        """
        Restarts the agent.

        :return: Message generated by OSSEC.
        """

        if self.id == "000":
            raise WazuhException(1703)
        else:
            # Check if agent exists and it is active
            agent_info = self.get_basic_information()

            if self.status.lower() != 'active':
                raise WazuhException(1707, '{0} - {1}'.format(self.id, self.status))

            oq = OssecQueue(common.ARQUEUE)
            ret_msg = oq.send_msg_to_agent(OssecQueue.RESTART_AGENTS, self.id)
            oq.close()

        return ret_msg

    def use_only_authd(self):
        """
        Function to know the value of the option "use_only_authd" in API configuration
        """
        try:
            with open(common.api_config_path) as f:
                data = f.readlines()

            use_only_authd = list(filter(lambda x: x.strip().startswith('config.use_only_authd'), data))

            return loads(use_only_authd[0][:-2].strip().split(' = ')[1]) if use_only_authd != [] else False
        except IOError:
            return False

    def remove(self, backup=False, purge=False):
        """
        Deletes the agent.

        :param backup: Create backup before removing the agent.
        :param purge: Delete definitely from key store.
        :return: Message.
        """

        manager_status = manager.status()
        is_authd_running = 'ossec-authd' in manager_status and manager_status['ossec-authd'] == 'running'

        if self.use_only_authd():
            if not is_authd_running:
                raise WazuhException(1726)

        if not is_authd_running:
            data = self._remove_manual(backup, purge)
        else:
            data = self._remove_authd(purge)

        return data

    def _remove_authd(self, purge=False):
        """
        Deletes the agent.

        :param backup: Create backup before removing the agent.
        :param purge: Delete definitely from key store.
        :return: Message.
        """

        msg = { "function": "remove", "arguments": { "id": str(self.id).zfill(3), "purge": purge } }

        authd_socket = OssecSocket(common.AUTHD_SOCKET)
        authd_socket.send(msg)
        data = authd_socket.receive()
        authd_socket.close()

        return data

    def _remove_manual(self, backup=False, purge=False):
        """
        Deletes the agent.
        :param backup: Create backup before removing the agent.
        :param purge: Delete definitely from key store.
        :return: Message.
        """

        # Get info from DB
        self._load_info_from_DB()

        f_keys_temp = '{0}.tmp'.format(common.client_keys)
        open(f_keys_temp, 'a').close()

        f_keys_st = stat(common.client_keys)
        chown(f_keys_temp, common.ossec_uid, common.ossec_gid)
        chmod(f_keys_temp, f_keys_st.st_mode)

        f_tmp = open(f_keys_temp, 'w')
        agent_found = False
        with open(common.client_keys) as f_k:
            for line in f_k.readlines():
                line_data = line.strip().split(' ')  # 0 -> id, 1 -> name, 2 -> ip, 3 -> key

                if self.id == line_data[0] and line_data[1][0] not in ('#!'):
                    if not purge:
                        f_tmp.write('{0} !{1} {2} {3}\n'.format(line_data[0], line_data[1], line_data[2], line_data[3]))

                    agent_found = True
                else:
                    f_tmp.write(line)
        f_tmp.close()

        if not agent_found:
            remove(f_keys_temp)
            raise WazuhException(1701, self.id)

        # Overwrite client.keys
        move(f_keys_temp, common.client_keys)

        # Remove rid file
        rids_file = '{0}/queue/rids/{1}'.format(common.ossec_path, self.id)
        if path.exists(rids_file):
            remove(rids_file)

        if not backup:
            # Remove agent files
            agent_files = []
            agent_files.append('{0}/queue/agent-info/{1}-{2}'.format(common.ossec_path, self.name, self.ip))
            agent_files.append('{0}/queue/syscheck/({1}) {2}->syscheck'.format(common.ossec_path, self.name, self.ip))
            agent_files.append('{0}/queue/syscheck/.({1}) {2}->syscheck.cpt'.format(common.ossec_path, self.name, self.ip))
            agent_files.append('{0}/queue/syscheck/({1}) {2}->syscheck-registry'.format(common.ossec_path, self.name, self.ip))
            agent_files.append('{0}/queue/syscheck/.({1}) {2}->syscheck-registry.cpt'.format(common.ossec_path, self.name, self.ip))
            agent_files.append('{0}/queue/rootcheck/({1}) {2}->rootcheck'.format(common.ossec_path, self.name, self.ip))
            agent_files.append('{0}/queue/agent-groups/{1}'.format(common.ossec_path, self.id))

            for agent_file in agent_files:
                if path.exists(agent_file):
                    remove(agent_file)
        else:
            # Create backup directory
            # /var/ossec/backup/agents/yyyy/Mon/dd/id-name-ip[tag]
            date_part = date.today().strftime('%Y/%b/%d')
            main_agent_backup_dir = '{0}/agents/{1}/{2}-{3}-{4}'.format(common.backup_path, date_part, self.id, self.name, self.ip)
            agent_backup_dir = main_agent_backup_dir

            not_agent_dir = True
            i = 0
            while not_agent_dir:
                if path.exists(agent_backup_dir):
                    i += 1
                    agent_backup_dir = '{0}-{1}'.format(main_agent_backup_dir, str(i).zfill(3))
                else:
                    makedirs(agent_backup_dir)
                    chmod_r(agent_backup_dir, 0o750)
                    not_agent_dir = False

            # Move agent file
            agent_files = []
            agent_files.append(['{0}/queue/agent-info/{1}-{2}'.format(common.ossec_path, self.name, self.ip), '{0}/agent-info'.format(agent_backup_dir)])
            agent_files.append(['{0}/queue/syscheck/({1}) {2}->syscheck'.format(common.ossec_path, self.name, self.ip), '{0}/syscheck'.format(agent_backup_dir)])
            agent_files.append(['{0}/queue/syscheck/.({1}) {2}->syscheck.cpt'.format(common.ossec_path, self.name, self.ip), '{0}/syscheck.cpt'.format(agent_backup_dir)])
            agent_files.append(['{0}/queue/syscheck/({1}) {2}->syscheck-registry'.format(common.ossec_path, self.name, self.ip), '{0}/syscheck-registry'.format(agent_backup_dir)])
            agent_files.append(['{0}/queue/syscheck/.({1}) {2}->syscheck-registry.cpt'.format(common.ossec_path, self.name, self.ip), '{0}/syscheck-registry.cpt'.format(agent_backup_dir)])
            agent_files.append(['{0}/queue/rootcheck/({1}) {2}->rootcheck'.format(common.ossec_path, self.name, self.ip), '{0}/rootcheck'.format(agent_backup_dir)])
            agent_files.append(['{0}/queue/agent-groups/{1}'.format(common.ossec_path, self.id), '{0}/agent-group'.format(agent_backup_dir)])

            for agent_file in agent_files:
                if path.exists(agent_file[0]) and not path.exists(agent_file[1]):
                    rename(agent_file[0], agent_file[1])

        return 'Agent deleted successfully.'

    def _add(self, name, ip, id=None, key=None, force=-1):
        """
        Adds an agent to OSSEC.
        2 uses:
            - name and ip [force]: Add an agent like manage_agents (generate id and key).
            - name, ip, id, key [force]: Insert an agent with an existing id and key.

        :param name: name of the new agent.
        :param ip: IP of the new agent. It can be an IP, IP/NET or ANY.
        :param id: ID of the new agent.
        :param key: Key of the new agent.
        :param force: Remove old agents with same IP if disconnected since <force> seconds
        :return: Agent ID.
        """
        manager_status = manager.status()
        is_authd_running = 'ossec-authd' in manager_status and manager_status['ossec-authd'] == 'running'

        if self.use_only_authd():
            if not is_authd_running:
                raise WazuhException(1726)

        if not is_authd_running:
            data = self._add_manual(name, ip, id, key, force)
        else:
            data = self._add_authd(name, ip, id, key, force)

        return data

    def _add_authd(self, name, ip, id=None, key=None, force=-1):
        """
        Adds an agent to OSSEC using authd.
        2 uses:
            - name and ip [force]: Add an agent like manage_agents (generate id and key).
            - name, ip, id, key [force]: Insert an agent with an existing id and key.

        :param name: name of the new agent.
        :param ip: IP of the new agent. It can be an IP, IP/NET or ANY.
        :param id: ID of the new agent.
        :param key: Key of the new agent.
        :param force: Remove old agents with same IP if disconnected since <force> seconds
        :return: Agent ID.
        """

        # Check arguments
        if id:
            id = id.zfill(3)

        ip = ip.lower()

        if key and len(key) < 64:
            raise WazuhException(1709)

        force = force if type(force) == int else int(force)

        msg = ""
        if name and ip:
            if id and key:
                msg = { "function": "add", "arguments": { "name": name, "ip": ip, "force": force } }
            else:
                msg = { "function": "add", "arguments": { "name": name, "ip": ip, "id": id, "key": key, "force": force } }

        authd_socket = OssecSocket(common.AUTHD_SOCKET)
        authd_socket.send(msg)
        data = authd_socket.receive()
        authd_socket.close()

        self.id  = data['id']
        self.internal_key = data['key']
        self.key = self.compute_key()


    def _add_manual(self, name, ip, id=None, key=None, force=-1):
        """
        Adds an agent to OSSEC manually.
        2 uses:
            - name and ip [force]: Add an agent like manage_agents (generate id and key).
            - name, ip, id, key [force]: Insert an agent with an existing id and key.

        :param name: name of the new agent.
        :param ip: IP of the new agent. It can be an IP, IP/NET or ANY.
        :param id: ID of the new agent.
        :param key: Key of the new agent.
        :param force: Remove old agents with same IP if disconnected since <force> seconds
        :return: Agent ID.
        """

        # Check arguments
        if id:
            id = id.zfill(3)

        ip = ip.lower()

        if key and len(key) < 64:
            raise WazuhException(1709)

        force = force if type(force) == int else int(force)

        # Check manager name
        db_global = glob(common.database_path_global)
        if not db_global:
            raise WazuhException(1600)

        conn = Connection(db_global[0])
        conn.execute("SELECT name FROM agent WHERE (id = 0)")
        manager_name = str(conn.fetch()[0])

        if name == manager_name:
            raise WazuhException(1705, name)

        # Check if ip, name or id exist in client.keys
        last_id = 0
        lock_file = open("{}/var/run/.api_lock".format(common.ossec_path), 'a+')
        fcntl.lockf(lock_file, fcntl.LOCK_EX)
        with open(common.client_keys) as f_k:
            try:
                for line in f_k.readlines():
                    if not line.strip():  # ignore empty lines
                        continue

                    if line[0] in ('# '):  # starts with # or ' '
                        continue

                    line_data = line.strip().split(' ')  # 0 -> id, 1 -> name, 2 -> ip, 3 -> key

                    line_id = int(line_data[0])
                    if last_id < line_id:
                        last_id = line_id

                    if line_data[1][0] in ('#!'):  # name starts with # or !
                        continue

                    check_remove = 0
                    if id and id == line_data[0]:
                        raise WazuhException(1708, id)
                    if name == line_data[1]:
                        if force < 0:
                            raise WazuhException(1705, name)
                        else:
                            check_remove = 1
                    if ip != 'any' and ip == line_data[2]:
                        if force < 0:
                            raise WazuhException(1706, ip)
                        else:
                            check_remove = 2

                    if check_remove:
                        if force == 0 or Agent.check_if_delete_agent(line_data[0], force):
                            Agent.remove_agent(line_data[0], backup=True)
                        else:
                            if check_remove == 1:
                                raise WazuhException(1705, name)
                            else:
                                raise WazuhException(1706, ip)


                if not id:
                    agent_id = str(last_id + 1).zfill(3)
                else:
                    agent_id = id

                if not key:
                    # Generate key
                    epoch_time = int(time())
                    str1 = "{0}{1}{2}".format(epoch_time, name, platform())
                    str2 = "{0}{1}".format(ip, agent_id)
                    hash1 = hashlib.md5(str1.encode())
                    hash1.update(urandom(64))
                    hash2 = hashlib.md5(str2.encode())
                    hash1.update(urandom(64))
                    agent_key = hash1.hexdigest() + hash2.hexdigest()
                else:
                    agent_key = key

                # Tmp file
                f_keys_temp = '{0}.tmp'.format(common.client_keys)
                open(f_keys_temp, 'a').close()

                f_keys_st = stat(common.client_keys)
                chown(f_keys_temp, common.ossec_uid, common.ossec_gid)
                chmod(f_keys_temp, f_keys_st.st_mode)

                copyfile(common.client_keys, f_keys_temp)


                # Write key
                with open(f_keys_temp, 'a') as f_kt:
                    f_kt.write('{0} {1} {2} {3}\n'.format(agent_id, name, ip, agent_key))

                # Overwrite client.keys
                move(f_keys_temp, common.client_keys)
            except WazuhException as ex:
                fcntl.lockf(lock_file, fcntl.LOCK_UN)
                lock_file.close()
                raise ex
            except Exception as ex:
                fcntl.lockf(lock_file, fcntl.LOCK_UN)
                lock_file.close()
                raise WazuhException(1725, str(ex))


            fcntl.lockf(lock_file, fcntl.LOCK_UN)
            lock_file.close()

        self.id = agent_id
        self.internal_key = agent_key
        self.key = self.compute_key()

<<<<<<< HEAD
=======

    def _remove_single_group(self, group_id):
        """
        Remove the group in every agent.

        :param group_id: Group ID.
        :return: Confirmation message.
        """

        if group_id.lower() == "default":
            raise WazuhException(1712)

        if not self.group_exists(group_id):
            raise WazuhException(1710, group_id)

        ids = []

        # Remove agent group
        agents = self.get_agent_group(group_id=group_id, limit=None)
        for agent in agents['items']:
            self.unset_group(agent['id'])
            ids.append(agent['id'])

        # Remove group directory
        group_path = "{0}/{1}".format(common.shared_path, group_id)
        group_backup = "{0}/groups/{1}_{2}".format(common.backup_path, group_id, int(time()))
        if path.exists(group_path):
            move(group_path, group_backup)

        msg = "Group '{0}' removed.".format(group_id)

        return {'msg': msg, 'affected_agents': ids}

>>>>>>> 0fcfcaae

    def get_agent_attr(self, attr):
        """
        Returns a string with an agent's os name
        """
        db_global = glob(common.database_path_global)
        if not db_global:
            raise WazuhException(1600)

        conn = Connection(db_global[0])
        query = "SELECT :attr FROM agent WHERE id = :id"
        request = {'attr':attr, 'id': self.id}
        conn.execute(query, request)
        query_value = str(conn.fetch()[0])

        return query_value


    @staticmethod
    def get_agents_dict(conn, select_fields, user_select_fields):
        select_fields = list(map(lambda x: x.replace('`',''), select_fields))
        db_api_name = {name:name for name in select_fields}
        db_api_name.update({"date_add":"dateAdd", "last_keepalive":"lastKeepAlive",'config_sum':'configSum','merged_sum':'mergedSum'})
        fields_to_nest, non_nested = get_fields_to_nest(db_api_name.values(), ['os'])

        agent_items = [{field:value for field,value in zip(select_fields, db_tuple) if value is not None} for db_tuple in conn]

        if 'status' in user_select_fields:
            today = datetime.today()
            agent_items = [dict(item, id=str(item['id']).zfill(3), status=Agent.calculate_status(item.get('last_keepalive'), item.get('version') is None, today)) for item in agent_items]
        else:
            agent_items = [dict(item, id=str(item['id']).zfill(3)) for item in agent_items]

        if len(agent_items) > 0 and agent_items[0]['id'] == '000' and 'ip' in user_select_fields:
            agent_items[0]['ip'] = '127.0.0.1'

        agent_items = [{db_api_name[key]:value for key,value in agent.items() if key in user_select_fields} for agent in agent_items]
        agent_items = [plain_dict_to_nested_dict(d, fields_to_nest, non_nested, ['os']) for d in agent_items]

        return agent_items


    @staticmethod
    def get_agents_overview(status="all", os_platform="all", os_version="all", manager_host="all",
                            node_name="all", offset=0, limit=common.database_limit, sort=None, search=None, select=None,
                            version="all", older_than="all"):
        """
        Gets a list of available agents with basic attributes.
        :param node_name: Filters by agents connected to the cluster node "node_name"
        :param version: Filters by agent version.
        :param status: Filters by agent status: Active, Disconnected or Never connected. Multiples statuses separated by commas.
        :param os_platform: Filters by OS platform.
        :param os_version: Filters by OS version.
        :param manager_host: Filters by manager hostname to which agents are connected.
        :param offset: First item to return.
        :param limit: Maximum number of items to return.
        :param sort: Sorts the items. Format: {"fields":["field1","field2"],"order":"asc|desc"}.
        :param select: Select fields to return. Format: {"fields":["field1","field2"]}.
        :param search: Looks for items with the specified string.
        :param older_than:  Filters out disconnected agents for longer than specified. Time in seconds | "[n_days]d" | "[n_hours]h" | "[n_minutes]m" | "[n_seconds]s". For never connected agents, uses the register date.

        :return: Dictionary: {'items': array of items, 'totalItems': Number of items (without applying the limit)}
        """

        db_global = glob(common.database_path_global)
        if not db_global:
            raise WazuhException(1600)

        conn = Connection(db_global[0])

        # Query
        query = "SELECT {0} FROM agent"
        fields = {'id': 'id', 'name': 'name', 'ip': 'ip', 'status': 'last_keepalive',
                  'os.name': 'os_name', 'os.version': 'os_version', 'os.platform': 'os_platform',
                  'version': 'version', 'manager_host': 'manager_host', 'date_add': 'date_add',
                   'group': 'group', 'merged_sum': 'merged_sum', 'config_sum': 'config_sum',
                   'os.codename': 'os_codename','os.major': 'os_major','os.uname': 'os_uname',
                   'os.arch': 'os_arch', 'node_name': 'node_name'}
        valid_select_fields = set(fields.values()) | {'status'}
        # at least, we should retrieve those fields since other fields depending on those
        search_fields = {"id", "name", "ip", "os_name", "os_version", "os_platform", "manager_host", "version", "`group`"}
        request = {}
        if select:
            if not set(select['fields']).issubset(valid_select_fields):
                incorrect_fields = list(map(lambda x: str(x), set(select['fields']) - valid_select_fields))
                raise WazuhException(1724, "Allowed select fields: {0}. Fields {1}".\
                                    format(valid_select_fields, incorrect_fields))
            select_fields_set = set(select['fields'])
            min_select_fields = {'id'} | select_fields_set if 'status' not in select_fields_set\
                                        else select_fields_set | {'id', 'last_keepalive', 'version'}
        else:
            min_select_fields = valid_select_fields

        # save the fields that the user has selected
        user_select_fields = (set(select['fields']) if select else min_select_fields.copy()) | {'id'}

        if status != "all":
            limit_seconds = 1830 # 600*3 + 30
            result = datetime.now() - timedelta(seconds=limit_seconds)
            request['time_active'] = result.strftime('%Y-%m-%d %H:%M:%S')
            list_status = status.split(',')
            query += ' AND ('

            for status in list_status:
                status = status.lower()
                if status == 'active':
                    query += '((last_keepalive >= :time_active AND version IS NOT NULL) or id = 0) OR '
                elif status == 'disconnected':
                    query += 'last_keepalive < :time_active OR '
                elif status == "never connected" or status == "neverconnected":
                    query += 'last_keepalive IS NULL AND id != 0 OR '
                elif status == 'pending':
                    query += 'last_keepalive IS NOT NULL AND version IS NULL OR '
                else:
                    raise WazuhException(1729, status)
            query = query[:-3] + ")" #Remove the last OR from query

        if older_than != 'all':
            request['older_than'] = get_timeframe_in_seconds(older_than)
            query += " AND ("
            # If the status is not neverconnected, compare older_than with the last keepalive:
            query += "(last_keepalive IS NOT NULL AND CAST(strftime('%s', last_keepalive) AS INTEGER) < CAST(strftime('%s', 'now', 'localtime') AS INTEGER) - :older_than) "
            query += "OR "
            # If the status is neverconnected, compare older_than with the date add:
            query += "(last_keepalive IS NULL AND id != 0 AND CAST(strftime('%s', date_Add) AS INTEGER) < CAST(strftime('%s', 'now', 'localtime') AS INTEGER) - :older_than) "
            query += ")"

        if os_platform != "all":
            request['os_platform'] = os_platform
            query += ' AND os_platform = :os_platform'
        if os_version != "all":
            request['os_version'] = os_version
            query += ' AND os_version = :os_version'
        if manager_host != "all":
            request['manager_host'] = manager_host
            query += ' AND manager_host = :manager_host'
        if version != "all":
            request['version'] = re.sub( r'([a-zA-Z])([v])', r'\1 \2', version )
            query += ' AND version = :version'
        if node_name != "all":
            if isinstance(node_name,list):
                node_list = [name.lower() for name in node_name]
                query += ' AND node_name COLLATE NOCASE IN ({})'.format(','.join([":node_name{}".format(x) for x in range(len(node_list))]))
                key_list = [":node_name{}".format(x) for x in range(len(node_list))]
                request.update({x[1:]: y for x, y in zip(key_list, node_list)})
            else:
                request['node_name'] = node_name.lower()
                query += ' AND node_name = :node_name COLLATE NOCASE'

        # Search
        if search:
            search['value'] = re.sub( r'([Wazuh])([v])', r'\1 \2', search['value'] )
            query += " AND NOT" if bool(search['negation']) else ' AND'
            query += " (" + " id LIKE :search_id"
            query += " OR " + " OR ".join(x + ' LIKE :search' for x in (search_fields - {"id"})) + " )"
            request['search'] = '%{0}%'.format(search['value'])
            request['search_id'] = '%{0}%'.format(int(search['value']) if search['value'].isdigit()
                                                                    else search['value'])

        if "FROM agent AND" in query:
            query = query.replace("FROM agent AND", "FROM agent WHERE")

        # Count
        conn.execute(query.format('COUNT(*)'), request)
        data = {'totalItems': conn.fetch()[0]}

        # Sorting
        if sort:
            if sort['fields']:
                allowed_sort_fields = fields.keys()
                # Check if every element in sort['fields'] is in allowed_sort_fields.
                if not set(sort['fields']).issubset(allowed_sort_fields):
                    raise WazuhException(1403, 'Allowed sort fields: {0}. Fields: {1}'.format(allowed_sort_fields, sort['fields']))

                order_str_fields = []
                for i in sort['fields']:
                    # Order by status ASC is the same that order by last_keepalive DESC.
                    if i == 'status':
                        str_order = "desc" if sort['order'] == 'asc' else "asc"
                        order_str_field = '{0} {1}'.format(fields[i], str_order)
                    # Order by version is order by major and minor
                    elif i == 'os.version':
                        order_str_field = "CAST(os_major AS INTEGER) {0}, CAST(os_minor AS INTEGER) {0}".format(sort['order'])
                    else:
                        order_str_field = '{0} {1}'.format(fields[i], sort['order'])

                    order_str_fields.append(order_str_field)

                query += ' ORDER BY ' + ','.join(order_str_fields)
            else:
                query += ' ORDER BY id {0}'.format(sort['order'])
        else:
            query += ' ORDER BY id ASC'


        if limit:
            query += ' LIMIT :offset,:limit'
            request['offset'] = offset
            request['limit'] = limit

        if 'group' in min_select_fields:
            min_select_fields.remove('group')
            min_select_fields.add('`group`')

        conn.execute(query.format(','.join(min_select_fields)), request)

        data['items'] = Agent.get_agents_dict(conn, min_select_fields, user_select_fields)

        return data


    @staticmethod
    def get_agents_summary():
        """
        Counts the number of agents by status.

        :return: Dictionary with keys: total, Active, Disconnected, Never connected
        """

        db_global = glob(common.database_path_global)
        if not db_global:
            raise WazuhException(1600)

        conn = Connection(db_global[0])

        # Query
        query_all = "SELECT COUNT(*) FROM agent"

        query = "SELECT COUNT(*) FROM agent WHERE {0}"
        request = {}
        query_active = query.format('(last_keepalive >= :time_active or id = 0)')
        query_disconnected = query.format('last_keepalive < :time_active')
        query_never = query.format('last_keepalive IS NULL AND id != 0')

        limit_seconds = 600*3 + 30
        result = datetime.now() - timedelta(seconds=limit_seconds)
        request['time_active'] = result.strftime('%Y-%m-%d %H:%M:%S')

        conn.execute(query_all)
        total = conn.fetch()[0]

        conn.execute(query_active, request)
        active = conn.fetch()[0]

        conn.execute(query_disconnected, request)
        disconnected = conn.fetch()[0]

        conn.execute(query_never, request)
        never = conn.fetch()[0]

        return {'Total': total, 'Active': active, 'Disconnected': disconnected, 'Never connected': never}

    @staticmethod
    def get_os_summary(offset=0, limit=common.database_limit, sort=None, search=None):
        """
        Gets a list of available OS.

        :param offset: First item to return.
        :param limit: Maximum number of items to return.
        :param sort: Sorts the items. Format: {"fields":["field1","field2"],"order":"asc|desc"}.
        :param search: Looks for items with the specified string.
        :return: Dictionary: {'items': array of items, 'totalItems': Number of items (without applying the limit)}
        """
        # Connect DB
        db_global = glob(common.database_path_global)
        if not db_global:
            raise WazuhException(1600)

        conn = Connection(db_global[0])

        # Init query
        query = "SELECT DISTINCT {0} FROM agent WHERE os_platform IS NOT null AND os_platform != ''"
        fields = {'os.platform': 'os_platform'}  # field: db_column
        select = ["os_platform"]
        request = {}

        # Search
        if search:
            query += " AND NOT" if bool(search['negation']) else ' AND'
            query += " ( os_platform LIKE :search )"
            request['search'] = '%{0}%'.format(search['value'])

        # Count
        conn.execute(query.format('COUNT(DISTINCT os_platform)'), request)
        data = {'totalItems': conn.fetch()[0]}

        # Sorting
        if sort:
            if sort['fields']:
                allowed_sort_fields = fields.keys()
                # Check if every element in sort['fields'] is in allowed_sort_fields.
                if not set(sort['fields']).issubset(allowed_sort_fields):
                    raise WazuhException(1403, 'Allowed sort fields: {0}. Fields: {1}'.format(allowed_sort_fields, sort['fields']))

                order_str_fields = ['`{0}` {1}'.format(fields[i], sort['order']) for i in sort['fields']]
                query += ' ORDER BY ' + ','.join(order_str_fields)
            else:
                query += ' ORDER BY os_platform {0}'.format(sort['order'])
        else:
            query += ' ORDER BY os_platform ASC'

        # OFFSET - LIMIT
        if limit:
            query += ' LIMIT :offset,:limit'
            request['offset'] = offset
            request['limit'] = limit

        conn.execute(query.format(','.join(select)), request)

        data['items'] = []
        for tuple in conn:
            if tuple[0] != None:
                data['items'].append(tuple[0])

        return data

    @staticmethod
    def restart_agents(agent_id=None, restart_all=False):
        """
        Restarts an agent or all agents.

        :param agent_id: Agent ID of the agent to restart. Can be a list of ID's.
        :param restart_all: Restarts all agents.

        :return: Message.
        """

        if restart_all:
            oq = OssecQueue(common.ARQUEUE)
            ret_msg = oq.send_msg_to_agent(OssecQueue.RESTART_AGENTS)
            oq.close()
            return ret_msg
        else:
            failed_ids = list()
            affected_agents = list()
            if isinstance(agent_id, list):
                for id in agent_id:
                    try:
                        Agent(id).restart()
                        affected_agents.append(id)
                    except Exception as e:
                        failed_ids.append(create_exception_dic(id, e))
            else:
                try:
                    Agent(agent_id).restart()
                    affected_agents.append(agent_id)
                except Exception as e:
                    failed_ids.append(create_exception_dic(agent_id, e))
            if not failed_ids:
                message = 'All selected agents were restarted'
            else:
                message = 'Some agents were not restarted'

            final_dict = {}
            if failed_ids:
                final_dict = {'msg': message, 'affected_agents': affected_agents, 'failed_ids': failed_ids}
            else:
                final_dict = {'msg': message, 'affected_agents': affected_agents}

            return final_dict

    @staticmethod
    def get_agent_by_name(agent_name, select=None):
        """
        Gets an existing agent called agent_name.

        :param agent_name: Agent name.
        :return: The agent.
        """
        db_global = glob(common.database_path_global)
        if not db_global:
            raise WazuhException(1600)

        conn = Connection(db_global[0])
        conn.execute("SELECT id FROM agent WHERE name = :name", {'name': agent_name})
        try:
            agent_id = str(conn.fetch()[0]).zfill(3)
        except TypeError as e:
            raise WazuhException(1701, agent_name)

        return Agent(agent_id).get_basic_information(select)

    @staticmethod
    def get_agent(agent_id, select=None):
        """
        Gets an existing agent.

        :param agent_id: Agent ID.
        :return: The agent.
        """

        return Agent(agent_id).get_basic_information(select)

    @staticmethod
    def get_agent_key(agent_id):
        """
        Get the key of an existing agent.

        :param agent_id: Agent ID.
        :return: Agent key.
        """

        return Agent(agent_id).get_key()

    @staticmethod
    def remove_agent(agent_id, backup=False, purge=False):
        """
        Removes an existing agent.

        :param agent_id: Agent ID.
        :param backup: Create backup before removing the agent.
        :param purge: Delete definitely from key store.
        :return: Dictionary with affected_agents (agents removed), failed_ids if it necessary (agents that cannot been removed), and a message.
        """

        failed_ids = []
        affected_agents = []
        try:
            Agent(agent_id).remove(backup, purge)
            affected_agents.append(agent_id)
        except Exception as e:
            failed_ids.append(create_exception_dic(agent_id, e))

        if not failed_ids:
            message = 'All selected agents were removed'
        else:
            message = 'Some agents were not removed'

        final_dict = {}
        if failed_ids:
            final_dict = {'msg': message, 'affected_agents': affected_agents, 'failed_ids': failed_ids}
        else:
            final_dict = {'msg': message, 'affected_agents': affected_agents}

        return final_dict

    @staticmethod
    def remove_agents(list_agent_ids="all", backup=False, purge=False, status="all", older_than="7d"):
        """
        Removes an existing agent.

        :param list_agent_ids: List of agents ID's.
        :param backup: Create backup before removing the agent.
        :param purge: Delete definitely from key store.
        :param older_than:  Filters out disconnected agents for longer than specified. Time in seconds | "[n_days]d" | "[n_hours]h" | "[n_minutes]m" | "[n_seconds]s". For never connected agents, uses the register date.
        :param status: Filters by agent status: Active, Disconnected or Never connected. Multiples statuses separated by commas.
        :return: Dictionary with affected_agents (agents removed), timeframe applied, failed_ids if it necessary (agents that cannot been removed), and a message.
        """

        agents = Agent.get_agents_overview(status = status, older_than = older_than)
        id_purgeable_agents = [agent['id'] for agent in agents['items']]

        failed_ids = []
        affected_agents = []

        if list_agent_ids != "all":
            for id in list_agent_ids:
                try:
                    if id not in id_purgeable_agents:
                        raise WazuhException(1731, "The agent has a status different to '{}' or the specified time frame 'older_than {}' does not apply.".format(status, older_than))
                    Agent(id).remove(backup, purge)
                    affected_agents.append(id)
                except Exception as e:
                    failed_ids.append(create_exception_dic(id, e))
        else:
            for id in id_purgeable_agents:
                try:
                    Agent(id).remove(backup, purge)
                    affected_agents.append(id)
                except Exception as e:
                    failed_ids.append(create_exception_dic(id, e))

        if not failed_ids:
            message = 'All selected agents were removed'
        else:
            message = 'Some agents were not removed'

        if failed_ids:
            final_dict = {'msg': message, 'affected_agents': affected_agents, 'failed_ids': failed_ids, 'older_than': older_than}
        else:
            final_dict = {'msg': message, 'affected_agents': affected_agents, 'older_than': older_than}

        return final_dict

    @staticmethod
    def add_agent(name, ip='any', force=-1):
        """
        Adds a new agent to OSSEC.

        :param name: name of the new agent.
        :param ip: IP of the new agent. It can be an IP, IP/NET or ANY.
        :param force: Remove old agent with same IP if disconnected since <force> seconds.
        :return: Agent ID.
        """

        new_agent = Agent(name=name, ip=ip, force=force)
        return {'id': new_agent.id, 'key': new_agent.key}

    @staticmethod
    def insert_agent(name, id, key, ip='any', force=-1):
        """
        Create a new agent providing the id, name, ip and key to the Manager.

        :param id: id of the new agent.
        :param name: name of the new agent.
        :param ip: IP of the new agent. It can be an IP, IP/NET or ANY.
        :param key: name of the new agent.
        :param force: Remove old agent with same IP if disconnected since <force> seconds.
        :return: Agent ID.
        """

        new_agent = Agent(name=name, ip=ip, id=id, key=key, force=force)
        return {'id': new_agent.id, 'key': key}

    @staticmethod
    def check_if_delete_agent(id, seconds):
        """
        Check if we should remove an agent: if time from last connection is greater thant <seconds>.

        :param id: id of the new agent.
        :param seconds: Number of seconds.
        :return: True if time from last connection is greater thant <seconds>.
        """
        remove_agent = False

        agent_info = Agent(id=id).get_basic_information()

        if 'lastKeepAlive' in agent_info:
            if agent_info['lastKeepAlive'] == 0:
                remove_agent = True
            else:
                last_date = datetime.strptime(agent_info['lastKeepAlive'], '%Y-%m-%d %H:%M:%S')
                difference = (datetime.now() - last_date).total_seconds()
                if difference >= seconds:
                    remove_agent = True

        return remove_agent

<<<<<<< HEAD
=======
    @staticmethod
    def get_all_groups_sql(offset=0, limit=common.database_limit, sort=None, search=None):
        """
        Gets the existing groups.

        :param offset: First item to return.
        :param limit: Maximum number of items to return.
        :param sort: Sorts the items. Format: {"fields":["field1","field2"],"order":"asc|desc"}.
        :param search: Looks for items with the specified string.
        :return: Dictionary: {'items': array of items, 'totalItems': Number of items (without applying the limit)}
        """

        # Connect DB
        db_global = glob(common.database_path_global)
        if not db_global:
            raise WazuhException(1600)

        conn = Connection(db_global[0])

        # Init query
        query = "SELECT DISTINCT {0} FROM agent WHERE `group` IS NOT null"
        fields = {'name': 'group'}  # field: db_column
        select = ["`group`"]
        request = {}

        # Search
        if search:
            query += " AND NOT" if bool(search['negation']) else ' AND'
            query += " ( `group` LIKE :search )"
            request['search'] = '%{0}%'.format(search['value'])

        # Count
        conn.execute(query.format('COUNT(DISTINCT `group`)'), request)
        data = {'totalItems': conn.fetch()[0]}

        # Sorting
        if sort:
            if sort['fields']:
                allowed_sort_fields = fields.keys()
                # Check if every element in sort['fields'] is in allowed_sort_fields.
                if not set(sort['fields']).issubset(allowed_sort_fields):
                    raise WazuhException(1403, 'Allowed sort fields: {0}. Fields: {1}'.format(allowed_sort_fields, sort['fields']))

                order_str_fields = ['`{0}` {1}'.format(fields[i], sort['order']) for i in sort['fields']]
                query += ' ORDER BY ' + ','.join(order_str_fields)
            else:
                query += ' ORDER BY `group` {0}'.format(sort['order'])
        else:
            query += ' ORDER BY `group` ASC'

        # OFFSET - LIMIT
        if limit:
            query += ' LIMIT :offset,:limit'
            request['offset'] = offset
            request['limit'] = limit

        # Data query
        conn.execute(query.format(','.join(select)), request)

        data['items'] = []

        for tuple in conn:
            if tuple[0] != None:
                data['items'].append(tuple[0])

        return data

    @staticmethod
    def get_all_groups(offset=0, limit=common.database_limit, sort=None, search=None, hash_algorithm='md5'):
        """
        Gets the existing groups.

        :param offset: First item to return.
        :param limit: Maximum number of items to return.
        :param sort: Sorts the items. Format: {"fields":["field1","field2"],"order":"asc|desc"}.
        :param search: Looks for items with the specified string.
        :return: Dictionary: {'items': array of items, 'totalItems': Number of items (without applying the limit)}
        """
        def get_hash(file, hash_algorithm='md5'):
            filename = "{0}/{1}".format(common.shared_path, file)

            # check hash algorithm
            try:
                algorithm_list = hashlib.algorithms_available
            except Exception as e:
                algorithm_list = hashlib.algorithms

            if not hash_algorithm in algorithm_list:
                raise WazuhException(1723, "Available algorithms are {0}.".format(algorithm_list))

            hashing = hashlib.new(hash_algorithm)

            try:
                with open(filename, 'rb') as f:
                    hashing.update(f.read())
            except IOError:
                return None

            return hashing.hexdigest()

        # Connect DB
        db_global = glob(common.database_path_global)
        if not db_global:
            raise WazuhException(1600)

        conn = Connection(db_global[0])
        query = "SELECT {0} FROM agent WHERE `group` = :group_id"

        # Group names
        data = []
        for entry in listdir(common.shared_path):
            full_entry = path.join(common.shared_path, entry)
            if not path.isdir(full_entry):
                continue

            # Group count
            request = {'group_id': entry}
            conn.execute(query.format('COUNT(*)'), request)

            # merged.mg and agent.conf sum
            merged_sum = get_hash(entry + "/merged.mg")
            conf_sum   = get_hash(entry + "/agent.conf")

            item = {'count':conn.fetch()[0], 'name': entry}

            if merged_sum:
                item['merged_sum'] = merged_sum

            if conf_sum:
                item['conf_sum'] = conf_sum

            data.append(item)


        if search:
            data = search_array(data, search['value'], search['negation'], fields=['name'])

        if sort:
            data = sort_array(data, sort['fields'], sort['order'])
        else:
            data = sort_array(data, ['name'])

        return {'items': cut_array(data, offset, limit), 'totalItems': len(data)}

    @staticmethod
    def group_exists_sql(group_id):
        """
        Checks if the group exists

        :param group_id: Group ID.
        :return: True if group exists, False otherwise
        """
        # Input Validation of group_id
        if not InputValidator().group(group_id):
            raise WazuhException(1722)

        db_global = glob(common.database_path_global)
        if not db_global:
            raise WazuhException(1600)

        conn = Connection(db_global[0])

        query = "SELECT `group` FROM agent WHERE `group` = :group_id LIMIT 1"
        request = {'group_id': group_id}

        conn.execute(query, request)

        for tuple in conn:

            if tuple[0] != None:
                return True
            else:
                return False

    @staticmethod
    def group_exists(group_id):
        """
        Checks if the group exists

        :param group_id: Group ID.
        :return: True if group exists, False otherwise
        """
        # Input Validation of group_id
        if not InputValidator().group(group_id):
            raise WazuhException(1722)

        if path.exists("{0}/{1}".format(common.shared_path, group_id)):
            return True
        else:
            return False

    @staticmethod
    def get_agent_group(group_id, offset=0, limit=common.database_limit, sort=None, search=None, select=None):
        """
        Gets the agents in a group

        :param group_id: Group ID.
        :param offset: First item to return.
        :param limit: Maximum number of items to return.
        :param sort: Sorts the items. Format: {"fields":["field1","field2"],"order":"asc|desc"}.
        :param search: Looks for items with the specified string.
        :return: Dictionary: {'items': array of items, 'totalItems': Number of items (without applying the limit)}
        """

        # Connect DB
        db_global = glob(common.database_path_global)
        if not db_global:
            raise WazuhException(1600)

        conn = Connection(db_global[0])
        valid_select_fiels = {"id", "name", "ip", "last_keepalive", "os_name",
                             "os_version", "os_platform", "os_uname", "version",
                             "config_sum", "merged_sum", "manager_host", "status"}
        # fields like status need to retrieve others to be properly computed.
        dependent_select_fields = {'status': {'last_keepalive','version'}}
        search_fields = {"id", "name", "os_name", "ip", "status", "version", "os_platform", "manager_host"}

        # Init query
        query = "SELECT {0} FROM agent WHERE `group` = :group_id"
        request = {'group_id': group_id}

        # Select
        if select:
            select_fields_param = set(select['fields'])

            if not select_fields_param.issubset(valid_select_fiels):
                uncorrect_fields = select_fields_param - valid_select_fiels
                raise WazuhException(1724, "Allowed select fields: {0}. Fields {1}".\
                        format(', '.join(list(valid_select_fiels)), ', '.join(uncorrect_fields)))

            select_fields = select_fields_param
        else:
            select_fields = valid_select_fiels

        # add dependent select fields to the database select query
        db_select_fields = set()
        for dependent, dependent_fields in dependent_select_fields.items():
            if dependent in select_fields:
                db_select_fields |= dependent_fields
        db_select_fields |= (select_fields - set(dependent_select_fields.keys()))

        # Search
        if search:
            query += " AND NOT" if bool(search['negation']) else ' AND'
            query += " (" + " OR ".join(x + ' LIKE :search' for x in search_fields) + " )"
            request['search'] = '%{0}%'.format(int(search['value']) if search['value'].isdigit()
                                                                    else search['value'])

        # Count
        conn.execute(query.format('COUNT(*)'), request)
        data = {'totalItems': conn.fetch()[0]}

        # Sorting
        if sort:
            if sort['fields']:
                allowed_sort_fields = db_select_fields
                # Check if every element in sort['fields'] is in allowed_sort_fields.
                if not set(sort['fields']).issubset(allowed_sort_fields):
                    raise WazuhException(1403, 'Allowed sort fields: {0}. Fields: {1}'.\
                        format(allowed_sort_fields, sort['fields']))

                order_str_fields = ['{0} {1}'.format(i, sort['order']) for i in sort['fields']]
                query += ' ORDER BY ' + ','.join(order_str_fields)
            else:
                query += ' ORDER BY id {0}'.format(sort['order'])
        else:
            query += ' ORDER BY id ASC'

        # OFFSET - LIMIT
        if limit:
            query += ' LIMIT :offset,:limit'
            request['offset'] = offset
            request['limit'] = limit

        # Data query
        conn.execute(query.format(','.join(db_select_fields)), request)

        non_nested = [{field:tuple_elem for field,tuple_elem \
                in zip(db_select_fields, tuple) if tuple_elem} for tuple in conn]

        if 'id' in select_fields:
            list(map(lambda x: setitem(x, 'id', str(x['id']).zfill(3)), non_nested))

        if 'status' in select_fields:
            try:
                list(map(lambda x: setitem(x, 'status', Agent.calculate_status(x['last_keepalive'], x['version'] == None)), non_nested))
            except KeyError:
                pass

        # return only the fields requested by the user (saved in select_fields) and not the dependent ones
        non_nested = [{k:v for k,v in d.items() if k in select_fields} for d in non_nested]

        data['items'] = [plain_dict_to_nested_dict(d, ['os']) for d in non_nested]

        return data

    @staticmethod
    def get_agents_without_group(offset=0, limit=common.database_limit, sort=None, search=None, select=None):
        """
        Gets the agents in a group

        :param group_id: Group ID.
        :param offset: First item to return.
        :param limit: Maximum number of items to return.
        :param sort: Sorts the items. Format: {"fields":["field1","field2"],"order":"asc|desc"}.
        :param search: Looks for items with the specified string.
        :return: Dictionary: {'items': array of items, 'totalItems': Number of items (without applying the limit)}
        """

        # Connect DB
        db_global = glob(common.database_path_global)
        if not db_global:
            raise WazuhException(1600)

        conn = Connection(db_global[0])
        valid_select_fiels = {"id", "name", "ip", "last_keepalive", "os_name",
                             "os_version", "os_platform", "os_uname", "version",
                             "config_sum", "merged_sum", "manager_host", "status"}
        # fields like status need to retrieve others to be properly computed.
        dependent_select_fields = {'status': {'last_keepalive','version'}}
        search_fields = {"id", "name", "os_name", "ip", "status", "version", "os_platform", "manager_host"}

        # Init query
        query = "SELECT {0} FROM agent WHERE `group` IS NULL AND id != 0"
        fields = {'id': 'id', 'name': 'name'}  # field: db_column
        request = {}

        # Select
        if select:
            select_fields_param = set(select['fields'])

            if not select_fields_param.issubset(valid_select_fiels):
                uncorrect_fields = select_fields_param - valid_select_fiels
                raise WazuhException(1724, "Allowed select fields: {0}. Fields {1}".\
                        format(', '.join(list(valid_select_fiels)), ', '.join(uncorrect_fields)))

            select_fields = select_fields_param
        else:
            select_fields = valid_select_fiels

        # add dependent select fields to the database select query
        db_select_fields = set()
        for dependent, dependent_fields in dependent_select_fields.items():
            if dependent in select_fields:
                db_select_fields |= dependent_fields
        db_select_fields |= (select_fields - set(dependent_select_fields.keys()))

        # Search
        if search:
            query += " AND NOT" if bool(search['negation']) else ' AND'
            query += " (" + " OR ".join(x + ' LIKE :search' for x in search_fields) + " )"
            request['search'] = '%{0}%'.format(int(search['value']) if search['value'].isdigit()
                                                                    else search['value'])

        # Count
        conn.execute(query.format('COUNT(*)'), request)
        data = {'totalItems': conn.fetch()[0]}

        # Sorting
        if sort:
            if sort['fields']:
                allowed_sort_fields = db_select_fields
                # Check if every element in sort['fields'] is in allowed_sort_fields.
                if not set(sort['fields']).issubset(allowed_sort_fields):
                    raise WazuhException(1403, 'Allowed sort fields: {0}. Fields: {1}'.\
                        format(allowed_sort_fields, sort['fields']))

                order_str_fields = ['{0} {1}'.format(fields[i], sort['order']) for i in sort['fields']]
                query += ' ORDER BY ' + ','.join(order_str_fields)
            else:
                query += ' ORDER BY id {0}'.format(sort['order'])
        else:
            query += ' ORDER BY id ASC'

        # OFFSET - LIMIT
        if limit:
            query += ' LIMIT :offset,:limit'
            request['offset'] = offset
            request['limit'] = limit

        # Data query
        conn.execute(query.format(','.join(db_select_fields)), request)

        non_nested = [{field:tuple_elem for field,tuple_elem \
                in zip(db_select_fields, tuple) if tuple_elem} for tuple in conn]

        if 'id' in select_fields:
            list(map(lambda x: setitem(x, 'id', str(x['id']).zfill(3)), non_nested))

        if 'status' in select_fields:
            try:
                list(map(lambda x: setitem(x, 'status', Agent.calculate_status(x['last_keepalive'], x['version'] == None)), non_nested))
            except KeyError:
                pass

        # return only the fields requested by the user (saved in select_fields) and not the dependent ones
        non_nested = [{k:v for k,v in d.items() if k in select_fields} for d in non_nested]

        data['items'] = [plain_dict_to_nested_dict(d, ['os']) for d in non_nested]

        return data

    @staticmethod
    def get_group_files(group_id=None, offset=0, limit=common.database_limit, sort=None, search=None):
        """
        Gets the group files.

        :param group_id: Group ID.
        :param offset: First item to return.
        :param limit: Maximum number of items to return.
        :param sort: Sorts the items. Format: {"fields":["field1","field2"],"order":"asc|desc"}.
        :param search: Looks for items with the specified string.
        :return: Dictionary: {'items': array of items, 'totalItems': Number of items (without applying the limit)}
        """

        group_path = common.shared_path
        if group_id:
            if not Agent.group_exists(group_id):
                raise WazuhException(1710, group_id)
            group_path = "{0}/{1}".format(common.shared_path, group_id)

        if not path.exists(group_path):
            raise WazuhException(1006, group_path)

        try:
            data = []
            for entry in listdir(group_path):
                item = {}
                try:
                    item['filename'] = entry
                    with open("{0}/{1}".format(group_path, entry), 'rb') as f:
                        item['hash'] = hashlib.md5(f.read()).hexdigest()
                    data.append(item)
                except (OSError, IOError) as e:
                    pass

            try:
                # ar.conf
                ar_path = "{0}/ar.conf".format(common.shared_path, entry)
                with open(ar_path, 'rb') as f:
                    hash_ar = hashlib.md5(f.read()).hexdigest()
                data.append({'filename': "ar.conf", 'hash': hash_ar})
            except (OSError, IOError) as e:
                pass

            if search:
                data = search_array(data, search['value'], search['negation'])

            if sort:
                data = sort_array(data, sort['fields'], sort['order'])
            else:
                data = sort_array(data, ["filename"])

            return {'items': cut_array(data, offset, limit), 'totalItems': len(data)}
        except Exception as e:
            raise WazuhException(1727, str(e))

    @staticmethod
    def create_group(group_id):
        """
        Creates a group.

        :param group_id: Group ID.
        :return: Confirmation message.
        """
        # Input Validation of group_id
        if not InputValidator().group(group_id):
            raise WazuhException(1722)

        group_path = "{0}/{1}".format(common.shared_path, group_id)

        if group_id.lower() == "default" or path.exists(group_path):
            raise WazuhException(1711, group_id)

        # Create group in /etc/shared
        group_def_path = "{0}/default".format(common.shared_path)
        try:
            copytree(group_def_path, group_path)
            chown_r(group_path, common.ossec_uid, common.ossec_gid)
            chmod_r(group_path, 0o660)
            chmod(group_path, 0o770)
            msg = "Group '{0}' created.".format(group_id)
        except Exception as e:
            raise WazuhException(1005, str(e))

        return msg

    @staticmethod
    def remove_group(group_id):
        """
        Remove the group in every agent.

        :param group_id: Group ID.
        :return: Confirmation message.
        """

        # Input Validation of group_id
        if not InputValidator().group(group_id):
            raise WazuhException(1722)


        failed_ids = []
        ids = []
        affected_agents = []
        if isinstance(group_id, list):
            for id in group_id:

                if id.lower() == "default":
                    raise WazuhException(1712)

                try:
                    removed = Agent()._remove_single_group(id)
                    ids.append(id)
                    affected_agents += removed['affected_agents']
                except Exception as e:
                    failed_ids.append(create_exception_dic(id, e))
        else:
            if group_id.lower() == "default":
                raise WazuhException(1712)

            try:
                removed = Agent()._remove_single_group(group_id)
                ids.append(group_id)
                affected_agents += removed['affected_agents']
            except Exception as e:
                failed_ids.append(create_exception_dic(group_id, e))

        final_dict = {}
        if not failed_ids:
            message = 'All selected groups were removed'
            final_dict = {'msg': message, 'ids': ids, 'affected_agents': affected_agents}
        else:
            message = 'Some groups were not removed'
            final_dict = {'msg': message, 'failed_ids': failed_ids, 'ids': ids, 'affected_agents': affected_agents}

        return final_dict

    @staticmethod
    def set_group(agent_id, group_id, force=False):
        """
        Set a group to an agent.

        :param agent_id: Agent ID.
        :param group_id: Group ID.
        :param force: No check if agent exists
        :return: Confirmation message.
        """
        # Input Validation of group_id
        if not InputValidator().group(group_id):
            raise WazuhException(1722)

        agent_id = agent_id.zfill(3)
        if agent_id == "000":
            raise WazuhException(1703)

        # Check if agent exists
        if not force:
            Agent(agent_id).get_basic_information()

        # Assign group in /queue/agent-groups
        agent_group_path = "{0}/{1}".format(common.groups_path, agent_id)
        try:
            new_file = False if path.exists(agent_group_path) else True

            f_group = open(agent_group_path, 'w')
            f_group.write(group_id)
            f_group.close()

            if new_file:
                chown(agent_group_path, common.ossec_uid, common.ossec_gid)
                chmod(agent_group_path, 0o660)
        except Exception as e:
            raise WazuhException(1005, str(e))

        # Create group in /etc/shared
        if not Agent.group_exists(group_id):
            Agent.create_group(group_id)

        return "Group '{0}' set to agent '{1}'.".format(group_id, agent_id)

    @staticmethod
    def unset_group(agent_id, force=False):
        """
        Unset the agent group. The group will be 'default'.

        :param agent_id: Agent ID.
        :param force: No check if agent exists
        :return: Confirmation message.
        """
        # Check if agent exists
        if not force:
            Agent(agent_id).get_basic_information()

        agent_group_path = "{0}/{1}".format(common.groups_path, agent_id)
        if path.exists(agent_group_path):
            with open(agent_group_path, "w+") as fo:
                fo.write("default")

        return "Group unset for agent '{0}'.".format(agent_id)
>>>>>>> 0fcfcaae

    @staticmethod
    def get_outdated_agents(offset=0, limit=common.database_limit, sort=None):
        """
        Gets the outdated agents.

        :param offset: First item to return.
        :param limit: Maximum number of items to return.
        :param sort: Sorts the items. Format: {"fields":["field1","field2"],"order":"asc|desc"}.
        :return: Dictionary: {'items': array of items, 'totalItems': Number of items (without applying the limit)}
        """

        # Connect DB
        db_global = glob(common.database_path_global)
        if not db_global:
            raise WazuhException(1600)

        conn = Connection(db_global[0])

        # Get manager version
        manager = Agent(id=0)
        manager._load_info_from_DB()
        manager_ver = manager.version

        # Init query
        query = "SELECT {0} FROM agent WHERE version <> :manager_ver AND id <> 0"
        fields = {'id': 'id', 'name': 'name', 'version': 'version'}  # field: db_column
        select = ['id','name','version']
        request = {'manager_ver': manager_ver}

        # Count
        conn.execute(query.format('COUNT(`id`)'), request)
        data = {'totalItems': conn.fetch()[0]}

        # Sorting
        if sort:
            if sort['fields']:
                allowed_sort_fields = fields.keys()
                # Check if every element in sort['fields'] is in allowed_sort_fields.
                if not set(sort['fields']).issubset(allowed_sort_fields):
                    raise WazuhException(1403, 'Allowed sort fields: {0}. Fields: {1}'.format(allowed_sort_fields, sort['fields']))

                order_str_fields = ['{0} {1}'.format(fields[i], sort['order']) for i in sort['fields']]
                query += ' ORDER BY ' + ','.join(order_str_fields)
            else:
                query += ' ORDER BY id {0}'.format(sort['order'])
        else:
            query += ' ORDER BY id ASC'

        # OFFSET - LIMIT
        if limit:
            query += ' LIMIT :offset,:limit'
            request['offset'] = offset
            request['limit'] = limit

        # Data query
        conn.execute(query.format(','.join(select)), request)

        data['items'] = []

        for tuple in conn:
            data_tuple = {}

            if tuple[0] != None:
                data_tuple['id'] = str(tuple[0]).zfill(3)
            if tuple[1] != None:
                data_tuple['name'] = tuple[1]
            if tuple[2] != None:
                data_tuple['version'] = tuple[2]

            data['items'].append(data_tuple)

        return data


    def _get_versions(self, wpk_repo=common.wpk_repo_url):
        """
        Generates a list of available versions for its distribution and version.
        """
        if self.os['platform']=="windows":
            versions_url = wpk_repo + "windows/versions"
        else:
            if self.os['platform']=="ubuntu":
                versions_url = wpk_repo + self.os['platform'] + "/" + self.os['major'] + "." + self.os['minor'] + "/" + self.os['arch'] + "/versions"
            else:
                versions_url = wpk_repo + self.os['platform'] + "/" + self.os['major'] + "/" + self.os['arch'] + "/versions"

        try:
            result = urlopen(versions_url)
        except HTTPError as e:
            raise WazuhException(1713, e.code)
        except URLError as e:
            if "SSL23_GET_SERVER_HELLO" in str(e.reason):
              error = "HTTPS requires Python 2.7.9 or newer. You may also run with Python 3."
            else:
              error = str(e.reason)
            raise WazuhException(1713, error)

        lines = result.readlines()
        lines = filter(None, lines)
        versions = []

        for line in lines:
            ver_readed = line.decode().split()
            version = ver_readed[0]
            sha1sum = ver_readed[1] if len(ver_readed) > 1 else ''
            versions.append([version, sha1sum])

        return versions


    def _get_wpk_file(self, wpk_repo=common.wpk_repo_url, debug=False, version=None, force=False):
        """
        Searchs latest Wazuh WPK file for its distribution and version. Downloads the WPK if it is not in the upgrade folder.
        """
        agent_new_ver = None
        if not version:
            versions = self._get_versions(wpk_repo)
            agent_new_ver = versions[0][0]
            agent_new_shasum = versions[0][1]
        else:
            for versions in self._get_versions(wpk_repo):
                if versions[0] == version:
                    agent_new_ver = versions[0]
                    agent_new_shasum = versions[1]
                    break
        if not agent_new_ver:
            raise WazuhException(1718, version)

        # Get manager version
        manager = Agent(id=0)
        manager._load_info_from_DB()
        manager_ver = manager.version
        if debug:
            print("Manager version: {0}".format(manager_ver.split(" ")[1]))

        # Comparing versions
        agent_ver = self.version
        if debug:
            print("Agent version: {0}".format(agent_ver.split(" ")[1]))
            print("Agent new version: {0}".format(agent_new_ver))

        if WazuhVersion(manager_ver.split(" ")[1]) < WazuhVersion(agent_new_ver):
            raise WazuhException(1717, "Manager: {0} / Agent: {1} -> {2}".format(manager_ver.split(" ")[1], agent_ver.split(" ")[1], agent_new_ver))

        if (WazuhVersion(agent_ver.split(" ")[1]) >= WazuhVersion(agent_new_ver) and not force):
            raise WazuhException(1716, "Agent ver: {0} / Agent new ver: {1}".format(agent_ver.split(" ")[1], agent_new_ver))

        # Generating file name
        if self.os['platform']=="windows":
            wpk_file = "wazuh_agent_{0}_{1}.wpk".format(agent_new_ver, self.os['platform'])
        else:
            if self.os['platform']=="ubuntu":
                wpk_file = "wazuh_agent_{0}_{1}_{2}.{3}_{4}.wpk".format(agent_new_ver, self.os['platform'], self.os['major'], self.os['minor'], self.os['arch'])
            else:
                wpk_file = "wazuh_agent_{0}_{1}_{2}_{3}.wpk".format(agent_new_ver, self.os['platform'], self.os['major'], self.os['arch'])

        wpk_file_path = "{0}/var/upgrade/{1}".format(common.ossec_path, wpk_file)

        # If WPK is already downloaded
        if path.isfile(wpk_file_path):
            # Get SHA1 file sum
            sha1hash = hashlib.sha1(open(wpk_file_path, 'rb').read()).hexdigest()
            # Comparing SHA1 hash
            if not sha1hash == agent_new_shasum:
                if debug:
                    print("Downloaded file SHA1 does not match (downloaded: {0} / repository: {1})".format(sha1hash, agent_new_shasum))
            else:
                if debug:
                    print("WPK file already downloaded: {0} - SHA1SUM: {1}".format(wpk_file_path, sha1hash))
                return [wpk_file, sha1hash]

        # Download WPK file
        if self.os['platform']=="windows":
            wpk_url = wpk_repo + "windows/" + wpk_file
        else:
            if self.os['platform']=="ubuntu":
                wpk_url = wpk_repo + self.os['platform'] + "/" + self.os['major'] + "." + self.os['minor'] + "/" + self.os['arch'] + "/" + wpk_file
            else:
                wpk_url = wpk_repo + self.os['platform'] + "/" + self.os['major'] + "/" + self.os['arch'] + "/" + wpk_file

        if debug:
            print("Downloading WPK file from: {0}".format(wpk_url))
        else:
            print("Downloading WPK file...")

        try:
            result = urlopen(wpk_url)
            with open(wpk_file_path, "wb") as local_file:
                local_file.write(result.read())
        except HTTPError as e:
            raise WazuhException(1714, e.code)
        except URLError as e:
            if "SSL23_GET_SERVER_HELLO" in str(e.reason):
              error = "HTTPS requires Python 2.7.9 or newer. You may also run with Python 3."
            else:
              error = str(e.reason)
            raise WazuhException(1714, error)

        # Get SHA1 file sum
        sha1hash = hashlib.sha1(open(wpk_file_path, 'rb').read()).hexdigest()

        # Comparing SHA1 hash
        if not sha1hash == agent_new_shasum:
            raise WazuhException(1714)

        if debug:
            print("WPK file downloaded: {0} - SHA1SUM: {1}".format(wpk_file_path, sha1hash))
        else:
            print("WPK file downloaded.")

        return [wpk_file, sha1hash]


    def _send_wpk_file(self, wpk_repo=common.wpk_repo_url, debug=False, version=None, force=False, show_progress=None, chunk_size=None, rl_timeout=-1, timeout=common.open_retries):
        """
        Sends WPK file to agent.
        """
        if not chunk_size:
            chunk_size = common.wpk_chunk_size
        # Check WPK file
        _get_wpk = self._get_wpk_file(wpk_repo, debug, version, force)
        wpk_file = _get_wpk[0]
        file_sha1 = _get_wpk[1]
        wpk_file_size = stat("{0}/var/upgrade/{1}".format(common.ossec_path, wpk_file)).st_size
        if debug:
            print("Upgrade PKG: {0} ({1} KB)".format(wpk_file, wpk_file_size/1024))
        # Open file on agent
        s = socket.socket(socket.AF_UNIX, socket.SOCK_STREAM)
        s.connect(common.ossec_path + "/queue/ossec/request")
        msg = "{0} com open wb {1}".format(str(self.id).zfill(3), wpk_file)
        s.send(msg.encode())
        if debug:
            print("MSG SENT: {0}".format(str(msg)))
        data = s.recv(1024).decode()
        s.close()
        if debug:
            print("RESPONSE: {0}".format(data))
        counter = 0
        while data.startswith('err') and counter < timeout:
            sleep(common.open_sleep)
            counter = counter + 1
            s = socket.socket(socket.AF_UNIX, socket.SOCK_STREAM)
            s.connect(common.ossec_path + "/queue/ossec/request")
            msg = "{0} com open wb {1}".format(str(self.id).zfill(3), wpk_file)
            s.send(msg.encode())
            if debug:
                print("MSG SENT: {0}".format(str(msg)))
            data = s.recv(1024).decode()
            s.close()
            if debug:
                print("RESPONSE: {0}".format(data))
        if data != 'ok':
            raise WazuhException(1715, data.replace("err ",""))

        # Sending reset lock timeout
        s = socket.socket(socket.AF_UNIX, socket.SOCK_STREAM)
        s.connect(common.ossec_path + "/queue/ossec/request")
        msg = "{0} com lock_restart {1}".format(str(self.id).zfill(3), str(rl_timeout))
        s.send(msg.encode())
        if debug:
            print("MSG SENT: {0}".format(str(msg)))
        data = s.recv(1024).decode()
        s.close()
        if debug:
            print("RESPONSE: {0}".format(data))
        if data != 'ok':
            raise WazuhException(1715, data.replace("err ",""))


        # Sending file to agent
        if debug:
            print("Chunk size: {0} bytes".format(chunk_size))
        file = open(common.ossec_path + "/var/upgrade/" + wpk_file, "rb")
        if not file:
            raise WazuhException(1715, data.replace("err ",""))
        if debug:
            print("Sending: {0}".format(common.ossec_path + "/var/upgrade/" + wpk_file))
        try:
            start_time = time()
            bytes_read = file.read(chunk_size)
            bytes_read_acum = 0
            while bytes_read:
                s = socket.socket(socket.AF_UNIX, socket.SOCK_STREAM)
                s.connect(common.ossec_path + "/queue/ossec/request")
                msg = "{0} com write {1} {2} ".format(str(self.id).zfill(3), str(len(bytes_read)), wpk_file)
                s.send(msg.encode() + bytes_read)
                data = s.recv(1024).decode()
                s.close()
                if data != 'ok':
                    raise WazuhException(1715, data.replace("err ",""))
                bytes_read = file.read(chunk_size)
                if show_progress:
                    bytes_read_acum = bytes_read_acum + len(bytes_read)
                    show_progress(int(bytes_read_acum * 100 / wpk_file_size) + (bytes_read_acum * 100 % wpk_file_size > 0))
            elapsed_time = time() - start_time
        finally:
            file.close()

        # Close file on agent
        s = socket.socket(socket.AF_UNIX, socket.SOCK_STREAM)
        s.connect(common.ossec_path + "/queue/ossec/request")
        msg = "{0} com close {1}".format(str(self.id).zfill(3), wpk_file)
        s.send(msg.encode())
        if debug:
            print("MSG SENT: {0}".format(str(msg)))
        data = s.recv(1024).decode()
        s.close()
        if debug:
            print("RESPONSE: {0}".format(data))
        if data != 'ok':
            raise WazuhException(1715, data.replace("err ",""))

        # Get file SHA1 from agent and compare
        s = socket.socket(socket.AF_UNIX, socket.SOCK_STREAM)
        s.connect(common.ossec_path + "/queue/ossec/request")
        msg = "{0} com sha1 {1}".format(str(self.id).zfill(3), wpk_file)
        s.send(msg.encode())
        if debug:
            print("MSG SENT: {0}".format(str(msg)))
        data = s.recv(1024).decode()
        s.close()
        if debug:
            print("RESPONSE: {0}".format(data))
        if not data.startswith('ok '):
            raise WazuhException(1715, data.replace("err ",""))
        rcv_sha1 = data.split(' ')[1]
        if rcv_sha1 == file_sha1:
            return ["WPK file sent", wpk_file]
        else:
            raise WazuhException(1715, data.replace("err ",""))


    def upgrade(self, wpk_repo=None, debug=False, version=None, force=False, show_progress=None, chunk_size=None, rl_timeout=-1):
        """
        Upgrade agent using a WPK file.
        """
        if int(self.id) == 0:
            raise WazuhException(1703)

        self._load_info_from_DB()

        # Check if remote upgrade is available for the selected agent version
        if WazuhVersion(self.version.split(' ')[1]) < WazuhVersion("3.0.0-alpha4"):
            raise WazuhException(1719, version)

        if self.os['platform']=="windows" and int(self.os['major']) < 6:
            raise WazuhException(1721, self.os['name'])

        if wpk_repo == None:
            wpk_repo = common.wpk_repo_url

        if not wpk_repo.endswith('/'):
            wpk_repo = wpk_repo + '/'

        # Check if agent is active.
        if not self.status == 'Active':
            raise WazuhException(1720)

        # Send file to agent
        sending_result = self._send_wpk_file(wpk_repo, debug, version, force, show_progress, chunk_size, rl_timeout)
        if debug:
            print(sending_result[0])

        # Send upgrading command
        s = socket.socket(socket.AF_UNIX, socket.SOCK_STREAM)
        s.connect(common.ossec_path + "/queue/ossec/request")
        if self.os['platform']=="windows":
            msg = "{0} com upgrade {1} upgrade.bat".format(str(self.id).zfill(3), sending_result[1])
        else:
            msg = "{0} com upgrade {1} upgrade.sh".format(str(self.id).zfill(3), sending_result[1])
        s.send(msg.encode())
        if debug:
            print("MSG SENT: {0}".format(str(msg)))
        data = s.recv(1024).decode()
        s.close()
        if debug:
            print("RESPONSE: {0}".format(data))
        s = socket.socket(socket.AF_UNIX, socket.SOCK_DGRAM)
        if data.startswith('ok'):
            s.sendto(("1:wazuh-upgrade:wazuh: Upgrade procedure on agent {0} ({1}): started. Current version: {2}".format(str(self.id).zfill(3), self.name, self.version)).encode(), common.ossec_path + "/queue/ossec/queue")
            return "Upgrade procedure started"
        else:
            s.sendto(("1:wazuh-upgrade:wazuh: Upgrade procedure on agent {0} ({1}): aborted: {2}".format(str(self.id).zfill(3), self.name, data.replace("err ",""))).encode(), common.ossec_path + "/queue/ossec/queue")
            raise WazuhException(1716, data.replace("err ",""))
        s.close()


    @staticmethod
    def upgrade_agent(agent_id, wpk_repo=None, version=None, force=False, chunk_size=None):
        """
        Read upgrade result output from agent.

        :param agent_id: Agent ID.
        :return: Upgrade message.
        """

        return Agent(agent_id).upgrade(wpk_repo=wpk_repo, version=version, force=True if int(force)==1 else False, chunk_size=chunk_size)


    def upgrade_result(self, debug=False, timeout=common.upgrade_result_retries):
        """
        Read upgrade result output from agent.
        """
        sleep(1)
        self._load_info_from_DB()
        s = socket.socket(socket.AF_UNIX, socket.SOCK_STREAM)
        s.connect(common.ossec_path + "/queue/ossec/request")
        msg = "{0} com upgrade_result".format(str(self.id).zfill(3))
        s.send(msg.encode())
        if debug:
            print("MSG SENT: {0}".format(str(msg)))
        data = s.recv(1024).decode()
        s.close()
        if debug:
            print("RESPONSE: {0}".format(data))
        counter = 0
        while data.startswith('err') and counter < timeout:
            sleep(common.upgrade_result_sleep)
            counter = counter + 1
            s = socket.socket(socket.AF_UNIX, socket.SOCK_STREAM)
            s.connect(common.ossec_path + "/queue/ossec/request")
            msg = str(self.id).zfill(3) + " com upgrade_result"
            s.send(msg.encode())
            if debug:
                print("MSG SENT: {0}".format(str(msg)))
            data = s.recv(1024).decode()
            s.close()
            if debug:
                print("RESPONSE: {0}".format(data))
        s = socket.socket(socket.AF_UNIX, socket.SOCK_DGRAM)
        if data.startswith('ok 0'):
            s.sendto(("1:wazuh-upgrade:wazuh: Upgrade procedure on agent {0} ({1}): succeeded. New version: {2}".format(str(self.id).zfill(3), self.name, self.version)).encode(), common.ossec_path + "/queue/ossec/queue")
            return "Agent upgraded successfully"
        elif data.startswith('ok 2'):
            s.sendto(("1:wazuh-upgrade:wazuh: Upgrade procedure on agent {0} ({1}): failed: restored to previous version".format(str(self.id).zfill(3), self.name)).encode(), common.ossec_path + "/queue/ossec/queue")
            raise WazuhException(1716, "Agent restored to previous version")
        else:
            s.sendto(("1:wazuh-upgrade:wazuh: Upgrade procedure on agent {0} ({1}): lost: {2}".format(str(self.id).zfill(3), self.name, data.replace("err ",""))).encode(), common.ossec_path + "/queue/ossec/queue")
            raise WazuhException(1716, data.replace("err ",""))
        s.close()


    @staticmethod
    def get_upgrade_result(agent_id, timeout=3):
        """
        Read upgrade result output from agent.

        :param agent_id: Agent ID.
        :return: Upgrade result.
        """

        return Agent(agent_id).upgrade_result(timeout=int(timeout))


    def _send_custom_wpk_file(self, file_path, debug=False, show_progress=None, chunk_size=None, rl_timeout=-1, timeout=common.open_retries):
        """
        Sends custom WPK file to agent.
        """
        if not chunk_size:
            chunk_size = common.wpk_chunk_size

        # Check WPK file
        if not path.isfile(file_path):
            raise WazuhException(1006)

        wpk_file = path.basename(file_path)
        wpk_file_size = stat(file_path).st_size
        if debug:
            print("Custom WPK file: {0} ({1} KB)".format(wpk_file, wpk_file_size/1024))

        # Open file on agent
        s = socket.socket(socket.AF_UNIX, socket.SOCK_STREAM)
        s.connect(common.ossec_path + "/queue/ossec/request")
        msg = "{0} com open wb {1}".format(str(self.id).zfill(3), wpk_file)
        s.send(msg.encode())
        if debug:
            print("MSG SENT: {0}".format(str(msg)))
        data = s.recv(1024).decode()
        s.close()
        if debug:
            print("RESPONSE: {0}".format(data))
        counter = 0
        while data.startswith('err') and counter < timeout:
            sleep(common.open_sleep)
            counter = counter + 1
            s = socket.socket(socket.AF_UNIX, socket.SOCK_STREAM)
            s.connect(common.ossec_path + "/queue/ossec/request")
            msg = "{0} com open wb {1}".format(str(self.id).zfill(3), wpk_file)
            s.send(msg.encode())
            if debug:
                print("MSG SENT: {0}".format(str(msg)))
            data = s.recv(1024).decode()
            s.close()
            if debug:
                print("RESPONSE: {0}".format(data))
        if data != 'ok':
            raise WazuhException(1715, data.replace("err ",""))

        # Sending reset lock timeout
        s = socket.socket(socket.AF_UNIX, socket.SOCK_STREAM)
        s.connect(common.ossec_path + "/queue/ossec/request")
        msg = "{0} com lock_restart {1}".format(str(self.id).zfill(3), str(rl_timeout))
        s.send(msg.encode())
        if debug:
            print("MSG SENT: {0}".format(str(msg)))
        data = s.recv(1024).decode()
        s.close()
        if debug:
            print("RESPONSE: {0}".format(data))
        if data != 'ok':
            raise WazuhException(1715, data.replace("err ",""))

        # Sending file to agent
        if debug:
            print("Chunk size: {0} bytes".format(chunk_size))
        file = open(file_path, "rb")
        if not file:
            raise WazuhException(1715, data.replace("err ",""))
        try:
            start_time = time()
            bytes_read = file.read(chunk_size)
            file_sha1=hashlib.sha1(bytes_read)
            bytes_read_acum = 0
            while bytes_read:
                s = socket.socket(socket.AF_UNIX, socket.SOCK_STREAM)
                s.connect(common.ossec_path + "/queue/ossec/request")
                msg = "{0} com write {1} {2} ".format(str(self.id).zfill(3), str(len(bytes_read)), wpk_file)
                s.send(msg.encode() + bytes_read)
                data = s.recv(1024).decode()
                s.close()
                bytes_read = file.read(chunk_size)
                file_sha1.update(bytes_read)
                if show_progress:
                    bytes_read_acum = bytes_read_acum + len(bytes_read)
                    show_progress(int(bytes_read_acum * 100 / wpk_file_size) + (bytes_read_acum * 100 % wpk_file_size > 0))
            elapsed_time = time() - start_time
            calc_sha1 = file_sha1.hexdigest()
            if debug:
                print("FILE SHA1: {0}".format(calc_sha1))
        finally:
            file.close()

        # Close file on agent
        s = socket.socket(socket.AF_UNIX, socket.SOCK_STREAM)
        s.connect(common.ossec_path + "/queue/ossec/request")
        msg = "{0} com close {1}".format(str(self.id).zfill(3), wpk_file)
        s.send(msg.encode())
        if debug:
            print("MSG SENT: {0}".format(str(msg)))
        data = s.recv(1024).decode()
        s.close()
        if debug:
            print("RESPONSE: {0}".format(data))
        if data != 'ok':
            raise WazuhException(1715, data.replace("err ",""))

        # Get file SHA1 from agent and compare
        s = socket.socket(socket.AF_UNIX, socket.SOCK_STREAM)
        s.connect(common.ossec_path + "/queue/ossec/request")
        msg = "{0} com sha1 {1}".format(str(self.id).zfill(3), wpk_file)
        s.send(msg.encode())
        if debug:
            print("MSG SENT: {0}".format(str(msg)))
        data = s.recv(1024).decode()
        s.close()
        if debug:
            print("RESPONSE: {0}".format(data))
        if not data.startswith('ok '):
            raise WazuhException(1715, data.replace("err ",""))
        rcv_sha1 = data.split(' ')[1]
        if calc_sha1 == rcv_sha1:
            return ["WPK file sent", wpk_file]
        else:
            raise WazuhException(1715, data.replace("err ",""))


    def upgrade_custom(self, file_path, installer, debug=False, show_progress=None, chunk_size=None, rl_timeout=-1):
        """
        Upgrade agent using a custom WPK file.
        """
        self._load_info_from_DB()

        # Check if agent is active.
        if not self.status == 'Active':
            raise WazuhException(1720)

        # Send file to agent
        sending_result = self._send_custom_wpk_file(file_path, debug, show_progress, chunk_size, rl_timeout)
        if debug:
            print(sending_result[0])

        # Send installing command
        s = socket.socket(socket.AF_UNIX, socket.SOCK_STREAM)
        s.connect(common.ossec_path + "/queue/ossec/request")
        msg = "{0} com upgrade {1} {2}".format(str(self.id).zfill(3), sending_result[1], installer)
        s.send(msg.encode())
        if debug:
            print("MSG SENT: {0}".format(str(msg)))
        data = s.recv(1024).decode()
        s.close()
        if debug:
            print("RESPONSE: {0}".format(data))
        s = socket.socket(socket.AF_UNIX, socket.SOCK_DGRAM)
        if data.startswith('ok'):
            s.sendto(("1:wazuh-upgrade:wazuh: Custom installation on agent {0} ({1}): started.".format(str(self.id).zfill(3), self.name)).encode(), common.ossec_path + "/queue/ossec/queue")
            return "Installation started"
        else:
            s.sendto(("1:wazuh-upgrade:wazuh: Custom installation on agent {0} ({1}): aborted: {2}".format(str(self.id).zfill(3), self.name, data.replace("err ",""))).encode(), common.ossec_path + "/queue/ossec/queue")
            raise WazuhException(1716, data.replace("err ",""))
        s.close()


    @staticmethod
    def upgrade_agent_custom(agent_id, file_path=None, installer=None):
        """
        Read upgrade result output from agent.

        :param agent_id: Agent ID.
        :return: Upgrade message.
        """
        if not file_path or not installer:
            raise WazuhException(1307)

<<<<<<< HEAD
        return Agent(agent_id).upgrade_custom(file_path=file_path, installer=installer)


    @staticmethod
    def purge_agents(timeframe, backup=False, verbose=False):
        """
        Purge agents that have been disconnected in the last timeframe seconds.

        :param timeframe: Time margin, in seconds or [n_days]d[n_hours]h[n_minutes]m[n_seconds]s.
        :param backup: Whether making a backup before deleting.
        :param verbose: Get a list of agents purgeds.
        :return: Amount of agents purgeds. Optional: list of agents and timeframe.
        """

        timeframe = get_timeframe_int(timeframe)
        purgeable_agents = list(Agent._get_purgeable_agents(timeframe))

        items = 0
        for item in purgeable_agents:
            Agent(item[0]).remove(backup, purge=True)
            items += 1

        result = {'totalItems': items}
        if verbose is True:
            list_ids = [{"id": str(item[0]).zfill(3), "name": item[1]} for item in purgeable_agents ]
            result = {'totalItems': items, 'items': list_ids, 'timeframe': timeframe}

        return result


    @staticmethod
    def get_purgeable_agents_json(timeframe, offset=0, limit=common.database_limit):
        """
        Get a list of agents that can be purged.

        :param timeframe: Time margin, in seconds or [n_days]d[n_hours]h[n_minutes]m[n_seconds]s.
        :param offset: First item to return.
        :param limit: Maximum number of items to return.
        :return: List of agents ids.
        """
        timeframe = get_timeframe_int(timeframe)
        purgeable_agents, total = Agent._get_purgeable_agents(timeframe, offset, limit,count=True )

        list_ids = [{"id": str(agent_id).zfill(3), "name": name} for agent_id,name in purgeable_agents]

        return {'timeframe': timeframe, 'items': list_ids, 'totalItems': total}


    @staticmethod
    def _get_purgeable_agents(timeframe, offset=0, limit=common.database_limit, count=False):
        """
        Get a list of agents that can be purged.

        :param timeframe: Time margin in seconds.
        :param offset: First item to return.
        :param limit: Maximum number of items to return.
        :return: List of agents ids.
        """
        select_fields = ["id", "name"]
        request = {'timeframe': timeframe}

        # Connect DB
        db_global = glob(common.database_path_global)
        if not db_global:
            raise WazuhException(1600)

        conn = Connection(db_global[0])
        query = "SELECT {0} FROM agent WHERE last_keepalive IS NULL OR CAST(strftime('%s', last_keepalive) AS INTEGER) < CAST(strftime('%s', 'now', 'localtime') AS INTEGER) - :timeframe"

        if count:
            conn.execute(query.format('COUNT(*)'), request)
            total = conn.fetch()[0]

        if limit:
            query = query + " LIMIT :offset,:limit"
            request['limit'] = limit
            request['offset'] = offset

        conn.execute(query.format(','.join(select_fields)), request)

        if count:
            return conn, total
        else:
            return conn


    @staticmethod
    def get_agents_status_cluster():
        """
        Return a nested list where each element has the following structure
        [agent_id, agent_name, agent_status, manager_hostname]
        """
        agent_list = []
        for agent in Agent.get_agents_overview(select={'fields':['id','ip','name','status','node_name']}, limit=None)['items']:
            if int(agent['id']) == 0:
                continue
            try:
                agent_list.append([agent['id'], agent['ip'], agent['name'], agent['status'], agent['node_name']])
            except KeyError:
                agent_list.append([agent['id'], agent['ip'], agent['name'], agent['status'], "None"])

        return agent_list


    @staticmethod
    def get_agent_status_json_cluster():
        """
        Return a nested list where each element has the following structure
        {
            manager: {
                status: [
                    id: name
                ]
            }
        }
        """
        agents = Agent.get_agents_status_cluster()
        cluster_dict = {}
        for agent_id, agent_ip, name, status, manager in agents:
            try:
                cluster_dict[manager].append({
                    'id': agent_id,
                    'ip': agent_ip,
                    'name': name,
                    'status': status
                })
            except KeyError:
                cluster_dict[manager] = [{
                    'id': agent_id,
                    'ip': agent_ip,
                    'name': name,
                    'status': status
                }]

        return cluster_dict
=======
        return Agent(agent_id).upgrade_custom(file_path=file_path, installer=installer)
>>>>>>> 0fcfcaae
<|MERGE_RESOLUTION|>--- conflicted
+++ resolved
@@ -3,11 +3,7 @@
 # Created by Wazuh, Inc. <info@wazuh.com>.
 # This program is a free software; you can redistribute it and/or modify it under the terms of GPLv2
 
-<<<<<<< HEAD
-from wazuh.utils import execute, cut_array, sort_array, search_array, chmod_r, WazuhVersion, plain_dict_to_nested_dict, create_exception_dic
-=======
 from wazuh.utils import execute, cut_array, sort_array, search_array, chmod_r, chown_r, WazuhVersion, plain_dict_to_nested_dict, get_fields_to_nest
->>>>>>> 0fcfcaae
 from wazuh.exception import WazuhException
 from wazuh.ossec_queue import OssecQueue
 from wazuh.ossec_socket import OssecSocket
@@ -22,13 +18,7 @@
 from shutil import copyfile, move
 from time import time
 from platform import platform
-<<<<<<< HEAD
-from os import remove, chown, chmod, path, makedirs, rename, urandom, stat
-from pwd import getpwnam
-from grp import getgrnam
-=======
 from os import remove, chown, chmod, path, makedirs, rename, urandom, listdir, stat
->>>>>>> 0fcfcaae
 from time import time, sleep
 import socket
 import hashlib
@@ -41,16 +31,6 @@
 except ImportError:
     from urllib.request import urlopen, URLError, HTTPError
 
-<<<<<<< HEAD
-
-def get_timeframe_int(timeframe):
-
-    if not isinstance(timeframe, int):
-        regex_days = re.compile('\d*d')
-        regex_hours = re.compile('\d*h')
-        regex_minutes = re.compile('\d*m')
-        regex_seconds = re.compile('\d*s')
-=======
 def create_exception_dic(id, e):
     """
     Creates a dictionary with a list of agent ids and it's error codes.
@@ -58,7 +38,6 @@
     exception_dic = {}
     exception_dic['id'] = id
     exception_dic['error'] = {'message': e.message}
->>>>>>> 0fcfcaae
 
     if isinstance(e, WazuhException):
         exception_dic['error']['code'] = e.code
@@ -747,8 +726,6 @@
         self.internal_key = agent_key
         self.key = self.compute_key()
 
-<<<<<<< HEAD
-=======
 
     def _remove_single_group(self, group_id):
         """
@@ -782,7 +759,6 @@
 
         return {'msg': msg, 'affected_agents': ids}
 
->>>>>>> 0fcfcaae
 
     def get_agent_attr(self, attr):
         """
@@ -1321,8 +1297,6 @@
 
         return remove_agent
 
-<<<<<<< HEAD
-=======
     @staticmethod
     def get_all_groups_sql(offset=0, limit=common.database_limit, sort=None, search=None):
         """
@@ -1922,7 +1896,6 @@
                 fo.write("default")
 
         return "Group unset for agent '{0}'.".format(agent_id)
->>>>>>> 0fcfcaae
 
     @staticmethod
     def get_outdated_agents(offset=0, limit=common.database_limit, sort=None):
@@ -2547,142 +2520,4 @@
         if not file_path or not installer:
             raise WazuhException(1307)
 
-<<<<<<< HEAD
-        return Agent(agent_id).upgrade_custom(file_path=file_path, installer=installer)
-
-
-    @staticmethod
-    def purge_agents(timeframe, backup=False, verbose=False):
-        """
-        Purge agents that have been disconnected in the last timeframe seconds.
-
-        :param timeframe: Time margin, in seconds or [n_days]d[n_hours]h[n_minutes]m[n_seconds]s.
-        :param backup: Whether making a backup before deleting.
-        :param verbose: Get a list of agents purgeds.
-        :return: Amount of agents purgeds. Optional: list of agents and timeframe.
-        """
-
-        timeframe = get_timeframe_int(timeframe)
-        purgeable_agents = list(Agent._get_purgeable_agents(timeframe))
-
-        items = 0
-        for item in purgeable_agents:
-            Agent(item[0]).remove(backup, purge=True)
-            items += 1
-
-        result = {'totalItems': items}
-        if verbose is True:
-            list_ids = [{"id": str(item[0]).zfill(3), "name": item[1]} for item in purgeable_agents ]
-            result = {'totalItems': items, 'items': list_ids, 'timeframe': timeframe}
-
-        return result
-
-
-    @staticmethod
-    def get_purgeable_agents_json(timeframe, offset=0, limit=common.database_limit):
-        """
-        Get a list of agents that can be purged.
-
-        :param timeframe: Time margin, in seconds or [n_days]d[n_hours]h[n_minutes]m[n_seconds]s.
-        :param offset: First item to return.
-        :param limit: Maximum number of items to return.
-        :return: List of agents ids.
-        """
-        timeframe = get_timeframe_int(timeframe)
-        purgeable_agents, total = Agent._get_purgeable_agents(timeframe, offset, limit,count=True )
-
-        list_ids = [{"id": str(agent_id).zfill(3), "name": name} for agent_id,name in purgeable_agents]
-
-        return {'timeframe': timeframe, 'items': list_ids, 'totalItems': total}
-
-
-    @staticmethod
-    def _get_purgeable_agents(timeframe, offset=0, limit=common.database_limit, count=False):
-        """
-        Get a list of agents that can be purged.
-
-        :param timeframe: Time margin in seconds.
-        :param offset: First item to return.
-        :param limit: Maximum number of items to return.
-        :return: List of agents ids.
-        """
-        select_fields = ["id", "name"]
-        request = {'timeframe': timeframe}
-
-        # Connect DB
-        db_global = glob(common.database_path_global)
-        if not db_global:
-            raise WazuhException(1600)
-
-        conn = Connection(db_global[0])
-        query = "SELECT {0} FROM agent WHERE last_keepalive IS NULL OR CAST(strftime('%s', last_keepalive) AS INTEGER) < CAST(strftime('%s', 'now', 'localtime') AS INTEGER) - :timeframe"
-
-        if count:
-            conn.execute(query.format('COUNT(*)'), request)
-            total = conn.fetch()[0]
-
-        if limit:
-            query = query + " LIMIT :offset,:limit"
-            request['limit'] = limit
-            request['offset'] = offset
-
-        conn.execute(query.format(','.join(select_fields)), request)
-
-        if count:
-            return conn, total
-        else:
-            return conn
-
-
-    @staticmethod
-    def get_agents_status_cluster():
-        """
-        Return a nested list where each element has the following structure
-        [agent_id, agent_name, agent_status, manager_hostname]
-        """
-        agent_list = []
-        for agent in Agent.get_agents_overview(select={'fields':['id','ip','name','status','node_name']}, limit=None)['items']:
-            if int(agent['id']) == 0:
-                continue
-            try:
-                agent_list.append([agent['id'], agent['ip'], agent['name'], agent['status'], agent['node_name']])
-            except KeyError:
-                agent_list.append([agent['id'], agent['ip'], agent['name'], agent['status'], "None"])
-
-        return agent_list
-
-
-    @staticmethod
-    def get_agent_status_json_cluster():
-        """
-        Return a nested list where each element has the following structure
-        {
-            manager: {
-                status: [
-                    id: name
-                ]
-            }
-        }
-        """
-        agents = Agent.get_agents_status_cluster()
-        cluster_dict = {}
-        for agent_id, agent_ip, name, status, manager in agents:
-            try:
-                cluster_dict[manager].append({
-                    'id': agent_id,
-                    'ip': agent_ip,
-                    'name': name,
-                    'status': status
-                })
-            except KeyError:
-                cluster_dict[manager] = [{
-                    'id': agent_id,
-                    'ip': agent_ip,
-                    'name': name,
-                    'status': status
-                }]
-
-        return cluster_dict
-=======
-        return Agent(agent_id).upgrade_custom(file_path=file_path, installer=installer)
->>>>>>> 0fcfcaae
+        return Agent(agent_id).upgrade_custom(file_path=file_path, installer=installer)