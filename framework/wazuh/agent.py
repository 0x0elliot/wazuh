

# Copyright (C) 2015-2019, Wazuh Inc.
# Created by Wazuh, Inc. <info@wazuh.com>.
# This program is a free software; you can redistribute it and/or modify it under the terms of GPLv2

import operator
from wazuh.results import WazuhResult
from wazuh.utils import cut_array, sort_array, search_array, chmod_r, chown_r, WazuhVersion, plain_dict_to_nested_dict, \
                        get_fields_to_nest, get_hash, WazuhDBQuery, WazuhDBQueryDistinct, WazuhDBQueryGroupBy, mkdir_with_mode, \
                        md5
from wazuh.exception import WazuhException, WazuhInternalError
from wazuh.ossec_queue import OssecQueue
from wazuh.ossec_socket import OssecSocket, OssecSocketJSON
from wazuh.database import Connection
from wazuh.wdb import WazuhDBConnection
from wazuh.InputValidator import InputValidator
from wazuh import manager, common, configuration
from glob import glob
from datetime import date, datetime, timedelta
from base64 import b64encode
from shutil import copyfile, move, rmtree
from platform import platform
from os import chown, chmod, path, makedirs, rename, urandom, listdir, stat, remove
from time import time, sleep
import socket
import hashlib
import fcntl
from json import loads
from functools import reduce
import errno
import requests

def create_exception_dic(id, e):
    """
    Creates a dictionary with a list of agent ids and it's error codes.
    """
    exception_dic = {}
    exception_dic['id'] = id
    exception_dic['error'] = {'message': e.message}

    if isinstance(e, WazuhException):
        exception_dic['error']['code'] = e.code
    else:
        exception_dic['error']['code'] = 1000


    return exception_dic


class WazuhDBQueryAgents(WazuhDBQuery):

    def __init__(self, offset, limit, sort, search, select, count, get_data, query, filters={}, default_sort_field='id',
                 min_select_fields={'lastKeepAlive', 'version', 'id'}, remove_extra_fields=True):
        WazuhDBQuery.__init__(self, offset=offset, limit=limit, table='agent', sort=sort, search=search, select=select, filters=filters,
                              fields=Agent.fields, default_sort_field=default_sort_field, default_sort_order='ASC', query=query,
                              db_path=common.database_path_global, min_select_fields=min_select_fields, count=count, get_data=get_data,
                              date_fields={'lastKeepAlive','dateAdd'}, extra_fields={'internal_key'})
        self.remove_extra_fields = remove_extra_fields

    def _filter_status(self, status_filter):
        # set the status value to lowercase in case it's a string. If not, the value will be return unmodified.
        status_filter['value'] = getattr(status_filter['value'], 'lower', lambda: status_filter['value'])()
        result = datetime.now() - timedelta(seconds=common.limit_seconds)
        self.request['time_active'] = result.strftime('%Y-%m-%d %H:%M:%S')

        if status_filter['operator'] == '!=':
            self.query += 'NOT '

        if status_filter['value'] == 'active':
            self.query += '(last_keepalive >= :time_active AND version IS NOT NULL) or id = 0'
        elif status_filter['value'] == 'disconnected':
            self.query += 'last_keepalive < :time_active'
        elif status_filter['value'] == "never connected" or status_filter['value'] == "neverconnected":
            self.query += 'last_keepalive IS NULL AND id != 0'
        elif status_filter['value'] == 'pending':
            self.query += 'last_keepalive IS NOT NULL AND version IS NULL'
        else:
            raise WazuhException(1729, status_filter['value'])


    def _filter_date(self, date_filter, filter_db_name):
        WazuhDBQuery._filter_date(self, date_filter, filter_db_name)
        self.query = self.query[:-1] + ' AND id != 0'


    def _sort_query(self, field):
        if field == 'status':
            # Order by status ASC is the same that order by last_keepalive DESC.
            return '{} {}'.format('last_keepAlive', self.sort['order'])
        elif field == 'os.version':
            return "CAST(os_major AS INTEGER) {0}, CAST(os_minor AS INTEGER) {0}".format(self.sort['order'])
        else:
            return WazuhDBQuery._sort_query(self, field)


    def _add_search_to_query(self):
        # since id are stored in database as integers, id searches must be turned into integers to work as expected.
        if self.search:
            del self.fields['id']
            WazuhDBQuery._add_search_to_query(self)
            self.fields['id'] = 'id'
            self.query = self.query[:-1] + ' OR id LIKE :search_id)'
            self.request['search_id'] = int(self.search['value']) if self.search['value'].isdigit() else self.search['value']

    def _format_data_into_dictionary(self):
        def format_fields(field_name, value, today, lastKeepAlive=None, version=None):
            if field_name == 'id':
                return str(value).zfill(3)
            elif field_name == 'status':
                return Agent.calculate_status(lastKeepAlive, version is None, today)
            elif field_name == 'group':
                return value.split(',')
            else:
                return value

        fields_to_nest, non_nested = get_fields_to_nest(self.fields.keys(), ['os'], '.')

        agent_items = [{field: value for field, value in zip(self.select | self.min_select_fields, db_tuple)
                        if value is not None} for db_tuple in self.conn]

        today = datetime.today()

        # compute 'status' field, format id with zero padding and remove non-user-requested fields.
        # Also remove, extra fields (internal key and registration IP)
        selected_fields = self.select - self.extra_fields if self.remove_extra_fields else self.select
        selected_fields |= {'id'}
        agent_items = [{key: format_fields(key, value, today, item.get('lastKeepAlive'), item.get('version'))
                        for key, value in item.items() if key in selected_fields} for item in agent_items]

        agent_items = [plain_dict_to_nested_dict(d, fields_to_nest, non_nested, ['os'], '.') for d in agent_items]

        return {'items': agent_items, 'totalItems': self.total_items}

    def _parse_legacy_filters(self):
        if 'older_than' in self.legacy_filters:
            if self.legacy_filters['older_than'] is not None:
                self.q += (';' if self.q else '') + "(lastKeepAlive>{0};status!=neverconnected,dateAdd>{0};status=neverconnected)".format(self.legacy_filters['older_than'])
            del self.legacy_filters['older_than']
        WazuhDBQuery._parse_legacy_filters(self)

    def _process_filter(self, field_name, field_filter, q_filter):
        if field_name == 'group' and q_filter['value'] is not None:
            field_filter_1, field_filter_2, field_filter_3 = field_filter+'_1', field_filter+'_2', field_filter+'_3'
            self.query += '{0} LIKE :{1} OR {0} LIKE :{2} OR {0} LIKE :{3} OR {0} = :{4}'.format(self.fields[field_name], field_filter_1, field_filter_2, field_filter_3, field_filter)
            self.request[field_filter_1] = '%,'+q_filter['value']
            self.request[field_filter_2] = q_filter['value']+',%'
            self.request[field_filter_3] = '%,{},%'.format(q_filter['value'])
            self.request[field_filter] = q_filter['value']
        else:
            WazuhDBQuery._process_filter(self, field_name, field_filter, q_filter)


class WazuhDBQueryDistinctAgents(WazuhDBQueryDistinct, WazuhDBQueryAgents): pass


class WazuhDBQueryGroupByAgents(WazuhDBQueryGroupBy, WazuhDBQueryAgents):
    def __init__(self, filter_fields, offset, limit, sort, search, select, count, get_data, query, filters={},
                 default_sort_field='id', min_select_fields={'last_keepalive','version','id'}):
        WazuhDBQueryGroupBy.__init__(self, filter_fields=filter_fields, offset=offset, limit=limit, table='agent', sort=sort, search=search, select=select,
                              filters=filters, fields=Agent.fields, default_sort_field=default_sort_field, default_sort_order='ASC', query=query,
                              db_path=common.database_path_global, min_select_fields=min_select_fields, count=count, get_data=get_data,
                              date_fields={'lastKeepAlive','dateAdd'}, extra_fields={'internal_key'})
        self.remove_extra_fields=True


class WazuhDBQueryMultigroups(WazuhDBQueryAgents):
    def __init__(self, group_id, offset, limit, sort, search, select, count, get_data, query, filters={},
                 default_sort_field='id', min_select_fields={'lastKeepAlive','version','id'},
                 remove_extra_fields=True):
        self.group_id = group_id
        query = 'group={}'.format(group_id) + (';'+query if query else '')
        WazuhDBQueryAgents.__init__(self, offset=offset, limit=limit, sort=sort, search=search, select=select,
                                    filters=filters, default_sort_field=default_sort_field, query=query,
                                    min_select_fields=min_select_fields, count=count, get_data=get_data,
                                    remove_extra_fields=remove_extra_fields)


    def _default_query(self):
        return "SELECT {0} FROM agent a LEFT JOIN belongs b ON a.id = b.id_agent" if self.group_id != "null" else "SELECT {0} FROM agent a"


    def _default_count_query(self):
        return 'COUNT(DISTINCT a.id)'


    def _get_total_items(self):
        WazuhDBQueryAgents._get_total_items(self)
        self.query += ' GROUP BY a.id '


class Agent:
    """
    OSSEC Agent object.
    """

    fields = {'id': 'id', 'name': 'name', 'ip': 'coalesce(ip,register_ip)', 'status': 'status',
              'os.name': 'os_name', 'os.version': 'os_version', 'os.platform': 'os_platform',
              'version': 'version', 'manager': 'manager_host', 'dateAdd': 'date_add',
              'group': '`group`', 'mergedSum': 'merged_sum', 'configSum': 'config_sum',
              'os.codename': 'os_codename', 'os.major': 'os_major', 'os.minor': 'os_minor',
              'os.uname': 'os_uname', 'os.arch': 'os_arch', 'os.build':'os_build',
              'node_name': 'node_name', 'lastKeepAlive': 'last_keepalive', 'internal_key':'internal_key',
              'registerIP': 'register_ip'}


    def __init__(self, id=None, name=None, ip=None, key=None, force=-1):
        """
        Initialize an agent.
        'id': When the agent exists
        'name' and 'ip': Add an agent (generate id and key automatically)
        'name', 'ip' and 'force': Add an agent (generate id and key automatically), removing old agent with same IP if disconnected since <force> seconds.
        'name', 'ip', 'id', 'key': Insert an agent with an existent id and key
        'name', 'ip', 'id', 'key', 'force': Insert an agent with an existent id and key, removing old agent with same IP if disconnected since <force> seconds.
        """
        self.id            = id
        self.name          = name
        self.ip            = ip
        self.internal_key  = key
        self.os            = {}
        self.version       = None
        self.dateAdd       = None
        self.lastKeepAlive = None
        self.status        = None
        self.key           = None
        self.configSum     = None
        self.mergedSum     = None
        self.group         = None
        self.manager       = None
        self.node_name     = None
        self.registerIP    = ip

        # if the method has only been called with an ID parameter, no new agent should be added.
        # Otherwise, a new agent must be added
        if name != None and ip != None:
            self._add(name=name, ip=ip, id=id, key=key, force=force)

    def __str__(self):
        return str(self.to_dict())

    def to_dict(self):
        dictionary = {'id': self.id, 'name': self.name, 'ip': self.ip, 'internal_key': self.internal_key, 'os': self.os,
                      'version': self.version, 'dateAdd': self.dateAdd, 'lastKeepAlive': self.lastKeepAlive,
                      'status': self.status, 'key': self.key, 'configSum': self.configSum, 'mergedSum': self.mergedSum,
                      'group': self.group, 'manager': self.manager, 'node_name': self.node_name }

        return dictionary


    @staticmethod
    def calculate_status(last_keep_alive, pending, today=datetime.today()):
        """
        Calculates state based on last keep alive
        """
        if not last_keep_alive:
            return "Never connected"
        else:
            # divide date in format YY:mm:dd HH:MM:SS to create a datetime object.
            last_date = datetime(year=int(last_keep_alive[:4]), month=int(last_keep_alive[5:7]), day=int(last_keep_alive[8:10]),
                                hour=int(last_keep_alive[11:13]), minute=int(last_keep_alive[14:16]), second=int(last_keep_alive[17:19]))
            difference = (today - last_date).total_seconds()

            return "Disconnected" if difference > common.limit_seconds else ("Pending" if pending else "Active")


    def _load_info_from_DB(self, select=None):
        """
        Gets attributes of existing agent.
        """
        db_query = WazuhDBQueryAgents(offset=0,limit=None,sort=None,search=None,select=select,
                                      query="id={}".format(self.id),count=False,get_data=True, remove_extra_fields=False)
        try:
            data = db_query.run()['items'][0]
        except IndexError:
            raise WazuhException(1701, self.id)

        list(map(lambda x: setattr(self, x[0], x[1]), data.items()))


    def _load_info_from_agent_db(self, table, select, filters={}, or_filters={}, count=False, offset=0, limit=common.database_limit, sort={}, search={}):
        """
        Make a request to agent's database using Wazuh DB

        :param table: DB table to retrieve data from
        :param select: DB fields to retrieve
        :param filters: filter conditions
        :param or_filters: filter conditions using or operator.
        :param sort: Dictionary of form {'fields':[], 'order':'asc'}/{'fields':[], 'order':'desc'}
        :param search: Dictionary of form {'value': '', 'negation':false, 'fields': []}
        """
        self.get_basic_information()  # check if the agent exists

        wdb_conn = WazuhDBConnection()

        query = "agent {} sql select {} from {}".format(self.id, ','.join(select), table)

        if filters:
            query += " and (" + " and ".join(["{} = '{}'".format(key, value) for key, value in filters.items()]) + ")"
        if or_filters:
            query += " or (" + " or ".join(["{} = '{}'".format(key, value) for key, value in or_filters.items()]) + ")"

        if search:
            query += " and not" if bool(search['negation']) else " and "
            query += '(' + " or ".join("{} like '%{}%'".format(x, search['value']) for x in select) + ')'

        if "from {} and".format(table) in query:
            query = query.replace("from {} and".format(table), "from {} where".format(table))
        elif "from {} or".format(table) in query:
            query = query.replace("from {} or".format(table), "from {} where".format(table))

        if limit:
            if limit > common.maximum_database_limit:
                raise WazuhException(1405, str(limit))
            query += ' limit {} offset {}'.format(limit, offset)
        elif limit == 0:
            raise WazuhException(1406)

        if sort and sort['fields']:
            str_order = "desc" if sort['order'] == 'asc' else "asc"
            order_str_fields = []
            for field in sort['fields']:
                order_str_field = '{0} {1}'.format(field, str_order)
                order_str_fields.append(order_str_field)
            query += ' order by ' + ','.join(order_str_fields)

        return wdb_conn.execute(query, count)


    def get_basic_information(self, select=None):
        """
        Gets public attributes of existing agent.
        """
        self._load_info_from_DB(select)
        fields = set(self.fields.keys()) & set(select) if select is not None \
                                                       else set(self.fields.keys()) - {'internal_key'}
        return {field:getattr(self,field) for field in map(lambda x: x.split('.')[0], fields) if getattr(self,field)}


    def compute_key(self):
        str_key = "{0} {1} {2} {3}".format(self.id, self.name, self.registerIP, self.internal_key)
        return b64encode(str_key.encode()).decode()

    def get_key(self):
        """
        Gets agent key.

        :return: Agent key.
        """
        self._load_info_from_DB()
        if self.id != "000":
            self.key = self.compute_key()
        else:
            raise WazuhException(1703)

        return self.key


    def restart(self):
        """
        Restarts the agent.

        :return: Message generated by OSSEC.
        """

        if self.id == "000":
            raise WazuhException(1703)
        else:
            # Check if agent exists and it is active
            agent_info = self.get_basic_information()

            if self.status.lower() != 'active':
                raise WazuhException(1707, '{0} - {1}'.format(self.id, self.status))

            oq = OssecQueue(common.ARQUEUE)
            ret_msg = oq.send_msg_to_agent(OssecQueue.RESTART_AGENTS, self.id)
            oq.close()

        return ret_msg


    def use_only_authd(self):
        """
        Function to know the value of the option "use_only_authd" in API configuration
        """
        try:
            with open(common.api_config_path) as f:
                data = f.readlines()

            use_only_authd = list(filter(lambda x: x.strip().startswith('config.use_only_authd'), data))

            return loads(use_only_authd[0][:-2].strip().split(' = ')[1]) if use_only_authd != [] else False
        except IOError:
            return False


    def remove(self, backup=False, purge=False):
        """
        Deletes the agent.

        :param backup: Create backup before removing the agent.
        :param purge: Delete definitely from key store.
        :return: Message.
        """

        manager_status = manager.status()
        is_authd_running = 'ossec-authd' in manager_status and manager_status['ossec-authd'] == 'running'

        if self.use_only_authd():
            if not is_authd_running:
                raise WazuhException(1726)

        if not is_authd_running:
            data = self._remove_manual(backup, purge)
        else:
            data = self._remove_authd(purge)

        return data


    def _remove_authd(self, purge=False):
        """
        Deletes the agent.

        :param backup: Create backup before removing the agent.
        :param purge: Delete definitely from key store.
        :return: Message.
        """

        msg = { "function": "remove", "arguments": { "id": str(self.id).zfill(3), "purge": purge } }

        authd_socket = OssecSocketJSON(common.AUTHD_SOCKET)
        authd_socket.send(msg)
        data = authd_socket.receive()
        authd_socket.close()

        return data

    def _remove_manual(self, backup=False, purge=False):
        """
        Deletes the agent.
        :param backup: Create backup before removing the agent.
        :param purge: Delete definitely from key store.
        :return: Message.
        """
        # Check if agent exists
        self._load_info_from_DB()

        f_keys_temp = '{0}.tmp'.format(common.client_keys)

        try:
            agent_found = False
            with open(common.client_keys) as client_keys, open(f_keys_temp, 'w') as client_keys_tmp:
                try:
                    for line in client_keys.readlines():
                        id, name, ip, key = line.strip().split(' ')  # 0 -> id, 1 -> name, 2 -> ip, 3 -> key
                        if self.id == id and name[0] not in ('#!'):
                            if not purge:
                                client_keys_tmp.write('{0} !{1} {2} {3}\n'.format(id, name, ip, key))

                            agent_found = True
                        else:
                            client_keys_tmp.write(line)
                except Exception as e:
                    remove(f_keys_temp)
                    raise e

            if not agent_found:
                remove(f_keys_temp)
                raise WazuhException(1701, self.id)
            else:
                f_keys_st = stat(common.client_keys)
                chown(f_keys_temp, common.ossec_uid, common.ossec_gid)
                chmod(f_keys_temp, f_keys_st.st_mode)
        except Exception as e:
            raise WazuhException(1746, str(e))

        # Tell wazuhbd to delete agent database
        wdb_conn = WazuhDBConnection()
        wdb_conn.delete_agents_db([self.id])

        try:
            # remove agent from groups
            db_global = glob(common.database_path_global)
            if not db_global:
                raise WazuhException(1600)

            conn = Connection(db_global[0])
            conn.execute('delete from belongs where id_agent = :id_agent', {'id_agent': int(self.id)})
            conn.commit()
        except Exception as e:
            raise WazuhException(1747, str(e))

        try:
            # Remove rid file
            rids_file = path.join(common.ossec_path, 'queue/rids', self.id)
            if path.exists(rids_file):
                remove(rids_file)

            if backup:
                # Create backup directory
                # /var/ossec/backup/agents/yyyy/Mon/dd/id-name-ip[tag]
                date_part = date.today().strftime('%Y/%b/%d')
                main_agent_backup_dir = path.join(common.backup_path,
                                                  f'agents/{date_part}/{self.id}-{self.name}-{self.registerIP}')
                agent_backup_dir = main_agent_backup_dir

                not_agent_dir = True
                i = 0
                while not_agent_dir:
                    if path.exists(agent_backup_dir):
                        i += 1
                        agent_backup_dir = '{0}-{1}'.format(main_agent_backup_dir, str(i).zfill(3))
                    else:
                        makedirs(agent_backup_dir)
                        chmod_r(agent_backup_dir, 0o750)
                        not_agent_dir = False
            else:
                agent_backup_dir = ''

            # Move agent file
            agent_files = [
                ('{0}/queue/agent-info/{1}-{2}'.format(common.ossec_path, self.name, self.registerIP), '{0}/agent-info'.format(agent_backup_dir)),
                ('{0}/queue/rootcheck/({1}) {2}->rootcheck'.format(common.ossec_path, self.name, self.registerIP), '{0}/rootcheck'.format(agent_backup_dir)),
                ('{0}/queue/agent-groups/{1}'.format(common.ossec_path, self.id), '{0}/agent-group'.format(agent_backup_dir)),
                ('{}/var/db/agents/{}-{}.db'.format(common.ossec_path, self.name, self.id), '{}/var_db'.format(agent_backup_dir)),
                ('{}/queue/diff/{}'.format(common.ossec_path, self.name), '{}/diff'.format(agent_backup_dir))
            ]

            for agent_file, backup_file in agent_files:
                if path.exists(agent_file):
                    if not backup:
                        if path.isdir(agent_file):
                            rmtree(agent_file)
                        else:
                            remove(agent_file)
                    elif not path.exists(backup_file):
                        rename(agent_file, backup_file)

            # Overwrite client.keys
            move(f_keys_temp, common.client_keys, copy_function=copyfile)
        except Exception as e:
            raise WazuhException(1748, str(e))

        return 'Agent deleted successfully.'


    def _add(self, name, ip, id=None, key=None, force=-1):
        """
        Adds an agent to OSSEC.
        2 uses:
            - name and ip [force]: Add an agent like manage_agents (generate id and key).
            - name, ip, id, key [force]: Insert an agent with an existing id and key.

        :param name: name of the new agent.
        :param ip: IP of the new agent. It can be an IP, IP/NET or ANY.
        :param id: ID of the new agent.
        :param key: Key of the new agent.
        :param force: Remove old agents with same IP if disconnected since <force> seconds
        :return: Agent ID.
        """
        manager_status = manager.status()
        is_authd_running = 'ossec-authd' in manager_status and manager_status['ossec-authd'] == 'running'

        if self.use_only_authd():
            if not is_authd_running:
                raise WazuhException(1726)

        if not is_authd_running:
            data = self._add_manual(name, ip, id, key, force)
        else:
            data = self._add_authd(name, ip, id, key, force)

        return data


    def _add_authd(self, name, ip, id=None, key=None, force=-1):
        """
        Adds an agent to OSSEC using authd.
        2 uses:
            - name and ip [force]: Add an agent like manage_agents (generate id and key).
            - name, ip, id, key [force]: Insert an agent with an existing id and key.

        :param name: name of the new agent.
        :param ip: IP of the new agent. It can be an IP, IP/NET or ANY.
        :param id: ID of the new agent.
        :param key: Key of the new agent.
        :param force: Remove old agents with same IP if disconnected since <force> seconds
        :return: Agent ID.
        """

        # Check arguments
        if id:
            id = id.zfill(3)

        ip = ip.lower()

        if key and len(key) < 64:
            raise WazuhException(1709)

        force = force if type(force) == int else int(force)

        msg = ""
        if name and ip:
            if id and key:
                msg = {"function": "add", "arguments": {"name": name, "ip": ip, "id": id, "key": key, "force": force}}
            else:
                msg = {"function": "add", "arguments": {"name": name, "ip": ip, "force": force}}

        authd_socket = OssecSocketJSON(common.AUTHD_SOCKET)
        authd_socket.send(msg)
        data = authd_socket.receive()
        authd_socket.close()

        self.id  = data['id']
        self.internal_key = data['key']
        self.key = self.compute_key()


    def _add_manual(self, name, ip, id=None, key=None, force=-1):
        """
        Adds an agent to OSSEC manually.
        2 uses:
            - name and ip [force]: Add an agent like manage_agents (generate id and key).
            - name, ip, id, key [force]: Insert an agent with an existing id and key.

        :param name: name of the new agent.
        :param ip: IP of the new agent. It can be an IP, IP/NET or ANY.
        :param id: ID of the new agent.
        :param key: Key of the new agent.
        :param force: Remove old agents with same IP if disconnected since <force> seconds
        :return: Agent ID.
        """

        # Check arguments
        if id:
            id = id.zfill(3)

        ip = ip.lower()

        if key and len(key) < 64:
            raise WazuhException(1709)

        force = force if type(force) == int else int(force)

        # Check manager name
        db_global = glob(common.database_path_global)
        if not db_global:
            raise WazuhException(1600)

        conn = Connection(db_global[0])
        conn.execute("SELECT name FROM agent WHERE (id = 0)")
        manager_name = str(conn.fetch()[0])

        if name == manager_name:
            raise WazuhException(1705, name)

        # Check if ip, name or id exist in client.keys
        last_id = 0
        lock_file = open("{}/var/run/.api_lock".format(common.ossec_path), 'a+')
        fcntl.lockf(lock_file, fcntl.LOCK_EX)
        with open(common.client_keys) as f_k:
            try:
                for line in f_k.readlines():
                    if not line.strip():  # ignore empty lines
                        continue

                    if line[0] in ('# '):  # starts with # or ' '
                        continue

                    line_data = line.strip().split(' ')  # 0 -> id, 1 -> name, 2 -> ip, 3 -> key

                    line_id = int(line_data[0])
                    if last_id < line_id:
                        last_id = line_id

                    if line_data[1][0] in ('#!'):  # name starts with # or !
                        continue

                    check_remove = 0
                    if id and id == line_data[0]:
                        raise WazuhException(1708, id)
                    if name == line_data[1]:
                        if force < 0:
                            raise WazuhException(1705, name)
                        else:
                            check_remove = 1
                    if ip != 'any' and ip == line_data[2]:
                        if force < 0:
                            raise WazuhException(1706, ip)
                        else:
                            check_remove = 2

                    if check_remove:
                        if force == 0 or Agent.check_if_delete_agent(line_data[0], force):
                            Agent.remove_agent(line_data[0], backup=True)
                        else:
                            if check_remove == 1:
                                raise WazuhException(1705, name)
                            else:
                                raise WazuhException(1706, ip)


                if not id:
                    agent_id = str(last_id + 1).zfill(3)
                else:
                    agent_id = id

                if not key:
                    # Generate key
                    epoch_time = int(time())
                    str1 = "{0}{1}{2}".format(epoch_time, name, platform())
                    str2 = "{0}{1}".format(ip, agent_id)
                    hash1 = hashlib.md5(str1.encode())
                    hash1.update(urandom(64))
                    hash2 = hashlib.md5(str2.encode())
                    hash1.update(urandom(64))
                    agent_key = hash1.hexdigest() + hash2.hexdigest()
                else:
                    agent_key = key

                # Tmp file
                f_keys_temp = '{0}.tmp'.format(common.client_keys)
                open(f_keys_temp, 'a').close()

                f_keys_st = stat(common.client_keys)
                chown(f_keys_temp, common.ossec_uid, common.ossec_gid)
                chmod(f_keys_temp, f_keys_st.st_mode)

                copyfile(common.client_keys, f_keys_temp)


                # Write key
                with open(f_keys_temp, 'a') as f_kt:
                    f_kt.write('{0} {1} {2} {3}\n'.format(agent_id, name, ip, agent_key))

                # Overwrite client.keys
                move(f_keys_temp, common.client_keys, copy_function=copyfile)
            except WazuhException as ex:
                fcntl.lockf(lock_file, fcntl.LOCK_UN)
                lock_file.close()
                raise ex
            except Exception as ex:
                fcntl.lockf(lock_file, fcntl.LOCK_UN)
                lock_file.close()
                raise WazuhException(1725, str(ex))


            fcntl.lockf(lock_file, fcntl.LOCK_UN)
            lock_file.close()

        self.id = agent_id
        self.internal_key = agent_key
        self.key = self.compute_key()


    @staticmethod
    def _remove_single_group(group_id):
        """
        Remove the group in every agent.

        :param group_id: Group ID.
        :return: Confirmation message.
        """

        if group_id.lower() == "default":
            raise WazuhException(1712)

        if not Agent.group_exists(group_id):
            raise WazuhException(1710, group_id)

        ids = list(map(operator.itemgetter('id'), Agent.get_agent_group(group_id=group_id, limit=None)['items']))

        # Remove group directory
        group_path = "{0}/{1}".format(common.shared_path, group_id)
        group_backup = "{0}/groups/{1}_{2}".format(common.backup_path, group_id, int(time()))
        if path.exists(group_path):
            move(group_path, group_backup, copy_function=copyfile)

        msg = "Group '{0}' removed.".format(group_id)

        return {'msg': msg, 'affected_agents': ids}


    def get_agent_attr(self, attr):
        """
        Returns a string with an agent's os name
        """
        db_global = glob(common.database_path_global)
        if not db_global:
            raise WazuhException(1600)

        conn = Connection(db_global[0])
        query = "SELECT :attr FROM agent WHERE id = :id"
        request = {'attr':attr, 'id': self.id}
        conn.execute(query, request)
        query_value = str(conn.fetch()[0])

        return query_value


    @staticmethod
    def get_agents_overview(offset=0, limit=common.database_limit, sort=None, search=None, select=None, filters={}, q=""):
        """
        Gets a list of available agents with basic attributes.
        :param offset: First item to return.
        :param limit: Maximum number of items to return.
        :param sort: Sorts the items. Format: {"fields":["field1","field2"],"order":"asc|desc"}.
        :param select: Select fields to return. Format: {"fields":["field1","field2"]}.
        :param search: Looks for items with the specified string. Format: {"fields": ["field1","field2"]}
        :param filters: Defines field filters required by the user. Format: {"field1":"value1", "field2":["value2","value3"]}
        :param q: Defines query to filter in DB.

        :return: Dictionary: {'items': array of items, 'totalItems': Number of items (without applying the limit)}
        """

        db_query = WazuhDBQueryAgents(offset=offset, limit=limit, sort=sort, search=search, select=select, filters=filters, query=q, count=True, get_data=True)

        data = db_query.run()

        return data


    @staticmethod
    def get_distinct_agents(offset=0, limit=common.database_limit, sort=None, search=None, select=None, fields=None, q=""):
        """
        Gets a list of available agents with basic attributes.
        :param offset: First item to return.
        :param limit: Maximum number of items to return.
        :param sort: Sorts the items. Format: {"fields":["field1","field2"],"order":"asc|desc"}.
        :param select: Select fields to return. Format: {"fields":["field1","field2"]}.
        :param search: Looks for items with the specified string. Format: {"fields": ["field1","field2"]}
        :param q: Defines query to filter in DB.
        :param fields: Fields to group by
        :return: Dictionary: {'items': array of items, 'totalItems': Number of items (without applying the limit)}
        """
        db_query = WazuhDBQueryGroupByAgents(filter_fields=fields, offset=offset, limit=limit, sort=sort, search=search, select=select, query=q,
                                             count=True, get_data=True, min_select_fields=set())
        return db_query.run()


    @staticmethod
    def get_agents_summary():
        """
        Counts the number of agents by status.

        :return: Dictionary with keys: total, Active, Disconnected, Never connected
        """
        db_query = WazuhDBQueryAgents(offset=0,limit=None,sort=None,search=None,select=None,count=True,get_data=False,query="")

        db_query.run()
        data = {'Total':db_query.total_items}

        for status in ['Active','Disconnected','Never connected','Pending']:
            db_query.reset()

            db_query.q = "status="+status
            db_query.run()
            data[status] = db_query.total_items

        return data


    @staticmethod
    def get_os_summary(offset=0, limit=common.database_limit, sort=None, search=None, q=""):
        """
        Gets a list of available OS.

        :param offset: First item to return.
        :param limit: Maximum number of items to return.
        :param sort: Sorts the items. Format: {"fields":["field1","field2"],"order":"asc|desc"}.
        :param search: Looks for items with the specified string.
        :param q: Query to filter results.
        :return: Dictionary: {'items': array of items, 'totalItems': Number of items (without applying the limit)}
        """
        db_query = WazuhDBQueryDistinctAgents(offset=offset, limit=limit, sort=sort, search=search,
                                              select=['os.platform'], count=True, get_data=True,
                                              default_sort_field='os_platform', query=q, min_select_fields=set())
        return db_query.run()

    @staticmethod
    def restart_agents(agent_id=None, restart_all=False):
        """
        Restarts an agent or all agents.

        :param agent_id: Agent ID of the agent to restart. Can be a list of ID's.
        :param restart_all: Restarts all agents.

        :return: Message.
        """

        if restart_all:
            oq = OssecQueue(common.ARQUEUE)
            ret_msg = oq.send_msg_to_agent(OssecQueue.RESTART_AGENTS)
            oq.close()
            return ret_msg
        else:
            if not agent_id:
                raise WazuhException(1732)
            failed_ids = list()
            affected_agents = list()
            if isinstance(agent_id, list):
                for id in agent_id:
                    try:
                        Agent(id).restart()
                        affected_agents.append(id)
                    except Exception as e:
                        failed_ids.append(create_exception_dic(id, e))
            else:
                try:
                    Agent(agent_id).restart()
                    affected_agents.append(agent_id)
                except Exception as e:
                    failed_ids.append(create_exception_dic(agent_id, e))
            if not failed_ids:
                message = 'All selected agents were restarted'
            else:
                message = 'Some agents were not restarted'

            if failed_ids:
                final_dict = {'message': message,
                              'data': {'affected_agents': affected_agents,
                                       'failed_ids': failed_ids}
                              }
            else:
                final_dict = {'message': message,
                              'data': {'affected_agents': affected_agents}
                              }

            result = WazuhResult(final_dict, str_priority=['Some agents were not restarted',
                                                           'All selected agents were restarted'])

            return result

    @staticmethod
    def get_agent_by_name(agent_name, select=None):
        """
        Gets an existing agent called agent_name.

        :param agent_name: Agent name.
        :return: The agent.
        """
        db_global = glob(common.database_path_global)
        if not db_global:
            raise WazuhException(1600)

        conn = Connection(db_global[0])
        conn.execute("SELECT id FROM agent WHERE name = :name", {'name': agent_name})
        try:
            agent_id = str(conn.fetch()[0]).zfill(3)
        except TypeError as e:
            raise WazuhException(1701, agent_name)

        return Agent(agent_id).get_basic_information(select)


    @staticmethod
    def get_agent(agent_id, select=None):
        """
        Gets an existing agent.

        :param agent_id: Agent ID.
        :return: The agent.
        """

        return Agent(agent_id).get_basic_information(select)


    @staticmethod
    def get_agent_key(agent_id):
        """
        Get the key of an existing agent.

        :param agent_id: Agent ID.
        :return: Agent key.
        """

        return Agent(agent_id).get_key()

    @staticmethod
    def get_group_by_name(group_name, select=None):
        """
        Gets an existing group called group_name.

        :param group_name: Group name.
        :return: The group id.
        """
        db_global = glob(common.database_path_global)
        if not db_global:
            raise WazuhException(1600)

        conn = Connection(db_global[0])
        conn.execute("SELECT id FROM `group` WHERE name = :name", {'name': group_name})
        try:
            group_id = conn.fetch()[0]
        except TypeError as e:
            raise WazuhException(1701, group_name)

        return group_id



    @staticmethod
    def remove_agent(agent_id, backup=False, purge=False):
        """
        Removes an existing agent.

        :param agent_id: Agent ID.
        :param backup: Create backup before removing the agent.
        :param purge: Delete definitely from key store.
        :return: Dictionary with affected_agents (agents removed), failed_ids if it necessary (agents that cannot been removed), and a message.
        """

        failed_ids = []
        affected_agents = []
        try:
            Agent(agent_id).remove(backup, purge)
            affected_agents.append(agent_id)
        except Exception as e:
            failed_ids.append(create_exception_dic(agent_id, e))

        if not failed_ids:
            message = 'All selected agents were removed'
        else:
            message = 'Some agents were not removed'

        final_dict = {}
        if failed_ids:
            final_dict = {'msg': message, 'affected_agents': affected_agents, 'failed_ids': failed_ids}
        else:
            final_dict = {'msg': message, 'affected_agents': affected_agents}

        return final_dict


    @staticmethod
    def remove_agents(list_agent_ids="all", backup=False, purge=False, status="all", older_than="7d"):
        """
        Removes an existing agent.

        :param list_agent_ids: List of agents ID's.
        :param backup: Create backup before removing the agent.
        :param purge: Delete definitely from key store.
        :param older_than:  Filters out disconnected agents for longer than specified. Time in seconds | "[n_days]d" | "[n_hours]h" | "[n_minutes]m" | "[n_seconds]s". For never connected agents, uses the register date.
        :param status: Filters by agent status: Active, Disconnected or Never connected. Multiples statuses separated by commas.
        :return: Dictionary with affected_agents (agents removed), timeframe applied, failed_ids if it necessary (agents that cannot been removed), and a message.
        """

        id_purgeable_agents = list(map(operator.itemgetter('id'),
                                       Agent.get_agents_overview(filters={'older_than':older_than,'status':status},
                                                                 limit = None)['items']))

        failed_ids = []
        affected_agents = []

        if list_agent_ids != "all":
            for id in list_agent_ids:
                try:
                    my_agent = Agent(id)
                    my_agent._load_info_from_DB()
                    if id not in id_purgeable_agents:
                        raise WazuhException(1731, "The agent has a status different to '{}' or the specified time frame 'older_than {}' does not apply.".format(status, older_than))
                    my_agent.remove(backup, purge)
                    affected_agents.append(id)
                except Exception as e:
                    failed_ids.append(create_exception_dic(id, e))
        else:
            for id in id_purgeable_agents:
                try:
                    my_agent = Agent(id)
                    my_agent._load_info_from_DB()
                    my_agent.remove(backup, purge)
                    affected_agents.append(id)
                except Exception as e:
                    failed_ids.append(create_exception_dic(id, e))

        if not failed_ids:
            message = 'All selected agents were removed' if affected_agents else "No agents were removed"
        else:
            message = 'Some agents were not removed'

        if failed_ids:
            final_dict = {'msg': message, 'affected_agents': affected_agents, 'failed_ids': failed_ids,
                          'older_than': older_than, 'total_affected_agents':len(affected_agents),
                          'total_failed_ids':len(failed_ids)}
        else:
            final_dict = {'msg': message, 'affected_agents': affected_agents, 'older_than': older_than,
                          'total_affected_agents':len(affected_agents)}

        return final_dict


    @staticmethod
    def add_agent(name, ip='any', force=-1):
        """
        Adds a new agent to OSSEC.

        :param name: name of the new agent.
        :param ip: IP of the new agent. It can be an IP, IP/NET or ANY.
        :param force: Remove old agent with same IP if disconnected since <force> seconds.
        :return: Agent ID.
        """
        # check length of agent name
        if len(name) > 128:
            raise WazuhException(1738)

        new_agent = Agent(name=name, ip=ip, force=force)
        return {'id': new_agent.id, 'key': new_agent.key}

    @staticmethod
    def add_group_to_agent(agent_id,group_id,force=False):
        """
        Adds an existing group to an agent

        :param group_id: name of the group.
        :param agent_id: ID of the agent.
        :param force: No check if agent exists
        :return: Agent ID.
        """
        # Check if agent exists
        if not force:
            Agent(agent_id).get_basic_information()

        # get agent's group
        group_path = "{}/{}".format(common.groups_path, agent_id)
        if path.exists(group_path):
            with open(group_path) as f:
                group_name = f.read().replace('\n', '')

            # Check if the group already belongs to the agent
            if group_id in group_name.split(','):
                return "Agent '{0}' already belongs to group '{1}'.".format(agent_id, group_id)
        else:
            group_name = ""

        agent_group = (group_name + ',' if group_name else '') + group_id
        old_agent_group = group_name

        # Check multigroup limit
        if Agent().check_multigroup_limit(agent_id):
            raise WazuhException(1737)

        # Check if the group exists
        if not Agent.group_exists(group_id):
            raise WazuhException(1710, group_id)

        # If the new multi group doesnt exists, create it
        if not Agent.multi_group_exists(agent_group):
            Agent.create_multi_group(agent_group)

        Agent().set_multi_group(str(agent_id),agent_group)

        # Check if the multigroup still exists in other agents
        multi_group_list = []
        for filename in listdir("{0}".format(common.groups_path)):
            file = open("{0}/{1}".format(common.groups_path,filename),"r")
            group_readed = file.read()
            group_readed = group_readed.strip()
            multi_group_list.append(group_readed)
            file.close()

        return "Group '{0}' added to agent '{1}'.".format(group_id, agent_id)



    @staticmethod
    def insert_agent(name, id, key, ip='any', force=-1):
        """
        Create a new agent providing the id, name, ip and key to the Manager.

        :param id: id of the new agent.
        :param name: name of the new agent.
        :param ip: IP of the new agent. It can be an IP, IP/NET or ANY.
        :param key: name of the new agent.
        :param force: Remove old agent with same IP if disconnected since <force> seconds.
        :return: Agent ID.
        """

        new_agent = Agent(name=name, ip=ip, id=id, key=key, force=force)
        return {'id': new_agent.id, 'key': new_agent.compute_key()}


    @staticmethod
    def check_if_delete_agent(id, seconds):
        """
        Check if we should remove an agent: if time from last connection is greater thant <seconds>.

        :param id: id of the new agent.
        :param seconds: Number of seconds.
        :return: True if time from last connection is greater thant <seconds>.
        """
        remove_agent = False

        agent_info = Agent(id=id).get_basic_information()

        if 'lastKeepAlive' in agent_info:
            if agent_info['lastKeepAlive'] == 0:
                remove_agent = True
            else:
                last_date = datetime.strptime(agent_info['lastKeepAlive'], '%Y-%m-%d %H:%M:%S')
                difference = (datetime.now() - last_date).total_seconds()
                if difference >= seconds:
                    remove_agent = True

        return remove_agent


    @staticmethod
    def get_all_groups_sql(offset=0, limit=common.database_limit, sort=None, search=None):
        """
        Gets the existing groups.

        :param offset: First item to return.
        :param limit: Maximum number of items to return.
        :param sort: Sorts the items. Format: {"fields":["field1","field2"],"order":"asc|desc"}.
        :param search: Looks for items with the specified string.
        :return: Dictionary: {'items': array of items, 'totalItems': Number of items (without applying the limit)}
        """
        db_query = WazuhDBQueryDistinct(offset=offset, limit=limit, sort=sort, search=search, select=['name'],
                                        fields={'name':'`group`'}, count=True, get_data=True,
                                        db_path=common.database_path_global, default_sort_field='`group`', table='agent')
        db_query.run()

        return {'totalItems': db_query.total_items, 'items': [tuple[0] for tuple in db_query.conn]}


    @staticmethod
    def get_all_groups(offset=0, limit=common.database_limit, sort=None, search=None, hash_algorithm='md5'):
        """
        Gets the existing groups.

        :param offset: First item to return.
        :param limit: Maximum number of items to return.
        :param sort: Sorts the items. Format: {"fields":["field1","field2"],"order":"asc|desc"}.
        :param search: Looks for items with the specified string.
        :param hash_algorithm: hash algorithm used to get mergedsum and configsum.
        :return: Dictionary: {'items': array of items, 'totalItems': Number of items (without applying the limit)}
        """
        try:
            # Connect DB
            db_global = glob(common.database_path_global)
            if not db_global:
                raise WazuhException(1600)

            conn = Connection(db_global[0])

            # Group names
            data = []
            for entry in listdir(common.shared_path):
                full_entry = path.join(common.shared_path, entry)
                if not path.isdir(full_entry):
                    continue

                # Get the id of the group
                query = "SELECT id FROM `group` WHERE name = :group_id"
                request = {'group_id': entry}
                conn.execute(query, request)
                id_group = conn.fetch()

                if id_group == None:
                    continue

                id_group = id_group[0]

                # Group count
                query = "SELECT {0} FROM belongs WHERE id_group = :id"
                request = {'id': id_group}
                conn.execute(query.format('COUNT(*)'), request)

                # merged.mg and agent.conf sum
                merged_sum = get_hash(full_entry + "/merged.mg", hash_algorithm)
                conf_sum   = get_hash(full_entry + "/agent.conf", hash_algorithm)

                item = {'count':conn.fetch()[0], 'name': entry}

                if merged_sum:
                    item['mergedSum'] = merged_sum

                if conf_sum:
                    item['configSum'] = conf_sum

                data.append(item)


            if search:
                data = search_array(data, search['value'], search['negation'], fields=['name'])

            if sort:
                data = sort_array(data, sort['fields'], sort['order'])
            else:
                data = sort_array(data, ['name'])
        except WazuhException as e:
            raise e
        except Exception as e:
            raise WazuhException(1736, str(e))

        return {'items': cut_array(data, offset, limit), 'totalItems': len(data)}


    @staticmethod
    def group_exists_sql(group_id):
        """
        Checks if the group exists

        :param group_id: Group ID.
        :return: True if group exists, False otherwise
        """
        # Input Validation of group_id
        if not InputValidator().group(group_id):
            raise WazuhException(1722)

        db_query = WazuhDBQueryAgents(offset=0, limit=None, sort=None, search=None, select=['group'],
                                      query="group="+group_id, count=True, get_data=False)
        db_query.run()

        return bool(db_query.total_items)


    @staticmethod
    def group_exists(group_id):
        """
        Checks if the group exists

        :param group_id: Group ID.
        :return: True if group exists, False otherwise
        """
        # Input Validation of group_id
        if not InputValidator().group(group_id):
            raise WazuhException(1722)

        if path.exists("{0}/{1}".format(common.shared_path, group_id)):
            return True
        else:
            return False


    @staticmethod
    def multi_group_exists(group_id):
        """
        Checks if the group exists

        :param group_id: Group ID.
        :return: String of groups if group exists, an empty list otherwise
        """

        all_multigroups = []
        for file in listdir(common.groups_path):
            filepath = path.join(common.groups_path, file)
            f = open(filepath, 'r')
            all_multigroups.append(f.read())
            f.close()
        if group_id in all_multigroups:
            return all_multigroups
        else:
            return []


    @staticmethod
    def get_agent_group(group_id, offset=0, limit=common.database_limit, sort=None, search=None, select=None, filters={}, q=""):
        """
        Gets the agents in a group

        :param group_id: Group ID.
        :param offset: First item to return.
        :param limit: Maximum number of items to return.
        :param sort: Sorts the items. Format: {"fields":["field1","field2"],"order":"asc|desc"}.
        :param search: Looks for items with the specified string.
        :param filters: Defines field filters required by the user. Format: {"field1":"value1", "field2":["value2","value3"]}
        :return: Dictionary: {'items': array of items, 'totalItems': Number of items (without applying the limit)}
        """
        # check whether the group exists or not
        if group_id != 'null' and not glob("{}/{}".format(common.shared_path, group_id)) and not glob("{}/{}".format(common.multi_groups_path, group_id)):
            raise WazuhException(1710, group_id)

        db_query = WazuhDBQueryMultigroups(group_id=group_id, offset=offset, limit=limit, sort=sort, search=search, select=select, filters=filters,
                                           count=True, get_data=True, query=q)
        return db_query.run()


    @staticmethod
    def get_agents_without_group(offset=0, limit=common.database_limit, sort=None, search=None, select=None, q="", filters={}):
        """
        Gets the agents without a group

        :param group_id: Group ID.
        :param offset: First item to return.
        :param limit: Maximum number of items to return.
        :param sort: Sorts the items. Format: {"fields":["field1","field2"],"order":"asc|desc"}.
        :param search: Looks for items with the specified string.
        :param filters: Values to filter by on database (legacy format).
        :return: Dictionary: {'items': array of items, 'totalItems': Number of items (without applying the limit)}
        """
        return Agent.get_agent_group(group_id="null", offset=offset, limit=limit, sort=sort, search=search, select=select,
                                     q='id!=0'+(';'+q if q else ''), filters=filters)


    @staticmethod
    def get_group_files(group_id=None, offset=0, limit=common.database_limit, sort=None, search=None, hash_algorithm='md5'):
        """
        Gets the group files.

        :param group_id: Group ID.
        :param offset: First item to return.
        :param limit: Maximum number of items to return.
        :param sort: Sorts the items. Format: {"fields":["field1","field2"],"order":"asc|desc"}.
        :param search: Looks for items with the specified string.
        :return: Dictionary: {'items': array of items, 'totalItems': Number of items (without applying the limit)}
        """

        group_path = common.shared_path
        if group_id:
            if not Agent.group_exists(group_id):
                raise WazuhException(1710, group_id)
            group_path = "{0}/{1}".format(common.shared_path, group_id)

        if not path.exists(group_path):
            raise WazuhException(1006, group_path)

        try:
            data = []
            for entry in listdir(group_path):
                item = {}
                try:
                    item['filename'] = entry
                    item['hash'] = get_hash('{}/{}'.format(group_path, entry), hash_algorithm)
                    data.append(item)
                except (OSError, IOError) as e:
                    pass

            try:
                # ar.conf
                ar_path = "{0}/ar.conf".format(common.shared_path)
                data.append({'filename': "ar.conf", 'hash': get_hash(ar_path, hash_algorithm)})
            except (OSError, IOError) as e:
                pass

            if search:
                data = search_array(data, search['value'], search['negation'])

            if sort:
                data = sort_array(data, sort['fields'], sort['order'])
            else:
                data = sort_array(data, ["filename"])

            return {'items': cut_array(data, offset, limit), 'totalItems': len(data)}
        except WazuhException as e:
            raise e
        except Exception as e:
            raise WazuhException(1727, str(e))


    @staticmethod
    def create_group(group_id):
        """
        Creates a group.

        :param group_id: Group ID.
        :return: Confirmation message.
        """
        # Input Validation of group_id
        if not InputValidator().group(group_id):
            raise WazuhException(1722)

        group_path = "{0}/{1}".format(common.shared_path, group_id)

        if group_id.lower() == "default" or path.exists(group_path):
            raise WazuhException(1711, group_id)

        # Create group in /etc/shared
        group_def_path = "{0}/agent-template.conf".format(common.shared_path)
        try:
            mkdir_with_mode(group_path)
            copyfile(group_def_path, group_path + "/agent.conf")
            chown_r(group_path, common.ossec_uid, common.ossec_gid)
            chmod_r(group_path, 0o660)
            chmod(group_path, 0o770)
            msg = "Group '{0}' created.".format(group_id)
        except Exception as e:
            raise WazuhException(1005, str(e))

        return msg

    @staticmethod
    def create_multi_group(group_id):
        """
        Creates a multi group.
        :param group_id: Group ID.
        :return: Confirmation message.
        """

        if ',' not in group_id:
            # if there's not , in the group_id, then it isn't a multigroup and therefore the function does nothing
            return

        # Create group in /var/multigroups
        try:
            folder = hashlib.sha256(group_id.encode()).hexdigest()[:8]
            multi_group_path = "{0}/{1}".format(common.multi_groups_path, folder)
            mkdir_with_mode(multi_group_path)
            chown(multi_group_path, common.ossec_uid, common.ossec_gid)
            chmod(multi_group_path, 0o770)
            msg = "Group '{0}' created.".format(group_id)
            return msg
        except OSError as e:
            if e.errno != errno.EEXIST:
                raise WazuhException(1005, str(e))
        return msg

    @staticmethod
    def remove_multi_group(groups_id):
        """
        Removes groups by IDs.

        :param groups_id: list with Groups ID.
        """
        groups_to_remove = []
        for agent_id in listdir("{0}".format(common.groups_path)):
            agent_group = Agent.get_agents_group_file(agent_id)

            new_group = ''
            group_list = agent_group.split(',')
            for group_to_remove in groups_id & set(group_list):
                # remove the group
                groups_to_remove.append(','.join(group_list))
                group_list.remove(group_to_remove)
                if len(group_list) > 1:
                    # create new multigroup
                    new_group = ','.join(group_list)
                    if not Agent.multi_group_exists(new_group):
                        Agent.create_multi_group(new_group)
                else:
                    new_group = 'default' if not group_list else group_list[0]

            if new_group:
                # Add multigroup
                Agent.set_agent_group_file(agent_id, new_group)


    @staticmethod
    def remove_group(group_id):
        """
        Remove the group in every agent.

        :param group_id: Group ID.
        :return: Confirmation message.
        """

        # Input Validation of group_id
        if not InputValidator().group(group_id):
            raise WazuhException(1722)

        # Connect DB
        db_global = glob(common.database_path_global)
        if not db_global:
            raise WazuhException(1600)

        failed_ids = []
        ids = []
        affected_agents = []
        if isinstance(group_id, list):
            for id in group_id:

                if id.lower() == "default":
                    raise WazuhException(1712)

                try:
                    removed = Agent._remove_single_group(id)
                    ids.append(id)
                    affected_agents += removed['affected_agents']
                    Agent.remove_multi_group(set(map(lambda x: x.lower(), group_id)))
                except Exception as e:
                    failed_ids.append(create_exception_dic(id, e))
        else:
            if group_id.lower() == "default":
                raise WazuhException(1712)

            try:
                removed = Agent._remove_single_group(group_id)
                ids.append(group_id)
                affected_agents += removed['affected_agents']
                Agent.remove_multi_group({group_id.lower()})
            except Exception as e:
                failed_ids.append(create_exception_dic(group_id, e))

        if not failed_ids:
            message = 'All selected groups were removed'
            final_dict = {'msg': message, 'ids': ids, 'affected_agents': affected_agents}
        else:
            message = 'Some groups were not removed'
            final_dict = {'msg': message, 'failed_ids': failed_ids, 'ids': ids, 'affected_agents': affected_agents}

        return final_dict


    @staticmethod
    def set_group(agent_id, group_id, force=False, replace=False):
        """
        Set a group to an agent.

        :param agent_id: Agent ID.
        :param group_id: Group ID.
        :param force: No check if agent exists
        :param replace: Replace agent group instead of appending.
        :return: Confirmation message.
        """
        if replace:
            return Agent.replace_group(agent_id=agent_id, group_id=group_id, force=force)
        else:
            return Agent.add_group_to_agent(agent_id=agent_id, group_id=group_id, force=force)

    @staticmethod
    def set_group_list(group_id, agent_id_list):
        """
        Set a group to a list of agents.

        :param agent_id: List of Agent IDs.
        :param group_id: Group ID.
        :return: Confirmation message.
        """
        failed_ids = list()
        affected_agents = list()

        # raise an exception if agent_list_id is empty
        if len(agent_id_list) < 1:
            raise WazuhException(1732)

        for agent_id in agent_id_list:
            try:
                Agent.add_group_to_agent(agent_id=agent_id, group_id=group_id)
                affected_agents.append(agent_id)
            except Exception as e:
                failed_ids.append(agent_id)

            if not failed_ids:
                message = 'All selected agents assigned to group ' + group_id
            else:
                message = 'Some agents were not assigned to group ' + group_id

            final_dict = {}
            if failed_ids:
                final_dict = {'msg': message, 'affected_agents': affected_agents, 'failed_ids': failed_ids}
            else:
                final_dict = {'msg': message, 'affected_agents': affected_agents}

        return final_dict

    @staticmethod
    def unset_group_list(group_id, agent_id_list):
        """
        Unset a group to a list of agents.

        :param agent_id: List of Agent IDs.
        :param group_id: Group ID.
        :return: Confirmation message.
        """
        failed_ids = list()
        affected_agents = list()

        # raise an exception if agent_list_id is empty
        if len(agent_id_list) < 1:
            raise WazuhException(1732)

        # raise an exception if group not exists
        if not Agent.group_exists(group_id):
            raise WazuhException(1710)

        message = f'All selected agents were removed from group {group_id}'
        for agent_id in agent_id_list:
            try:
                Agent.unset_group(agent_id=agent_id, group_id=group_id)
                affected_agents.append(agent_id)
            except Exception as e:
                failed_ids.append(create_exception_dic(agent_id, e))

            if failed_ids:
                message = f'Some agents were not removed from group {group_id}'

        if failed_ids:
            final_dict = {'msg': message, 'affected_agents': affected_agents, 'failed_ids': failed_ids}
        else:
            final_dict = {'msg': message, 'affected_agents': affected_agents}

        return final_dict


    @staticmethod
    def get_agents_group_file(agent_id):
        group_path, group_name = "{}/{}".format(common.groups_path, agent_id), ""
        if path.exists(group_path):
            with open(group_path) as f:
                group_name = f.read().strip()

        return group_name


    @staticmethod
    def set_agent_group_file(agent_id, group_id):
        try:
            agent_group_path = "{0}/{1}".format(common.groups_path, agent_id)
            new_file = not path.exists(agent_group_path)

            with open(agent_group_path, 'w') as f_group:
                f_group.write(group_id)

            if new_file:
                chown(agent_group_path, common.ossec_uid, common.ossec_gid)
                chmod(agent_group_path, 0o660)
        except Exception as e:
            raise WazuhException(1005, str(e))

    @staticmethod
    def replace_group(agent_id, group_id, force=False):
        """
        Replaces a group to an agent.

        :param agent_id: Agent ID.
        :param group_id: Group ID.
        :param force: No check if agent exists
        :return: Confirmation message.
        """
        # Input Validation of group_id
        if not InputValidator().group(group_id):
            raise WazuhException(1722)

        agent_id = agent_id.zfill(3)
        if agent_id == "000":
            raise WazuhException(1703)

        # Check if agent exists
        if not force:
            Agent(agent_id).get_basic_information()

        group_name = Agent.get_agents_group_file(agent_id)

        # Assign group in /queue/agent-groups
        Agent.set_agent_group_file(agent_id, group_id)

        # Create group in /etc/shared
        if not Agent.group_exists(group_id):
            Agent.create_group(group_id)

        return "Group '{0}' set to agent '{1}'.".format(group_id, agent_id)


    @staticmethod
    def set_multi_group(agent_id, group_id, force=False):
        """
        Set a multi group to an agent.

        :param agent_id: Agent ID.
        :param group_id: Group ID.
        :param force: No check if agent exists
        :return: Confirmation message.
        """
        # Input Validation of all groups_id
        if not reduce(operator.iand, map(InputValidator().group, group_id.split(','))):
            raise WazuhException(1722, group_id)

        agent_id = agent_id.zfill(3)
        if agent_id == "000":
            raise WazuhException(1703)

        # Check if agent exists
        if not force:
            Agent(agent_id).get_basic_information()

        # Assign group in /queue/agent-groups
        Agent.set_agent_group_file(agent_id, group_id)

        return "Group '{0}' set to agent '{1}'.".format(group_id, agent_id)


    @staticmethod
    def check_multigroup_limit(agent_id):
        """
        An agent can belong to <common.max_groups_per_multigroup> groups as maximum. This function checks that limit is
        not yet reached.

        :param agent_id: Agent ID to check
        :return: True if the limit is reached, False otherwise
        """
        group_read = Agent.get_agents_group_file(agent_id)
        if group_read:
            return len(group_read.split(',')) >= common.max_groups_per_multigroup
        else:
            # In case that the agent is not connected and has no assigned group, the file is not created.
            # So, the limit is not reached.
            return False

    @staticmethod
    def unset_group(agent_id, group_id=None, force=False):
        """
        Unset the agent group.

        :param agent_id: Agent ID.
        :param group_id: Group ID.
        :param force: No check if agent exists
        :return: Confirmation message.
        """
        if group_id is None:
            return Agent.unset_all_groups_agent(agent_id=agent_id, force=force)
        else:
            return Agent.unset_single_group_agent(agent_id=agent_id, group_id=group_id, force=force)


    @staticmethod
    def unset_single_group_agent(agent_id, group_id, force):
        """
        Unset the agent group. If agent has multigroups, it will preserve all previous groups except the last one.

        :param agent_id: Agent ID.
        :param group_id: Group ID.
        :param force: No check if agent exists
        :return: Confirmation message.
        """
        # Check if agent exists
        if not force:
            Agent(agent_id).get_basic_information()

        # get agent's group
        group_name = Agent.get_agents_group_file(agent_id)
        group_list = group_name.split(',')
        # check agent belongs to group group_id
        if group_id not in group_list:
            raise WazuhException(1734)
        elif group_id == 'default' and len(group_list) == 1:
            raise WazuhException(1745)
        # remove group from group_list
        group_list.remove(group_id)
        if len(group_list) > 1:
            multigroup_name = ','.join(group_list)
            if not Agent.multi_group_exists(multigroup_name):
                Agent.create_multi_group(multigroup_name)
        else:
            multigroup_name = 'default' if not group_list else group_list[0]

        Agent.unset_all_groups_agent(agent_id, True, multigroup_name)

        return f"Group '{group_id}' unset for agent '{agent_id}'." if multigroup_name != 'default' else \
               f"Agent {agent_id} set to group default."


    @staticmethod
    def get_number_of_agents_in_multigroup(multigroup_name):
        """
        Returns the number of agents belonging to a multigroup
        :param multigroup_name: name of the multigroup
        :return:
        """
        # Connect DB
        db_global = glob(common.database_path_global)
        if not db_global:
            raise WazuhException(1600)

        conn = Connection(db_global[0])
        conn.execute('select count(*) from agent where `group` = :group_name', {'group_name': multigroup_name})
        return int(conn.fetch()[0])


    @staticmethod
    def unset_all_groups_agent(agent_id, force=False, group_id='default'):
        """
        Unset the agent group. The group will be group_id ('default' by default).

        :param agent_id: Agent ID.
        :param force: No check if agent exists
        :param group_id: New group to set.
        :return: Confirmation message.
        """
        # Check if agent exists
        if not force:
            Agent(agent_id).get_basic_information()

        # Check if multi group still exists in other agents
        group_name = Agent.get_agents_group_file(agent_id)
        if group_name:
            Agent.set_agent_group_file(agent_id, group_id)

            return "Group unset for agent '{0}'.".format(agent_id)
        else:
            raise WazuhException(1746)


    @staticmethod
    def get_outdated_agents(offset=0, limit=common.database_limit, sort=None, search=None, select=None, q=""):
        """
        Gets the outdated agents.

        :param offset: First item to return.
        :param limit: Maximum number of items to return.
        :param sort: Sorts the items. Format: {"fields":["field1","field2"],"order":"asc|desc"}.
        :return: Dictionary: {'items': array of items, 'totalItems': Number of items (without applying the limit)}
        """
        # Get manager version
        manager = Agent(id=0)
        manager._load_info_from_DB()

<<<<<<< HEAD
        select = ['version','id','name'] if select is None else select
=======
        select = {'fields': ['version', 'id', 'name']} if select is None else select
>>>>>>> b3bc890f
        db_query = WazuhDBQueryAgents(offset=offset, limit=limit, sort=sort, search=search, select=select,
                                      query=q, get_data=True, count=True)

        list_agents_outdated = []
        query_result = db_query.run()

        for item in query_result['items']:
            try:
                if WazuhVersion(item['version']) < WazuhVersion(manager.version):
                    list_agents_outdated.append(item)
            except ValueError:
                list_agents_outdated.append(item)  # if an error happens getting agent version, agent is considered as outdated
            except KeyError:
                continue  # a never connected agent causes a key error

        return {'items': list_agents_outdated, 'totalItems': len(list_agents_outdated)}


    def _get_protocol(self, wpk_repo, use_http=False):
        protocol = ""
        if "http://" not in wpk_repo and "https://" not in wpk_repo:
            protocol = "https://" if not use_http else "http://"

        return protocol

    def _get_versions(self, wpk_repo=common.wpk_repo_url, version=None, use_http=False):
        """
        Generates a list of available versions for its distribution and version.
        """
        invalid_platforms = ["darwin", "solaris", "aix", "hpux", "bsd"]
        not_valid_versions = [("sles", 11), ("rhel", 5), ("centos", 5)]

        if self.os['platform'] in invalid_platforms or (self.os['platform'], int(self.os['major'])) in not_valid_versions:
            error = "The WPK for this platform is not available."
            raise WazuhException(1713, error)

        protocol = self._get_protocol(wpk_repo, use_http)
        if (version is None or WazuhVersion(version) >= WazuhVersion("v3.4.0")) and self.os['platform'] != "windows":
            versions_url = protocol + wpk_repo + "linux/" + self.os['arch'] + "/versions"
        else:
            if self.os['platform']=="windows":
                versions_url = protocol + wpk_repo + "windows/versions"
            elif self.os['platform']=="ubuntu":
                versions_url = protocol + wpk_repo + self.os['platform'] + "/" + self.os['major'] + "." + self.os['minor'] + "/" + self.os['arch'] + "/versions"
            else:
                versions_url = protocol + wpk_repo + self.os['platform'] + "/" + self.os['major'] + "/" + self.os['arch'] + "/versions"

        try:
            result = requests.get(versions_url)
        except requests.exceptions.RequestException as e:
            raise WazuhException(1713, e.code)

        if result.ok:
            versions = [version.split() for version in result.text.split('\n')]
            versions = list(filter(lambda x: len(x) > 0, versions))
        else:
            error = "Can't access to the versions file in {}".format(versions_url)
            raise WazuhException(1713, error)

        return versions


    def _get_wpk_file(self, wpk_repo=common.wpk_repo_url, debug=False, version=None, force=False, use_http=False):
        """
        Searchs latest Wazuh WPK file for its distribution and version. Downloads the WPK if it is not in the upgrade folder.
        """
        # Get manager version
        manager = Agent(id=0)
        manager._load_info_from_DB()
        manager_ver = WazuhVersion(manager.version)
        if debug:
            print("Manager version: {0}".format(manager_ver))

        agent_new_ver = None
        versions = self._get_versions(wpk_repo=wpk_repo, version=version, use_http=use_http)
        if not version:
            for versions in versions:
                if WazuhVersion(versions[0]) == manager_ver:
                    agent_new_ver = versions[0]
                    agent_new_shasum = versions[1]
                    break
        else:
            for versions in versions:
                if WazuhVersion(versions[0]) == WazuhVersion(version):
                    agent_new_ver = versions[0]
                    agent_new_shasum = versions[1]
                    break
        if not agent_new_ver:
            raise WazuhException(1718, version)

        # Comparing versions
        agent_ver = self.version

        if (manager_ver < WazuhVersion(agent_new_ver) and not force):
            raise WazuhException(1717, "Manager: {0} / Agent: {1} -> {2}".format(manager_ver, agent_new_ver))

        if (WazuhVersion(agent_ver) >= WazuhVersion(agent_new_ver) and not force):
            raise WazuhException(1749, "Agent: {0} -> {1}".format(agent_ver, agent_new_ver))

        if debug:
            print("Agent version: {0}".format(agent_ver))
            print("Agent new version: {0}".format(agent_new_ver))

        protocol = self._get_protocol(wpk_repo, use_http)
        # Generating file name
        if self.os['platform']=="windows":
            wpk_file = "wazuh_agent_{0}_{1}.wpk".format(agent_new_ver, self.os['platform'])
            wpk_url = protocol + wpk_repo + "windows/" + wpk_file

        else:
            if version is None or WazuhVersion(version) >= WazuhVersion("v3.4.0"):
                wpk_file = "wazuh_agent_{0}_linux_{1}.wpk".format(agent_new_ver, self.os['arch'])
                wpk_url = protocol + wpk_repo + "linux/" + self.os['arch'] + "/" + wpk_file

            else:
                if self.os['platform']=="ubuntu":
                    wpk_file = "wazuh_agent_{0}_{1}_{2}.{3}_{4}.wpk".format(agent_new_ver, self.os['platform'], self.os['major'], self.os['minor'], self.os['arch'])
                    wpk_url = protocol + wpk_repo + self.os['platform'] + "/" + self.os['major'] + "." + self.os['minor'] + "/" + self.os['arch'] + "/" + wpk_file
                else:
                    wpk_file = "wazuh_agent_{0}_{1}_{2}_{3}.wpk".format(agent_new_ver, self.os['platform'], self.os['major'], self.os['arch'])
                    wpk_url = protocol + wpk_repo + self.os['platform'] + "/" + self.os['major'] + "/" + self.os['arch'] + "/" + wpk_file

        wpk_file_path = "{0}/var/upgrade/{1}".format(common.ossec_path, wpk_file)

        # If WPK is already downloaded
        if path.isfile(wpk_file_path):
            # Get SHA1 file sum
            sha1hash = hashlib.sha1(open(wpk_file_path, 'rb').read()).hexdigest()
            # Comparing SHA1 hash
            if not sha1hash == agent_new_shasum:
                if debug:
                    print("Downloaded file SHA1 does not match (downloaded: {0} / repository: {1})".format(sha1hash, agent_new_shasum))
            else:
                if debug:
                    print("WPK file already downloaded: {0} - SHA1SUM: {1}".format(wpk_file_path, sha1hash))
                return [wpk_file, sha1hash]

        # Download WPK file
        if debug:
            print("Downloading WPK file from: {0}".format(wpk_url))

        try:
            result = requests.get(wpk_url)
        except requests.exceptions.RequestException as e:
            raise WazuhException(1714, e.code)

        if result.ok:
            with open(wpk_file_path, 'wb') as fd:
                for chunk in result.iter_content(chunk_size=128):
                    fd.write(chunk)
        else:
            error = "Can't access to the WPK file in {}".format(wpk_url)
            raise WazuhException(1714, error)

        # Get SHA1 file sum
        sha1hash = hashlib.sha1(open(wpk_file_path, 'rb').read()).hexdigest()
        # Comparing SHA1 hash
        if not sha1hash == agent_new_shasum:
            raise WazuhException(1714)

        if debug:
            print("WPK file downloaded: {0} - SHA1SUM: {1}".format(wpk_file_path, sha1hash))

        return [wpk_file, sha1hash]


    def _send_wpk_file(self, wpk_repo=common.wpk_repo_url, debug=False, version=None, force=False, show_progress=None, chunk_size=None, rl_timeout=-1, timeout=common.open_retries, use_http=False):
        """
        Sends WPK file to agent.
        """
        if not chunk_size:
            chunk_size = common.wpk_chunk_size
        # Check WPK file
        _get_wpk = self._get_wpk_file(wpk_repo=wpk_repo, debug=debug, version=version, force=force, use_http=use_http)
        wpk_file = _get_wpk[0]
        file_sha1 = _get_wpk[1]
        wpk_file_size = stat("{0}/var/upgrade/{1}".format(common.ossec_path, wpk_file)).st_size
        if debug:
            print("Upgrade PKG: {0} ({1} KB)".format(wpk_file, wpk_file_size/1024))
        # Open file on agent
        s = OssecSocket(common.REQUEST_SOCKET)
        msg = "{0} com open wb {1}".format(str(self.id).zfill(3), wpk_file)
        s.send(msg.encode())
        if debug:
            print("MSG SENT: {0}".format(str(msg)))
        data = s.receive().decode()
        s.close()
        if debug:
            print("RESPONSE: {0}".format(data))
        counter = 0
        while data.startswith('err') and counter < timeout:
            sleep(common.open_sleep)
            counter = counter + 1
            s = OssecSocket(common.REQUEST_SOCKET)
            msg = "{0} com open wb {1}".format(str(self.id).zfill(3), wpk_file)
            s.send(msg.encode())
            if debug:
                print("MSG SENT: {0}".format(str(msg)))
            data = s.receive().decode()
            s.close()
            if debug:
                print("RESPONSE: {0}".format(data))
        if not data.startswith('ok'):
            raise WazuhException(1715, data.replace("err ",""))

        # Sending reset lock timeout
        s = OssecSocket(common.REQUEST_SOCKET)
        msg = "{0} com lock_restart {1}".format(str(self.id).zfill(3), str(rl_timeout))
        s.send(msg.encode())
        if debug:
            print("MSG SENT: {0}".format(str(msg)))
        data = s.receive().decode()
        s.close()
        if debug:
            print("RESPONSE: {0}".format(data))
        if not data.startswith('ok'):
            raise WazuhException(1715, data.replace("err ",""))

        # Sending file to agent
        if debug:
            print("Chunk size: {0} bytes".format(chunk_size))
        file = open(common.ossec_path + "/var/upgrade/" + wpk_file, "rb")
        if not file:
            raise WazuhException(1715, data.replace("err ",""))
        if debug:
            print("Sending: {0}".format(common.ossec_path + "/var/upgrade/" + wpk_file))
        try:
            start_time = time()
            bytes_read = file.read(chunk_size)
            bytes_read_acum = 0
            while bytes_read:
                s = OssecSocket(common.REQUEST_SOCKET)
                msg = "{0} com write {1} {2} ".format(str(self.id).zfill(3), str(len(bytes_read)), wpk_file)
                s.send(msg.encode() + bytes_read)
                data = s.receive().decode()
                s.close()
                if not data.startswith('ok'):
                    raise WazuhException(1715, data.replace("err ",""))
                bytes_read = file.read(chunk_size)
                if show_progress:
                    bytes_read_acum = bytes_read_acum + len(bytes_read)
                    show_progress(int(bytes_read_acum * 100 / wpk_file_size) + (bytes_read_acum * 100 % wpk_file_size > 0))
            elapsed_time = time() - start_time
        finally:
            file.close()

        # Close file on agent
        s = OssecSocket(common.REQUEST_SOCKET)
        msg = "{0} com close {1}".format(str(self.id).zfill(3), wpk_file)
        s.send(msg.encode())
        if debug:
            print("MSG SENT: {0}".format(str(msg)))
        data = s.receive().decode()
        s.close()
        if debug:
            print("RESPONSE: {0}".format(data))
        if not data.startswith('ok'):
            raise WazuhException(1715, data.replace("err ",""))

        # Get file SHA1 from agent and compare
        s = OssecSocket(common.REQUEST_SOCKET)
        msg = "{0} com sha1 {1}".format(str(self.id).zfill(3), wpk_file)
        s.send(msg.encode())
        if debug:
            print("MSG SENT: {0}".format(str(msg)))
        data = s.receive().decode()
        s.close()
        if debug:
            print("RESPONSE: {0}".format(data))
        if not data.startswith('ok '):
            raise WazuhException(1715, data.replace("err ",""))
        rcv_sha1 = data.split(' ')[1]
        if rcv_sha1 == file_sha1:
            return ["WPK file sent", wpk_file]
        else:
            raise WazuhException(1715, data.replace("err ",""))


    def upgrade(self, wpk_repo=None, debug=False, version=None, force=False, show_progress=None, chunk_size=None, rl_timeout=-1, use_http=False):
        """
        Upgrade agent using a WPK file.
        """
        if int(self.id) == 0:
            raise WazuhException(1703)

        self._load_info_from_DB()

        # Check if agent is active.
        if not self.status == 'Active':
            raise WazuhException(1720)

        # Check if remote upgrade is available for the selected agent version
        if WazuhVersion(self.version) < WazuhVersion("3.0.0-alpha4"):
            raise WazuhException(1719, version)

        if self.os['platform']=="windows" and int(self.os['major']) < 6:
            raise WazuhException(1721, self.os['name'])

        if wpk_repo == None:
            wpk_repo = common.wpk_repo_url

        if not wpk_repo.endswith('/'):
            wpk_repo = wpk_repo + '/'

        # Send file to agent
        sending_result = self._send_wpk_file(wpk_repo=wpk_repo, debug=debug, version=version, force=force,
                                             show_progress=show_progress, chunk_size=chunk_size, rl_timeout=rl_timeout, use_http=use_http)
        if debug:
            print(sending_result[0])

        # Send upgrading command
        s = OssecSocket(common.REQUEST_SOCKET)
        if self.os['platform']=="windows":
            msg = "{0} com upgrade {1} upgrade.bat".format(str(self.id).zfill(3), sending_result[1])
        else:
            msg = "{0} com upgrade {1} upgrade.sh".format(str(self.id).zfill(3), sending_result[1])
        s.send(msg.encode())
        if debug:
            print("MSG SENT: {0}".format(str(msg)))
        data = s.receive().decode()
        s.close()

        if debug:
            print("RESPONSE: {0}".format(data))
        s = socket.socket(socket.AF_UNIX, socket.SOCK_DGRAM)
        if data.startswith('ok'):
            s.sendto(("1:wazuh-upgrade:wazuh: Upgrade procedure on agent {0} ({1}): started. Current version: {2}".format(str(self.id).zfill(3), self.name, self.version)).encode(), common.ossec_path + "/queue/ossec/queue")
            s.close()
            return "Upgrade procedure started"
        else:
            return data
            s.sendto(("1:wazuh-upgrade:wazuh: Upgrade procedure on agent {0} ({1}): aborted: {2}".format(str(self.id).zfill(3), self.name, data.replace("err ",""))).encode(), common.ossec_path + "/queue/ossec/queue")
            s.close()
            raise WazuhException(1716, data.replace("err ",""))


    @staticmethod
    def upgrade_agent(agent_id, wpk_repo=None, version=None, force=False, chunk_size=None, use_http=False):
        """
        Read upgrade result output from agent.

        :param agent_id: Agent ID.
        :return: Upgrade message.
        """

        return Agent(agent_id).upgrade(wpk_repo=wpk_repo, version=version, force=True if int(force)==1 else False, chunk_size=chunk_size, use_http=use_http)


    def upgrade_result(self, debug=False, timeout=common.upgrade_result_retries):
        """
        Read upgrade result output from agent.
        """
        sleep(1)
        self._load_info_from_DB()
        s = OssecSocket(common.REQUEST_SOCKET)
        msg = "{0} com upgrade_result".format(str(self.id).zfill(3))
        s.send(msg.encode())
        if debug:
            print("MSG SENT: {0}".format(str(msg)))
        data = s.receive().decode()
        s.close()
        if debug:
            print("RESPONSE: {0}".format(data))
        counter = 0
        while data.startswith('err') and counter < timeout:
            sleep(common.upgrade_result_sleep)
            counter = counter + 1
            s = OssecSocket(common.REQUEST_SOCKET)
            msg = str(self.id).zfill(3) + " com upgrade_result"
            s.send(msg.encode())
            if debug:
                print("MSG SENT: {0}".format(str(msg)))
            data = s.receive().decode()
            s.close()
            if debug:
                print("RESPONSE: {0}".format(data))
        s = socket.socket(socket.AF_UNIX, socket.SOCK_DGRAM)
        if data.startswith('ok 0'):
            s.sendto(("1:wazuh-upgrade:wazuh: Upgrade procedure on agent {0} ({1}): succeeded. New version: {2}".format(str(self.id).zfill(3), self.name, self.version)).encode(), common.ossec_path + "/queue/ossec/queue")
            s.close()
            return "Agent upgraded successfully"
        elif data.startswith('ok 2'):
            s.sendto(("1:wazuh-upgrade:wazuh: Upgrade procedure on agent {0} ({1}): failed: restored to previous version".format(str(self.id).zfill(3), self.name)).encode(), common.ossec_path + "/queue/ossec/queue")
            s.close()
            raise WazuhException(1716, "Agent restored to previous version")
        else:
            s.sendto(("1:wazuh-upgrade:wazuh: Upgrade procedure on agent {0} ({1}): lost: {2}".format(str(self.id).zfill(3), self.name, data.replace("err ",""))).encode(), common.ossec_path + "/queue/ossec/queue")
            s.close()
            raise WazuhException(1716, data.replace("err ",""))


    @staticmethod
    def get_upgrade_result(agent_id, timeout=3):
        """
        Read upgrade result output from agent.

        :param agent_id: Agent ID.
        :return: Upgrade result.
        """

        return Agent(agent_id).upgrade_result(timeout=int(timeout))


    def _send_custom_wpk_file(self, file_path, debug=False, show_progress=None, chunk_size=None, rl_timeout=-1, timeout=common.open_retries):
        """
        Sends custom WPK file to agent.
        """
        if not chunk_size:
            chunk_size = common.wpk_chunk_size

        # Check WPK file
        if not path.isfile(file_path):
            raise WazuhException(1006)

        wpk_file = path.basename(file_path)
        wpk_file_size = stat(file_path).st_size
        if debug:
            print("Custom WPK file: {0} ({1} KB)".format(wpk_file, wpk_file_size/1024))

        # Open file on agent
        s = OssecSocket(common.REQUEST_SOCKET)
        msg = "{0} com open wb {1}".format(str(self.id).zfill(3), wpk_file)
        s.send(msg.encode())
        if debug:
            print("MSG SENT: {0}".format(str(msg)))
        data = s.receive().decode()
        s.close()
        if debug:
            print("RESPONSE: {0}".format(data))
        counter = 0
        while data.startswith('err') and counter < timeout:
            sleep(common.open_sleep)
            counter = counter + 1
            s = OssecSocket(common.REQUEST_SOCKET)
            msg = "{0} com open wb {1}".format(str(self.id).zfill(3), wpk_file)
            s.send(msg.encode())
            if debug:
                print("MSG SENT: {0}".format(str(msg)))
            data = s.receive().decode()
            s.close()
            if debug:
                print("RESPONSE: {0}".format(data))
        if not data.startswith('ok'):
            raise WazuhException(1715, data.replace("err ",""))

        # Sending reset lock timeout
        s = OssecSocket(common.REQUEST_SOCKET)
        msg = "{0} com lock_restart {1}".format(str(self.id).zfill(3), str(rl_timeout))
        s.send(msg.encode())
        if debug:
            print("MSG SENT: {0}".format(str(msg)))
        data = s.receive().decode()
        s.close()
        if debug:
            print("RESPONSE: {0}".format(data))
        if not data.startswith('ok'):
            raise WazuhException(1715, data.replace("err ",""))

        # Sending file to agent
        if debug:
            print("Chunk size: {0} bytes".format(chunk_size))
        file = open(file_path, "rb")
        if not file:
            raise WazuhException(1715, data.replace("err ",""))
        try:
            start_time = time()
            bytes_read = file.read(chunk_size)
            file_sha1=hashlib.sha1(bytes_read)
            bytes_read_acum = 0
            while bytes_read:
                s = OssecSocket(common.REQUEST_SOCKET)
                msg = "{0} com write {1} {2} ".format(str(self.id).zfill(3), str(len(bytes_read)), wpk_file)
                s.send(msg.encode() + bytes_read)
                data = s.receive().decode()
                s.close()
                bytes_read = file.read(chunk_size)
                file_sha1.update(bytes_read)
                if show_progress:
                    bytes_read_acum = bytes_read_acum + len(bytes_read)
                    show_progress(int(bytes_read_acum * 100 / wpk_file_size) + (bytes_read_acum * 100 % wpk_file_size > 0))
            elapsed_time = time() - start_time
            calc_sha1 = file_sha1.hexdigest()
            if debug:
                print("FILE SHA1: {0}".format(calc_sha1))
        finally:
            file.close()

        # Close file on agent
        s = OssecSocket(common.REQUEST_SOCKET)
        msg = "{0} com close {1}".format(str(self.id).zfill(3), wpk_file)
        s.send(msg.encode())
        if debug:
            print("MSG SENT: {0}".format(str(msg)))
        data = s.receive().decode()
        s.close()
        if debug:
            print("RESPONSE: {0}".format(data))
        if not data.startswith('ok'):
            raise WazuhException(1715, data.replace("err ",""))

        # Get file SHA1 from agent and compare
        s = OssecSocket(common.REQUEST_SOCKET)
        msg = "{0} com sha1 {1}".format(str(self.id).zfill(3), wpk_file)
        s.send(msg.encode())
        if debug:
            print("MSG SENT: {0}".format(str(msg)))
        data = s.receive().decode()
        s.close()
        if debug:
            print("RESPONSE: {0}".format(data))
        if not data.startswith('ok '):
            raise WazuhException(1715, data.replace("err ",""))
        rcv_sha1 = data.split(' ')[1]
        if calc_sha1 == rcv_sha1:
            return ["WPK file sent", wpk_file]
        else:
            raise WazuhException(1715, data.replace("err ",""))


    def upgrade_custom(self, file_path, installer, debug=False, show_progress=None, chunk_size=None, rl_timeout=-1):
        """
        Upgrade agent using a custom WPK file.
        """
        self._load_info_from_DB()

        # Check if agent is active.
        if not self.status == 'Active':
            raise WazuhException(1720)

        # Send file to agent
        sending_result = self._send_custom_wpk_file(file_path, debug, show_progress, chunk_size, rl_timeout)
        if debug:
            print(sending_result[0])

        # Send installing command
        s = OssecSocket(common.REQUEST_SOCKET)
        msg = "{0} com upgrade {1} {2}".format(str(self.id).zfill(3), sending_result[1], installer)
        s.send(msg.encode())
        if debug:
            print("MSG SENT: {0}".format(str(msg)))
        data = s.receive().decode()
        s.close()
        if debug:
            print("RESPONSE: {0}".format(data))
        s = socket.socket(socket.AF_UNIX, socket.SOCK_DGRAM)
        if data.startswith('ok'):
            s.sendto(("1:wazuh-upgrade:wazuh: Custom installation on agent {0} ({1}): started.".format(str(self.id).zfill(3), self.name)).encode(), common.ossec_path + "/queue/ossec/queue")
            s.close()
            return "Installation started"
        else:
            s.sendto(("1:wazuh-upgrade:wazuh: Custom installation on agent {0} ({1}): aborted: {2}".format(str(self.id).zfill(3), self.name, data.replace("err ",""))).encode(), common.ossec_path + "/queue/ossec/queue")
            s.close()
            raise WazuhException(1716, data.replace("err ",""))


    @staticmethod
    def upgrade_agent_custom(agent_id, file_path=None, installer=None):
        """
        Read upgrade result output from agent.

        :param agent_id: Agent ID.
        :return: Upgrade message.
        """
        if not file_path or not installer:
            raise WazuhException(1307)

        return Agent(agent_id).upgrade_custom(file_path=file_path, installer=installer)


    def getconfig(self, component, config):
        """
        Read agent loaded configuration.
        """
        # checks if agent version is compatible with this feature
        self._load_info_from_DB()
        if self.version is None:
            raise WazuhException(1015)

        agent_version = WazuhVersion(self.version.split(" ")[1])
        required_version = WazuhVersion("v3.7.0")
        if agent_version < required_version:
            raise WazuhException(1735, "Minimum required version is " + str(required_version))

        return configuration.get_active_configuration(self.id, component, config)

    @staticmethod
    def get_config(agent_id, component, configuration):
        """
        Read selected configuration from agent.

        :param agent_id: Agent ID.
        :return: Loaded configuration in JSON.
        """
        my_agent = Agent(agent_id)
        my_agent._load_info_from_DB()

        if my_agent.status != "Active":
            raise WazuhException(1740)

        return my_agent.getconfig(component=component, config=configuration)

    @staticmethod
    def get_sync_group(agent_id):
        if agent_id == "000":
            raise WazuhException(1703)
        else:
            try:
                # Check if agent exists and it is active
                agent_info = Agent(agent_id).get_basic_information()

                # Check if it has a multigroup
                if len(agent_info['group']) > 1:
                    multi_group = ','.join(agent_info['group'])
                    multi_group = hashlib.sha256(multi_group.encode()).hexdigest()[:8]
                    agent_group_merged_path = "{0}/{1}/merged.mg".format(common.multi_groups_path, multi_group)
                else:
                    agent_group_merged_path = "{0}/{1}/merged.mg".format(common.shared_path, agent_info['group'][0])

                return {'synced': md5(agent_group_merged_path) == agent_info['mergedSum']}
            except (IOError, KeyError):
                # the file can't be opened and therefore the group has not been synced
                return {'synced': False}
            except Exception as e:
                raise WazuhException(1739, str(e))

    @staticmethod
    def get_agent_conf(group_id=None, offset=0, limit=common.database_limit, filename='agent.conf', return_format=None):
        """
        Returns agent.conf as dictionary.

        :return: agent.conf as dictionary.
        """
        if group_id:
            if not Agent.group_exists(group_id):
                raise WazuhException(1710, group_id)

        return configuration.get_agent_conf(group_id, offset, limit, filename, return_format)

    @staticmethod
    def get_file_conf(filename, group_id=None, type_conf=None, return_format=None):
        """
        Returns the configuration file as dictionary.

        :return: configuration file as dictionary.
        """

        if group_id:
            if not Agent.group_exists(group_id):
                raise WazuhException(1710, group_id)

        return configuration.get_file_conf(filename, group_id, type_conf, return_format)

    @staticmethod
    def upload_group_file(group_id, tmp_file, file_name='agent.conf'):
        """
        Updates a group file
        :param group_id: Group to update
        :param tmp_file: Relative path of temporary file to upload
        :param file_name: File name to update
        :return: Confirmation message in string
        """
        # check if the group exists
        if not Agent.group_exists(group_id):
            raise WazuhException(1710)

        return configuration.upload_group_file(group_id, tmp_file, file_name)<|MERGE_RESOLUTION|>--- conflicted
+++ resolved
@@ -1894,11 +1894,7 @@
         manager = Agent(id=0)
         manager._load_info_from_DB()
 
-<<<<<<< HEAD
-        select = ['version','id','name'] if select is None else select
-=======
-        select = {'fields': ['version', 'id', 'name']} if select is None else select
->>>>>>> b3bc890f
+        select = ['version', 'id', 'name'] if select is None else select
         db_query = WazuhDBQueryAgents(offset=offset, limit=limit, sort=sort, search=search, select=select,
                                       query=q, get_data=True, count=True)
 
