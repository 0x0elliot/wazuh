--- conflicted
+++ resolved
@@ -41,12 +41,7 @@
                               filters=filters, fields=Agent.fields, default_sort_field=default_sort_field,
                               default_sort_order='ASC', query=query, backend=backend,
                               min_select_fields=min_select_fields, count=count, get_data=get_data,
-<<<<<<< HEAD
                               date_fields={'lastKeepAlive', 'dateAdd'}, extra_fields={'internal_key'}, distinct=distinct)
-=======
-                              date_fields={'lastKeepAlive', 'dateAdd'}, extra_fields={'internal_key'},
-                              distinct=distinct)
->>>>>>> 98433725
         self.remove_extra_fields = remove_extra_fields
 
     def _filter_status(self, status_filter):
