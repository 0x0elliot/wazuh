#!/usr/bin/env python

# Created by Wazuh, Inc. <info@wazuh.com>.
# This program is a free software; you can redistribute it and/or modify it under the terms of GPLv2

import asyncore
import asynchat
import socket
import json
from distutils.util import strtobool
from sys import argv, exit, path
from os.path import dirname
from subprocess import check_call, CalledProcessError, check_output
from os import devnull, seteuid, setgid, getpid, kill
from multiprocessing import Process
from re import search
from time import sleep
from pwd import getpwnam
from signal import signal, SIGINT, SIGUSR1
import ctypes
import ctypes.util
try:
    from cryptography.fernet import Fernet, InvalidToken, InvalidSignature
except ImportError as e:
    print("Error importing cryptography module. Please install it with pip, yum (python-cryptography & python-setuptools) or apt (python-cryptography)")
    exit(-1)

import argparse
parser =argparse.ArgumentParser()
parser.add_argument('-f', help="Run in foreground", action='store_true')
parser.add_argument('-d', help="Enable debug messages", action='store_true')
parser.add_argument('-V', help="Print version", action='store_true')

# Set framework path
path.append(dirname(argv[0]) + '/../framework')  # It is necessary to import Wazuh package

child_pid = 0

# Import framework
try:
    from wazuh import Wazuh

    # Initialize framework
    myWazuh = Wazuh(get_init=True)
    
    from wazuh.common import *
    from wazuh.cluster import *
    from wazuh.exception import WazuhException
    from wazuh.pyDaemonModule import pyDaemon, create_pid, delete_pid
except Exception as e:
    print("Error importing 'Wazuh' package.\n\n{0}\n".format(e))
    exit()

import logging
logging.basicConfig(level=logging.DEBUG, format='%(asctime)s %(levelname)s: %(message)s',
                    filename="{0}/logs/cluster.log".format(common.ossec_path))

class WazuhClusterHandler(asynchat.async_chat):
    def __init__(self, sock, addr, key, node_type):
        asynchat.async_chat.__init__(self, sock)
        self.addr = addr
        self.f = Fernet(key.encode('base64','strict'))
        self.set_terminator('\n\t\t\n')
        self.received_data=[]
        self.data=""
        self.counter = 0
        self.node_type = node_type

    def collect_incoming_data(self, data):
        self.received_data.append(data)

    def found_terminator(self):
        response = b''.join(self.received_data)
        error = 0
<<<<<<< HEAD
        cmd = self.f.decrypt(response[:common.cluster_sync_msg_size]).decode()
        command = cmd.split(" ")

        logging.debug("Command received: {0}".format(command))

        if not check_cluster_cmd(command, self.node_type):
            logging.error("Received invalid cluster command {0} from {1}".format(
                            command[0], self.addr))
            error = 1
            res = "Received invalid cluster command {0}".format(command[0])

        if error == 0:
            if command[0] == 'node':
                res = get_node()
            elif command[0] == 'zip':
                zip_bytes = self.f.decrypt(response[common.cluster_sync_msg_size:])
                res = extract_zip(zip_bytes)
            elif command[0] == 'ready':
                # sync_one_node(False, self.addr)
                res = "Starting to sync client's files"
                # execute an independent process to "crontab" the sync interval
                with master_ready.get_lock():
                    master_ready.value = 1

            logging.debug("Command {0} executed for {1}".format(command[0], self.addr))

        self.data = json.dumps({'error': error, 'data': res})
=======
        try:
            cmd = self.f.decrypt(response[:common.cluster_sync_msg_size]).decode()
            command = cmd.split(" ")

            logging.debug("Command received: {0}".format(command))

            if not check_cluster_cmd(command, self.node_type):
                logging.error("Received invalid cluster command {0} from {1}".format(
                                command[0], self.addr))
                error = 1
                res = "Received invalid cluster command {0}".format(command[0])

            if error == 0:
                if command[0] == 'node':
                    res = get_node()
                elif command[0] == 'zip':
                    zip_bytes = self.f.decrypt(response[common.cluster_sync_msg_size:])
                    res = extract_zip(zip_bytes)
                elif command[0] == 'ready':
                    # sync_one_node(False, self.addr)
                    res = "Starting to sync client's files"
                    # execute an independent process to "crontab" the sync interval
                    kill(child_pid, SIGUSR1)

                logging.debug("Command {0} executed for {1}".format(command[0], self.addr))

            self.data = json.dumps({'error': error, 'data': res})

        except Exception as e:
            logging.error("Error handling client request: {0}".format(str(e)))
            self.data = json.dumps({'error': 1, 'data': str(e)})
>>>>>>> 2df146a2

        self.handle_write()

    def handle_error(self):
        nil, t, v, tbinfo = asyncore.compact_traceback()
        if t == InvalidToken or t == InvalidSignature:
            error = "Could not decrypt message from {0}".format(self.addr)
        else:
            error = str(t)
        
        logging.error("Error handling client request: {0}".format(error))
        self.data = json.dumps({'error': 1, 'data': error})
        self.handle_write()


    def handle_write(self):
        msg = self.f.encrypt(self.data) + '\n'
        i = 0
        while i < len(msg): 
            next_i = i+4096 if i+4096 < len(msg) else len(msg)
            sent = self.send(msg[i:next_i])
            if sent == 4096 or next_i == len(msg):
                i = next_i

        logging.debug("Data sent to {0}".format(self.addr))

class WazuhClusterServer(asyncore.dispatcher):

    def __init__(self, bind_addr, port, key, node_type):
        asyncore.dispatcher.__init__(self)
        self.create_socket(socket.AF_INET, socket.SOCK_STREAM)
        self.set_reuse_addr()
        self.key = key
        self.node_type = node_type
        try:
            self.bind((bind_addr, port))
        except socket.error as e:
            logging.error("Can't bind socket: {0}".format(str(e)))
            raise e
        self.listen(50)
        cluster_info = read_config()
        logging.info("Starting cluster {0}".format(cluster_info['name']))
        logging.info("Listening on port {0}.".format(port))
        logging.info("{0} nodes found in configuration".format(len(cluster_info['nodes'])))
        logging.info("Synchronization interval: {0}".format(cluster_info['interval']))


    def handle_accept(self):
        pair = self.accept()
        if pair is not None:
            sock, addr = pair
            logging.info("Accepted connection from host {0}".format(addr[0]))
            handler = WazuhClusterHandler(sock, addr[0], self.key, self.node_type)
        return

    def handle_error(self):
        nil, t, v, tbinfo = asyncore.compact_traceback()
        self.close()
        raise t(v)


def crontab_sync_master(interval):
    interval_number  = int(search('\d+', interval).group(0))
    interval_measure = interval[-1]
    while True:
        logging.debug("Crontab: starting to sync")
        sync(False)

        config_cluster = read_config()
        for node in get_remote_nodes():
            # ask clients to send updates
            error, response = send_request(host=node, port=config_cluster["port"], key=config_cluster['key'],
                                data="ready {0}".format('a'*(common.cluster_protocol_plain_size - len("ready "))))

        sleep(interval_number if interval_measure == 's' else interval_number*60)

def crontab_sync_client():
    def sync_handler(n_signal, frame):
        master = get_remote_nodes()[0]
        sync_one_node(False, master)
        
    signal(SIGUSR1, sync_handler)
    while True:
        sleep(30)


def signal_handler(n_signal, frame):
    def strsignal(n_signal):
        libc = ctypes.CDLL(ctypes.util.find_library('c'))
        strsignal_proto = ctypes.CFUNCTYPE(ctypes.c_char_p, ctypes.c_int)
        strsignal_c = strsignal_proto(("strsignal", libc), ((1,),))

        return strsignal_c(n_signal)

    logging.info("Signal [{0}-{1}] received. Exit cleaning...".format(n_signal, 
                                                               strsignal(n_signal)))
    # received Cntrl+C
    if n_signal == SIGINT:
        # kill C daemon if it's running
        try:
            pid = int(check_output(["pidof","{0}/framework/wazuh-clusterd-internal".format(ossec_path)]))
            kill(pid, SIGINT)
        except CalledProcessError:
            pass

        if child_pid != 0:
            # remove pid files
            delete_pid("wazuh-clusterd", getpid())
    exit(1)

def run_internal_daemon(debug):
    call_list = ["{0}/bin/wazuh-clusterd-internal".format(ossec_path), "-t{0}".format(cluster_config['node_type'])]
    if debug:
        call_list.append("-ddd")
    check_call(call_list)

if __name__ == '__main__':
    args = parser.parse_args()
    if args.V:
        check_output(["{0}/bin/wazuh-clusterd-internal".format(ossec_path), '-V'])
        exit(0)

    # Capture Cntrl + C
    signal(SIGINT, signal_handler)

    cluster_config = read_config()

    # execute C cluster daemon (database & inotify) if it's not running
    try:
        exit_code = check_call(["ps", "-C", "wazuh-clusterd-internal"], stdout=open(devnull, 'w'))
        pid = check_output(["pidof", "{0}/bin/wazuh-clusterd-internal".format(common.ossec_path)]).split(" ")
        for p in pid:
            p = p[:-1] if '\n' in p else p
            check_call(["kill", p])

        run_internal_daemon(args.d)
    except CalledProcessError:
        run_internal_daemon(args.d)
    
    # Drop privileges to ossec
    pwdnam_ossec = getpwnam('ossec')
    setgid(pwdnam_ossec.pw_gid)
    seteuid(pwdnam_ossec.pw_uid)

    if not args.f:
        res_code = pyDaemon()
    else:
        # define a Handler which writes INFO messages or higher to the sys.stderr
        console = logging.StreamHandler()
        console.setLevel(logging.DEBUG)
        # set a format which is simpler for console use
        formatter = logging.Formatter('%(asctime)s %(levelname)s: %(message)s')
        # tell the handler to use this format
        console.setFormatter(formatter)
        # add the handler to the root logger
        logging.getLogger('').addHandler(console)

    create_pid("wazuh-clusterd", getpid())

    if not args.d:
        logging.getLogger('').setLevel(logging.INFO)

    try:
        check_cluster_config(cluster_config)
    except WazuhException as e:
        logging.error(str(e))
        exit(1)
    
    if cluster_config['node_type'] == 'master':
        # execute an independent process to "crontab" the sync interval
        p = Process(target=crontab_sync_master, args=(cluster_config['interval'],))
        if not args.f:
            p.daemon=True
        p.start()
        child_pid = p.pid
    else:
        # execute an independent process to "crontab" the sync interval
        p = Process(target=crontab_sync_client)
        if not args.f:
            p.daemon=True
        p.start()
        child_pid = p.pid

    server = WazuhClusterServer('' if cluster_config['bind_addr'] == '0.0.0.0' else cluster_config['bind_addr'], 
                                int(cluster_config['port']), cluster_config['key'], cluster_config['node_type'])
    asyncore.loop(timeout=common.cluster_timeout)<|MERGE_RESOLUTION|>--- conflicted
+++ resolved
@@ -72,7 +72,6 @@
     def found_terminator(self):
         response = b''.join(self.received_data)
         error = 0
-<<<<<<< HEAD
         cmd = self.f.decrypt(response[:common.cluster_sync_msg_size]).decode()
         command = cmd.split(" ")
 
@@ -100,39 +99,6 @@
             logging.debug("Command {0} executed for {1}".format(command[0], self.addr))
 
         self.data = json.dumps({'error': error, 'data': res})
-=======
-        try:
-            cmd = self.f.decrypt(response[:common.cluster_sync_msg_size]).decode()
-            command = cmd.split(" ")
-
-            logging.debug("Command received: {0}".format(command))
-
-            if not check_cluster_cmd(command, self.node_type):
-                logging.error("Received invalid cluster command {0} from {1}".format(
-                                command[0], self.addr))
-                error = 1
-                res = "Received invalid cluster command {0}".format(command[0])
-
-            if error == 0:
-                if command[0] == 'node':
-                    res = get_node()
-                elif command[0] == 'zip':
-                    zip_bytes = self.f.decrypt(response[common.cluster_sync_msg_size:])
-                    res = extract_zip(zip_bytes)
-                elif command[0] == 'ready':
-                    # sync_one_node(False, self.addr)
-                    res = "Starting to sync client's files"
-                    # execute an independent process to "crontab" the sync interval
-                    kill(child_pid, SIGUSR1)
-
-                logging.debug("Command {0} executed for {1}".format(command[0], self.addr))
-
-            self.data = json.dumps({'error': error, 'data': res})
-
-        except Exception as e:
-            logging.error("Error handling client request: {0}".format(str(e)))
-            self.data = json.dumps({'error': 1, 'data': str(e)})
->>>>>>> 2df146a2
 
         self.handle_write()
 
