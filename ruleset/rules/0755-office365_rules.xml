--- conflicted
+++ resolved
@@ -924,7 +924,6 @@
         <group>MipExactDataMatch</group>
     </rule>
 
-<<<<<<< HEAD
     <!-- This rule capture internal event, 3 request fail.
         {"integration":"office365","office365":{"actor":"wazuh","tenant_id":"8CE4AF1D-20DC-4E7E-B306-1CEF89A3B898","subscription_name":"Audit.Exchange"}}
     -->
@@ -933,7 +932,8 @@
         <field name="office365.actor">wazuh</field>
         <description>Office 365 module internal event, 3 request fail.</description>
         <options>no_full_log</options>
-=======
+    </rule>
+
     <!--
     ID: 91700 - 91799
     -->
@@ -943,7 +943,6 @@
         <description>Office 365: Detected Malware in file.</description>
         <options>no_full_log</options>
         <group>OneDrive,SharePoint</group>
->>>>>>> 7b494562
     </rule>
 
 </group>