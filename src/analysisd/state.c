/* Copyright (C) 2015, Wazuh Inc.
 * Copyright (C) 2009 Trend Micro Inc.
 * All right reserved.
 *
 * This program is free software; you can redistribute it
 * and/or modify it under the terms of the GNU General Public
 * License (version 2) as published by the FSF - Free Software
 * Foundation
 */

#ifndef ARGV0
#define ARGV0 "wazuh-analysisd"
#endif

#include "shared.h"
#include "analysisd.h"
#include "state.h"
#include "wazuh_db/helpers/wdb_global_helpers.h"

analysisd_state_t analysisd_state;
queue_status_t queue_status;
static pthread_mutex_t state_mutex = PTHREAD_MUTEX_INITIALIZER;
static pthread_mutex_t queue_mutex = PTHREAD_MUTEX_INITIALIZER;
static pthread_mutex_t agents_state_mutex = PTHREAD_MUTEX_INITIALIZER;
static int w_analysisd_write_state();
static int interval;

extern OSHash *analysisd_agents_state;

/**
 * @brief Get the number of elements divided by the size of queues
 * Values are save in state's variables
 */
static void w_get_queues_size();

/**
 * @brief Obtains analysisd's queues sizes
 * Values are save in state's variables
 */
static void w_get_initial_queues_size();

/**
 * @brief Increment syscheck decoded events counter for agents
 * @param agent_id Id of the agent that corresponds to the event
 */
static void w_inc_syscheck_agent_decoded_events(char * agent_id);

/**
 * @brief Increment syscollector decoded events counter for agents
 * @param agent_id Id of the agent that corresponds to the event
 */
static void w_inc_syscollector_agent_decoded_events(char * agent_id);

/**
 * @brief Increment rootcheck decoded events counter for agents
 * @param agent_id Id of the agent that corresponds to the event
 */
static void w_inc_rootcheck_agent_decoded_events(char * agent_id);

/**
 * @brief Increment sca decoded events counter for agents
 * @param agent_id Id of the agent that corresponds to the event
 */
static void w_inc_sca_agent_decoded_events(char * agent_id);

/**
 * @brief Increment hostinfo decoded events counter for agents
 * @param agent_id Id of the agent that corresponds to the event
 */
static void w_inc_hostinfo_agent_decoded_events(char * agent_id);

/**
 * @brief Increment winevt decoded events counter for agents
 * @param agent_id Id of the agent that corresponds to the event
 */
static void w_inc_winevt_agent_decoded_events(char * agent_id);

/**
 * @brief Increment dbsync decoded events counter for agents
 * @param agent_id Id of the agent that corresponds to the event
 */
static void w_inc_dbsync_agent_decoded_events(char * agent_id);

/**
 * @brief Increment upgrade decoded events counter for agents
 * @param agent_id Id of the agent that corresponds to the event
 */
static void w_inc_upgrade_agent_decoded_events(char * agent_id);

/**
 * @brief Increment other decoded events counter for agents
 * @param agent_id Id of the agent that corresponds to the event
 */
static void w_inc_events_agent_decoded(char * agent_id);

/**
 * @brief Increment processed events counter for agents
 * @param agent_id Id of the agent that corresponds to the event
 */
static void w_inc_processed_agent_events(char * agent_id);

/**
 * @brief Increment alerts written counter for agents
 * @param agent_id Id of the agent that corresponds to the event
 */
static void w_inc_alerts_agent_written(char * agent_id);

/**
 * @brief Increment archives written counter for agents
 * @param agent_id Id of the agent that corresponds to the event
 */
static void w_inc_archives_agent_written(char * agent_id);

/**
 * @brief Increment firewall written counter for agents
 * @param agent_id Id of the agent that corresponds to the event
 */
static void w_inc_firewall_agent_written(char * agent_id);

/**
 * @brief Search or create and return agent state node
 * @param agent_id Id of the agent that corresponds to the node
 * @return analysisd_agent_state_t node
 */
static analysisd_agent_state_t * get_node(char *agent_id);

/**
 * @brief Clean non active agents from agents state.
 */
static void w_analysisd_clean_agents_state();


void * w_analysisd_state_main() {
    interval = getDefine_Int("analysisd", "state_interval", 0, 86400);

    if (!interval) {
        minfo("State file is disabled.");
        return NULL;
    }

    mdebug1("State file updating thread started.");

    w_mutex_lock(&queue_mutex);
    w_get_initial_queues_size();
    w_mutex_unlock(&queue_mutex);

    while (1) {
        w_analysisd_write_state();
        sleep(interval);
        w_analysisd_clean_agents_state();
    }

    return NULL;
}

int w_analysisd_write_state() {
    FILE * fp;
    char path[PATH_MAX - 8];
    char path_temp[PATH_MAX + 1];
    analysisd_state_t state_cpy;
    queue_status_t queue_cpy;

    if (!strcmp(__local_name, "unset")) {
        merror("At write_state(): __local_name is unset.");
        return -1;
    }

    mdebug2("Updating state file.");

    snprintf(path, sizeof(path), OS_PIDFILE "/%s.state", __local_name);
    snprintf(path_temp, sizeof(path_temp), "%s.temp", path);

    if (fp = fopen(path_temp, "w"), !fp) {
        merror(FOPEN_ERROR, path_temp, errno, strerror(errno));
        return -1;
    }

    w_mutex_lock(&queue_mutex);
    w_get_queues_size();
    memcpy(&queue_cpy, &queue_status, sizeof(queue_status_t));
    w_mutex_unlock(&queue_mutex);

    w_mutex_lock(&state_mutex);
    memcpy(&state_cpy, &analysisd_state, sizeof(analysisd_state_t));
    w_mutex_unlock(&state_mutex);

    fprintf(fp,
        "# State file for %s\n"
        "# THIS FILE WILL BE DEPRECATED IN FUTURE VERSIONS\n"
        "\n"
        "# Total events decoded\n"
        "total_events_decoded='%lu'\n"
        "\n"
        "# Syscheck events decoded\n"
        "syscheck_events_decoded='%lu'\n"
        "\n"
        "# Syscollector events decoded\n"
        "syscollector_events_decoded='%lu'\n"
        "\n"
        "# Rootcheck events decoded\n"
        "rootcheck_events_decoded='%lu'\n"
        "\n"
         "# Security configuration assessment events decoded\n"
        "sca_events_decoded='%lu'\n"
        "\n"
        "# Winevt events decoded\n"
        "winevt_events_decoded='%lu'\n"
        "\n"
        "# Database synchronization messages dispatched\n"
        "dbsync_messages_dispatched='%lu'\n"
        "\n"
        "# Other events decoded\n"
        "other_events_decoded='%lu'\n"
        "\n"
        "# Events processed (Rule matching)\n"
        "events_processed='%lu'\n"
        "\n"
        "# Events received\n"
        "events_received='%lu'\n"
        "\n"
        "# Events dropped\n"
        "events_dropped='%lu'\n"
        "\n"
        "# Alerts written to disk\n"
        "alerts_written='%lu'\n"
        "\n"
        "# Firewall alerts written to disk\n"
        "firewall_written='%u'\n"
        "\n"
        "# FTS alerts written to disk\n"
        "fts_written='%u'\n"
        "\n"
        "# Syscheck queue\n"
        "syscheck_queue_usage='%.2f'\n"
        "\n"
        "# Syscheck queue size\n"
        "syscheck_queue_size='%zu'\n"
        "\n"
        "# Syscollector queue\n"
        "syscollector_queue_usage='%.2f'\n"
        "\n"
        "# Syscollector queue size\n"
        "syscollector_queue_size='%zu'\n"
        "\n"
        "# Rootcheck queue\n"
        "rootcheck_queue_usage='%.2f'\n"
        "\n"
        "# Rootcheck queue size\n"
        "rootcheck_queue_size='%zu'\n"
        "\n"
        "# Security configuration assessment queue\n"
        "sca_queue_usage='%.2f'\n"
        "\n"
        "# Security configuration assessment queue size\n"
        "sca_queue_size='%zu'\n"
        "\n"
        "# Hostinfo queue\n"
        "hostinfo_queue_usage='%.2f'\n"
        "\n"
        "# Hostinfo queue size\n"
        "hostinfo_queue_size='%zu'\n"
        "\n"
        "# Winevt queue\n"
        "winevt_queue_usage='%.2f'\n"
        "\n"
        "# Winevt queue size\n"
        "winevt_queue_size='%zu'\n"
        "\n"
        "# Database synchronization message queue\n"
        "dbsync_queue_usage='%.2f'\n"
        "\n"
        "# Database synchronization message queue size\n"
        "dbsync_queue_size='%zu'\n"
        "\n"
        "# Upgrade module message queue\n"
        "upgrade_queue_usage='%.2f'\n"
        "\n"
        "# Upgrade module message queue size\n"
        "upgrade_queue_size='%zu'\n"
        "\n"
        "# Event queue\n"
        "event_queue_usage='%.2f'\n"
        "\n"
        "# Event queue size\n"
        "event_queue_size='%zu'\n"
        "\n"
        "# Rule matching queue\n"
        "rule_matching_queue_usage='%.2f'\n"
        "\n"
        "# Rule matching queue size\n"
        "rule_matching_queue_size='%zu'\n"
        "\n"
        "# Alerts log queue\n"
        "alerts_queue_usage='%.2f'\n"
        "\n"
        "# Alerts log queue size\n"
        "alerts_queue_size='%zu'\n"
        "\n"
        "# Firewall log queue\n"
        "firewall_queue_usage='%.2f'\n"
        "\n"
        "# Firewall log queue size\n"
        "firewall_queue_size='%zu'\n"
        "\n"
        "# Statistical log queue\n"
        "statistical_queue_usage='%.2f'\n"
        "\n"
        "# Statistical log queue size\n"
        "statistical_queue_size='%zu'\n"
        "\n"
        "# Archives log queue\n"
        "archives_queue_usage='%.2f'\n"
        "\n"
        "# Archives log queue size\n"
        "archives_queue_size='%zu'\n"
        "\n",
        __local_name,
        state_cpy.events_decoded_breakdown.modules.syscheck +
        state_cpy.events_decoded_breakdown.modules.syscollector +
        state_cpy.events_decoded_breakdown.modules.rootcheck +
        state_cpy.events_decoded_breakdown.modules.sca +
        state_cpy.events_decoded_breakdown.modules.logcollector.eventchannel +
        state_cpy.events_decoded_breakdown.modules.logcollector.others,
        state_cpy.events_decoded_breakdown.modules.syscheck,
        state_cpy.events_decoded_breakdown.modules.syscollector,
        state_cpy.events_decoded_breakdown.modules.rootcheck,
        state_cpy.events_decoded_breakdown.modules.sca,
        state_cpy.events_decoded_breakdown.modules.logcollector.eventchannel,
        state_cpy.events_decoded_breakdown.dbsync,
        state_cpy.events_decoded_breakdown.modules.logcollector.others,
        state_cpy.events_processed,
        state_cpy.events_received,
        state_cpy.events_dropped_breakdown.modules.syscheck +
        state_cpy.events_dropped_breakdown.modules.syscollector +
        state_cpy.events_dropped_breakdown.modules.rootcheck +
        state_cpy.events_dropped_breakdown.modules.sca +
        state_cpy.events_dropped_breakdown.modules.logcollector.eventchannel +
        state_cpy.events_dropped_breakdown.modules.logcollector.others,
        state_cpy.alerts_written,
        state_cpy.firewall_written,
        state_cpy.fts_written,
        queue_status.syscheck_queue_usage,
        queue_status.syscheck_queue_size,
        queue_status.syscollector_queue_usage,
        queue_status.syscollector_queue_size,
        queue_status.rootcheck_queue_usage,
        queue_status.rootcheck_queue_size,
        queue_status.sca_queue_usage,
        queue_status.sca_queue_size,
        queue_status.hostinfo_queue_usage,
        queue_status.hostinfo_queue_size,
        queue_status.winevt_queue_usage,
        queue_status.winevt_queue_size,
        queue_status.dbsync_queue_usage, queue_status.dbsync_queue_size,
        queue_status.upgrade_queue_usage, queue_status.upgrade_queue_size,
        queue_status.events_queue_usage, queue_status.events_queue_size,
        queue_status.processed_queue_usage,
        queue_status.processed_queue_size,
        queue_status.alerts_queue_usage,
        queue_status.alerts_queue_size,
        queue_status.firewall_queue_usage,
        queue_status.firewall_queue_size,
        queue_status.stats_queue_usage,
        queue_status.stats_queue_size,
        queue_status.archives_queue_usage,
        queue_status.archives_queue_size);

    fclose(fp);

    if (rename(path_temp, path) < 0) {
        merror("Renaming %s to %s: %s", path_temp, path, strerror(errno));
        if (unlink(path_temp) < 0) {
            merror("Deleting %s: %s", path_temp, strerror(errno));
        }
       return -1;
    }

   return 0;
}

void w_get_queues_size() {
    queue_status.syscheck_queue_usage = ((decode_queue_syscheck_input->elements / (float)decode_queue_syscheck_input->size));
    queue_status.syscollector_queue_usage = ((decode_queue_syscollector_input->elements / (float)decode_queue_syscollector_input->size));
    queue_status.rootcheck_queue_usage = ((decode_queue_rootcheck_input->elements / (float)decode_queue_rootcheck_input->size));
    queue_status.sca_queue_usage = ((decode_queue_sca_input->elements / (float)decode_queue_sca_input->size));
    queue_status.hostinfo_queue_usage = ((decode_queue_hostinfo_input->elements / (float)decode_queue_hostinfo_input->size));
    queue_status.winevt_queue_usage = ((decode_queue_winevt_input->elements / (float)decode_queue_winevt_input->size));
    queue_status.dbsync_queue_usage = ((dispatch_dbsync_input->elements / (float)dispatch_dbsync_input->size));
    queue_status.upgrade_queue_usage = ((upgrade_module_input->elements / (float)upgrade_module_input->size));
    queue_status.events_queue_usage = ((decode_queue_event_input->elements / (float)decode_queue_event_input->size));
    queue_status.processed_queue_usage = ((decode_queue_event_output->elements / (float)decode_queue_event_output->size));
    queue_status.alerts_queue_usage = ((writer_queue_log->elements / (float)writer_queue_log->size));
    queue_status.archives_queue_usage = ((writer_queue->elements / (float)writer_queue->size));
    queue_status.firewall_queue_usage = ((writer_queue_log_firewall->elements / (float)writer_queue_log_firewall->size));
    queue_status.fts_queue_usage = ((writer_queue_log_fts->elements / (float)writer_queue_log_firewall->size));
    queue_status.stats_queue_usage = ((writer_queue_log_statistical->elements / (float)writer_queue_log_statistical->size));
}

void w_get_initial_queues_size() {
    queue_status.syscheck_queue_size = decode_queue_syscheck_input->size;
    queue_status.syscollector_queue_size = decode_queue_syscollector_input->size;
    queue_status.rootcheck_queue_size = decode_queue_rootcheck_input->size;
    queue_status.sca_queue_size = decode_queue_sca_input->size;
    queue_status.hostinfo_queue_size = decode_queue_hostinfo_input->size;
    queue_status.winevt_queue_size = decode_queue_winevt_input->size;
    queue_status.dbsync_queue_size = dispatch_dbsync_input->size;
    queue_status.upgrade_queue_size = upgrade_module_input->size;
    queue_status.events_queue_size = decode_queue_event_input->size;
    queue_status.processed_queue_size = decode_queue_event_output->size;
    queue_status.alerts_queue_size = writer_queue_log->size;
    queue_status.archives_queue_size = writer_queue->size;
    queue_status.firewall_queue_size = writer_queue_log_firewall->size;
    queue_status.fts_queue_size = writer_queue_log_fts->size;
    queue_status.stats_queue_size = writer_queue_log_statistical->size;
}

static void w_inc_syscheck_agent_decoded_events(char * agent_id) {
    w_mutex_lock(&agents_state_mutex);
    analysisd_agent_state_t *agent_node = get_node(agent_id);
    agent_node->events_decoded_breakdown.syscheck++;
    w_mutex_unlock(&agents_state_mutex);
}

static void w_inc_syscollector_agent_decoded_events(char * agent_id) {
    w_mutex_lock(&agents_state_mutex);
    analysisd_agent_state_t *agent_node = get_node(agent_id);
    agent_node->events_decoded_breakdown.syscollector++;
    w_mutex_unlock(&agents_state_mutex);
}

static void w_inc_rootcheck_agent_decoded_events(char * agent_id) {
    w_mutex_lock(&agents_state_mutex);
    analysisd_agent_state_t *agent_node = get_node(agent_id);
    agent_node->events_decoded_breakdown.rootcheck++;
    w_mutex_unlock(&agents_state_mutex);
}

static void w_inc_sca_agent_decoded_events(char * agent_id) {
    w_mutex_lock(&agents_state_mutex);
    analysisd_agent_state_t *agent_node = get_node(agent_id);
    agent_node->events_decoded_breakdown.sca++;
    w_mutex_unlock(&agents_state_mutex);
}

static void w_inc_hostinfo_agent_decoded_events(char * agent_id) {
    w_mutex_lock(&agents_state_mutex);
    analysisd_agent_state_t *agent_node = get_node(agent_id);
    agent_node->events_decoded_breakdown.hostinfo++;
    w_mutex_unlock(&agents_state_mutex);
}

static void w_inc_winevt_agent_decoded_events(char * agent_id) {
    w_mutex_lock(&agents_state_mutex);
    analysisd_agent_state_t *agent_node = get_node(agent_id);
    agent_node->events_decoded_breakdown.winevt++;
    w_mutex_unlock(&agents_state_mutex);
}

static void w_inc_dbsync_agent_decoded_events(char * agent_id) {
    w_mutex_lock(&agents_state_mutex);
    analysisd_agent_state_t *agent_node = get_node(agent_id);
    agent_node->events_decoded_breakdown.dbsync++;
    w_mutex_unlock(&agents_state_mutex);
}

static void w_inc_upgrade_agent_decoded_events(char * agent_id) {
    w_mutex_lock(&agents_state_mutex);
    analysisd_agent_state_t *agent_node = get_node(agent_id);
    agent_node->events_decoded_breakdown.upgrade++;
    w_mutex_unlock(&agents_state_mutex);
}

static void w_inc_events_agent_decoded(char * agent_id) {
    w_mutex_lock(&agents_state_mutex);
    analysisd_agent_state_t *agent_node = get_node(agent_id);
    agent_node->events_decoded_breakdown.events++;
    w_mutex_unlock(&agents_state_mutex);
}

static void w_inc_processed_agent_events(char * agent_id) {
    w_mutex_lock(&agents_state_mutex);
    analysisd_agent_state_t *agent_node = get_node(agent_id);
    agent_node->events_processed++;
    w_mutex_unlock(&agents_state_mutex);
}

static void w_inc_alerts_agent_written(char * agent_id) {
    w_mutex_lock(&agents_state_mutex);
    analysisd_agent_state_t *agent_node = get_node(agent_id);
    agent_node->alerts_written++;
    w_mutex_unlock(&agents_state_mutex);
}

static void w_inc_archives_agent_written(char * agent_id) {
    w_mutex_lock(&agents_state_mutex);
    analysisd_agent_state_t *agent_node = get_node(agent_id);
    agent_node->archives_written++;
    w_mutex_unlock(&agents_state_mutex);
}

static void w_inc_firewall_agent_written(char * agent_id) {
    w_mutex_lock(&agents_state_mutex);
    analysisd_agent_state_t *agent_node = get_node(agent_id);
    agent_node->firewall_written++;
    w_mutex_unlock(&agents_state_mutex);
}

static analysisd_agent_state_t * get_node(char *agent_id) {
    analysisd_agent_state_t * agent_state = (analysisd_agent_state_t *) OSHash_Get_ex(analysisd_agents_state, agent_id);

    if(agent_state != NULL) {
        return agent_state;
    } else {
        os_calloc(1, sizeof(analysisd_agent_state_t), agent_state);
        OSHash_Add_ex(analysisd_agents_state, agent_id, agent_state);
        return agent_state;
    }
}

static void w_analysisd_clean_agents_state() {
    char *node_name = NULL;
    int *active_agents = NULL;
    int sock = -1;
    OSHashNode *hash_node;
    unsigned int inode_it = 0;

    hash_node = OSHash_Begin(analysisd_agents_state, &inode_it);

    if (hash_node == NULL) {
        return;
    }

    node_name = get_node_name();
    active_agents = wdb_get_agents_by_connection_status(AGENT_CS_ACTIVE, &sock, node_name);
    os_free(node_name);
    if(!active_agents) {
        merror("Unable to get connected agents.");
        return;
    }

    char *agent_id = NULL;
    analysisd_agent_state_t * agent_state = NULL;

    while (hash_node) {
        agent_id = hash_node->key;
        agent_state = hash_node->data;

        hash_node = OSHash_Next(analysisd_agents_state, &inode_it, hash_node);

        int exist = 0;
        for (size_t i = 0; active_agents[i] != -1; i++) {
            if (atoi(agent_id) == active_agents[i] ) {
                exist = 1;
                break;
            }
        }

        if (exist == 0) {
            agent_state = (analysisd_agent_state_t *)OSHash_Delete_ex(analysisd_agents_state, agent_id);
            os_free(agent_state);
        }
    }

    return;
}

void w_add_recv(unsigned long bytes) {
    w_mutex_lock(&state_mutex);
    analysisd_state.received_bytes += bytes;
    w_mutex_unlock(&state_mutex);
}

void w_inc_received_events() {
    w_mutex_lock(&state_mutex);
    analysisd_state.events_received++;
    w_mutex_unlock(&state_mutex);
}

<<<<<<< HEAD
void w_inc_syscheck_decoded_events(char * agent_id) {
=======
void w_inc_decoded_by_component_events(const char *component) {
    if (component != NULL) {
        if (!strcmp(component, "wazuh-agent")) {
            w_inc_agent_decoded_events();
        } else if (!strcmp(component, "wazuh-agentlessd")) {
            w_inc_agentless_decoded_events();
        } else if (!strcmp(component, "wazuh-monitord")) {
            w_inc_monitor_decoded_events();
        } else if (!strcmp(component, "wazuh-remoted")) {
            w_inc_remote_decoded_events();
        } else if (!strcmp(component, "virustotal")) {
            w_inc_integrations_virustotal_decoded_events();
        } else if (!strcmp(component, "aws-s3") || !strcmp(component, "Wazuh-AWS")) {
            w_inc_modules_aws_decoded_events();
        } else if (!strcmp(component, "azure-logs") || !strcmp(component, "Azure")) {
            w_inc_modules_azure_decoded_events();
        } else if (!strcmp(component, "cis-cat") || !strcmp(component, "wodle_cis-cat")) {
            w_inc_modules_ciscat_decoded_events();
        } else if (!strcmp(component, "command") || !strncmp(component, "command_", 8)) {
            w_inc_modules_command_decoded_events();
        } else if (!strcmp(component, "docker-listener") || !strcmp(component, "Wazuh-Docker")) {
            w_inc_modules_docker_decoded_events();
        } else if (!strcmp(component, "gcp-pubsub") || !strcmp(component, "gcp-bucket") || !strcmp(component, "Wazuh-GCloud")) {
            w_inc_modules_gcp_decoded_events();
        } else if (!strcmp(component, "github")) {
            w_inc_modules_github_decoded_events();
        } else if (!strcmp(component, "office365")) {
            w_inc_modules_office365_decoded_events();
        } else if (!strcmp(component, "open-scap") || !strcmp(component, "wodle_open-scap")) {
            w_inc_modules_oscap_decoded_events();
        } else if (!strcmp(component, "osquery")) {
            w_inc_modules_osquery_decoded_events();
        } else if (!strcmp(component, "rootcheck")) {
            w_inc_modules_rootcheck_decoded_events();
        } else if (!strcmp(component, "sca")) {
            w_inc_modules_sca_decoded_events();
        } else if (!strcmp(component, "syscheck")) {
            w_inc_modules_syscheck_decoded_events();
        } else if (!strcmp(component, "syscollector")) {
            w_inc_modules_syscollector_decoded_events();
        } else if (!strcmp(component, "agent-upgrade")) {
            w_inc_modules_upgrade_decoded_events();
        } else if (!strcmp(component, "vulnerability-detector")) {
            w_inc_modules_vulnerability_decoded_events();
        } else if (!strcmp(component, "macos")) {
            w_inc_modules_logcollector_macos_decoded_events();
        } else if (!strcmp(component, "WinEvtLog")) {
            w_inc_modules_logcollector_eventlog_decoded_events();
        } else {
            w_inc_modules_logcollector_others_decoded_events();
        }
    }
}

void w_inc_agent_decoded_events() {
>>>>>>> 7f6e85c9
    w_mutex_lock(&state_mutex);
    analysisd_state.events_decoded_breakdown.agent++;
    w_mutex_unlock(&state_mutex);

    if (agent_id != NULL && strcmp(agent_id, "000") != 0) {
        w_inc_syscheck_agent_decoded_events(agent_id);
    }
}

<<<<<<< HEAD
void w_inc_syscollector_decoded_events(char * agent_id) {
=======
void w_inc_agentless_decoded_events() {
>>>>>>> 7f6e85c9
    w_mutex_lock(&state_mutex);
    analysisd_state.events_decoded_breakdown.agentless++;
    w_mutex_unlock(&state_mutex);

    if (agent_id != NULL && strcmp(agent_id, "000") != 0) {
        w_inc_syscollector_agent_decoded_events(agent_id);
    }
}

<<<<<<< HEAD
void w_inc_rootcheck_decoded_events(char * agent_id) {
=======
void w_inc_dbsync_decoded_events() {
>>>>>>> 7f6e85c9
    w_mutex_lock(&state_mutex);
    analysisd_state.events_decoded_breakdown.dbsync++;
    w_mutex_unlock(&state_mutex);

    if (agent_id != NULL && strcmp(agent_id, "000") != 0) {
        w_inc_rootcheck_agent_decoded_events(agent_id);
    }
}

<<<<<<< HEAD
void w_inc_sca_decoded_events(char * agent_id) {
=======
void w_inc_monitor_decoded_events() {
>>>>>>> 7f6e85c9
    w_mutex_lock(&state_mutex);
    analysisd_state.events_decoded_breakdown.monitor++;
    w_mutex_unlock(&state_mutex);

    if (agent_id != NULL && strcmp(agent_id, "000") != 0) {
        w_inc_sca_agent_decoded_events(agent_id);
    }
}

<<<<<<< HEAD
void w_inc_hostinfo_decoded_events(char * agent_id) {
=======
void w_inc_remote_decoded_events() {
>>>>>>> 7f6e85c9
    w_mutex_lock(&state_mutex);
    analysisd_state.events_decoded_breakdown.remote++;
    w_mutex_unlock(&state_mutex);

    if (agent_id != NULL && strcmp(agent_id, "000") != 0) {
        w_inc_hostinfo_agent_decoded_events(agent_id);
    }
}

<<<<<<< HEAD
void w_inc_winevt_decoded_events(char * agent_id) {
=======
void w_inc_syslog_decoded_events() {
>>>>>>> 7f6e85c9
    w_mutex_lock(&state_mutex);
    analysisd_state.events_decoded_breakdown.syslog++;
    w_mutex_unlock(&state_mutex);

    if (agent_id != NULL && strcmp(agent_id, "000") != 0) {
        w_inc_winevt_agent_decoded_events(agent_id);
    }
}

<<<<<<< HEAD
void w_inc_dbsync_decoded_events(char * agent_id) {
=======
void w_inc_integrations_virustotal_decoded_events() {
    w_mutex_lock(&state_mutex);
    analysisd_state.events_decoded_breakdown.integrations.virustotal++;
    w_mutex_unlock(&state_mutex);
}

void w_inc_modules_aws_decoded_events() {
    w_mutex_lock(&state_mutex);
    analysisd_state.events_decoded_breakdown.modules.aws++;
    w_mutex_unlock(&state_mutex);
}

void w_inc_modules_azure_decoded_events() {
    w_mutex_lock(&state_mutex);
    analysisd_state.events_decoded_breakdown.modules.azure++;
    w_mutex_unlock(&state_mutex);
}

void w_inc_modules_ciscat_decoded_events() {
    w_mutex_lock(&state_mutex);
    analysisd_state.events_decoded_breakdown.modules.ciscat++;
    w_mutex_unlock(&state_mutex);
}

void w_inc_modules_command_decoded_events() {
    w_mutex_lock(&state_mutex);
    analysisd_state.events_decoded_breakdown.modules.command++;
    w_mutex_unlock(&state_mutex);
}

void w_inc_modules_docker_decoded_events() {
    w_mutex_lock(&state_mutex);
    analysisd_state.events_decoded_breakdown.modules.docker++;
    w_mutex_unlock(&state_mutex);
}

void w_inc_modules_gcp_decoded_events() {
    w_mutex_lock(&state_mutex);
    analysisd_state.events_decoded_breakdown.modules.gcp++;
    w_mutex_unlock(&state_mutex);
}

void w_inc_modules_github_decoded_events() {
    w_mutex_lock(&state_mutex);
    analysisd_state.events_decoded_breakdown.modules.github++;
    w_mutex_unlock(&state_mutex);
}

void w_inc_modules_office365_decoded_events() {
    w_mutex_lock(&state_mutex);
    analysisd_state.events_decoded_breakdown.modules.office365++;
    w_mutex_unlock(&state_mutex);
}

void w_inc_modules_oscap_decoded_events() {
    w_mutex_lock(&state_mutex);
    analysisd_state.events_decoded_breakdown.modules.oscap++;
    w_mutex_unlock(&state_mutex);
}

void w_inc_modules_osquery_decoded_events() {
    w_mutex_lock(&state_mutex);
    analysisd_state.events_decoded_breakdown.modules.osquery++;
    w_mutex_unlock(&state_mutex);
}

void w_inc_modules_rootcheck_decoded_events() {
    w_mutex_lock(&state_mutex);
    analysisd_state.events_decoded_breakdown.modules.rootcheck++;
    w_mutex_unlock(&state_mutex);
}

void w_inc_modules_sca_decoded_events() {
    w_mutex_lock(&state_mutex);
    analysisd_state.events_decoded_breakdown.modules.sca++;
    w_mutex_unlock(&state_mutex);
}

void w_inc_modules_syscheck_decoded_events() {
    w_mutex_lock(&state_mutex);
    analysisd_state.events_decoded_breakdown.modules.syscheck++;
    w_mutex_unlock(&state_mutex);
}

void w_inc_modules_syscollector_decoded_events() {
>>>>>>> 7f6e85c9
    w_mutex_lock(&state_mutex);
    analysisd_state.events_decoded_breakdown.modules.syscollector++;
    w_mutex_unlock(&state_mutex);

    if (agent_id != NULL && strcmp(agent_id, "000") != 0) {
        w_inc_dbsync_agent_decoded_events(agent_id);
    }
}

<<<<<<< HEAD
void w_inc_upgrade_decoded_events(char * agent_id) {
=======
void w_inc_modules_upgrade_decoded_events() {
>>>>>>> 7f6e85c9
    w_mutex_lock(&state_mutex);
    analysisd_state.events_decoded_breakdown.modules.upgrade++;
    w_mutex_unlock(&state_mutex);

    if (agent_id != NULL && strcmp(agent_id, "000") != 0) {
        w_inc_upgrade_agent_decoded_events(agent_id);
    }
}

<<<<<<< HEAD
void w_inc_events_decoded(char * agent_id) {
=======
void w_inc_modules_vulnerability_decoded_events() {
>>>>>>> 7f6e85c9
    w_mutex_lock(&state_mutex);
    analysisd_state.events_decoded_breakdown.modules.vulnerability++;
    w_mutex_unlock(&state_mutex);

    if (agent_id != NULL && strcmp(agent_id, "000") != 0) {
        w_inc_events_agent_decoded(agent_id);
    }
}

void w_inc_modules_logcollector_eventchannel_decoded_events() {
    w_mutex_lock(&state_mutex);
    analysisd_state.events_decoded_breakdown.modules.logcollector.eventchannel++;
    w_mutex_unlock(&state_mutex);
}

void w_inc_modules_logcollector_eventlog_decoded_events() {
    w_mutex_lock(&state_mutex);
    analysisd_state.events_decoded_breakdown.modules.logcollector.eventlog++;
    w_mutex_unlock(&state_mutex);
}

void w_inc_modules_logcollector_macos_decoded_events() {
    w_mutex_lock(&state_mutex);
    analysisd_state.events_decoded_breakdown.modules.logcollector.macos++;
    w_mutex_unlock(&state_mutex);
}

void w_inc_modules_logcollector_others_decoded_events() {
    w_mutex_lock(&state_mutex);
    analysisd_state.events_decoded_breakdown.modules.logcollector.others++;
    w_mutex_unlock(&state_mutex);
}

void w_inc_dropped_by_component_events(const char *component) {
    if (component != NULL) {
        if (!strcmp(component, "wazuh-agent")) {
            w_inc_agent_dropped_events();
        } else if (!strcmp(component, "wazuh-agentlessd")) {
            w_inc_agentless_dropped_events();
        } else if (!strcmp(component, "wazuh-monitord")) {
            w_inc_monitor_dropped_events();
        } else if (!strcmp(component, "wazuh-remoted")) {
            w_inc_remote_dropped_events();
        } else if (!strcmp(component, "virustotal")) {
            w_inc_integrations_virustotal_dropped_events();
        } else if (!strcmp(component, "aws-s3") || !strcmp(component, "Wazuh-AWS")) {
            w_inc_modules_aws_dropped_events();
        } else if (!strcmp(component, "azure-logs") || !strcmp(component, "Azure")) {
            w_inc_modules_azure_dropped_events();
        } else if (!strcmp(component, "cis-cat") || !strcmp(component, "wodle_cis-cat")) {
            w_inc_modules_ciscat_dropped_events();
        } else if (!strcmp(component, "command") || !strncmp(component, "command_", 8)) {
            w_inc_modules_command_dropped_events();
        } else if (!strcmp(component, "docker-listener") || !strcmp(component, "Wazuh-Docker")) {
            w_inc_modules_docker_dropped_events();
        } else if (!strcmp(component, "gcp-pubsub") || !strcmp(component, "gcp-bucket") || !strcmp(component, "Wazuh-GCloud")) {
            w_inc_modules_gcp_dropped_events();
        } else if (!strcmp(component, "github")) {
            w_inc_modules_github_dropped_events();
        } else if (!strcmp(component, "office365")) {
            w_inc_modules_office365_dropped_events();
        } else if (!strcmp(component, "open-scap") || !strcmp(component, "wodle_open-scap")) {
            w_inc_modules_oscap_dropped_events();
        } else if (!strcmp(component, "osquery")) {
            w_inc_modules_osquery_dropped_events();
        } else if (!strcmp(component, "rootcheck")) {
            w_inc_modules_rootcheck_dropped_events();
        } else if (!strcmp(component, "sca")) {
            w_inc_modules_sca_dropped_events();
        } else if (!strcmp(component, "syscheck")) {
            w_inc_modules_syscheck_dropped_events();
        } else if (!strcmp(component, "syscollector")) {
            w_inc_modules_syscollector_dropped_events();
        } else if (!strcmp(component, "agent-upgrade")) {
            w_inc_modules_upgrade_dropped_events();
        } else if (!strcmp(component, "vulnerability-detector")) {
            w_inc_modules_vulnerability_dropped_events();
        } else if (!strcmp(component, "macos")) {
            w_inc_modules_logcollector_macos_dropped_events();
        } else if (!strcmp(component, "WinEvtLog")) {
            w_inc_modules_logcollector_eventlog_dropped_events();
        } else {
            w_inc_modules_logcollector_others_dropped_events();
        }
    }
}

void w_inc_agent_dropped_events() {
    w_mutex_lock(&state_mutex);
    analysisd_state.events_dropped_breakdown.agent++;
    w_mutex_unlock(&state_mutex);
}

void w_inc_agentless_dropped_events() {
    w_mutex_lock(&state_mutex);
    analysisd_state.events_dropped_breakdown.agentless++;
    w_mutex_unlock(&state_mutex);
}

void w_inc_dbsync_dropped_events() {
    w_mutex_lock(&state_mutex);
    analysisd_state.events_dropped_breakdown.dbsync++;
    w_mutex_unlock(&state_mutex);
}

void w_inc_monitor_dropped_events() {
    w_mutex_lock(&state_mutex);
    analysisd_state.events_dropped_breakdown.monitor++;
    w_mutex_unlock(&state_mutex);
}

void w_inc_remote_dropped_events() {
    w_mutex_lock(&state_mutex);
    analysisd_state.events_dropped_breakdown.remote++;
    w_mutex_unlock(&state_mutex);
}

void w_inc_syslog_dropped_events() {
    w_mutex_lock(&state_mutex);
    analysisd_state.events_dropped_breakdown.syslog++;
    w_mutex_unlock(&state_mutex);
}

void w_inc_integrations_virustotal_dropped_events() {
    w_mutex_lock(&state_mutex);
    analysisd_state.events_dropped_breakdown.integrations.virustotal++;
    w_mutex_unlock(&state_mutex);
}

void w_inc_modules_aws_dropped_events() {
    w_mutex_lock(&state_mutex);
    analysisd_state.events_dropped_breakdown.modules.aws++;
    w_mutex_unlock(&state_mutex);
}

void w_inc_modules_azure_dropped_events() {
    w_mutex_lock(&state_mutex);
    analysisd_state.events_dropped_breakdown.modules.azure++;
    w_mutex_unlock(&state_mutex);
}

void w_inc_modules_ciscat_dropped_events() {
    w_mutex_lock(&state_mutex);
    analysisd_state.events_dropped_breakdown.modules.ciscat++;
    w_mutex_unlock(&state_mutex);
}

void w_inc_modules_command_dropped_events() {
    w_mutex_lock(&state_mutex);
    analysisd_state.events_dropped_breakdown.modules.command++;
    w_mutex_unlock(&state_mutex);
}

void w_inc_modules_docker_dropped_events() {
    w_mutex_lock(&state_mutex);
    analysisd_state.events_dropped_breakdown.modules.docker++;
    w_mutex_unlock(&state_mutex);
}

void w_inc_modules_gcp_dropped_events() {
    w_mutex_lock(&state_mutex);
    analysisd_state.events_dropped_breakdown.modules.gcp++;
    w_mutex_unlock(&state_mutex);
}

void w_inc_modules_github_dropped_events() {
    w_mutex_lock(&state_mutex);
    analysisd_state.events_dropped_breakdown.modules.github++;
    w_mutex_unlock(&state_mutex);
}

void w_inc_modules_office365_dropped_events() {
    w_mutex_lock(&state_mutex);
    analysisd_state.events_dropped_breakdown.modules.office365++;
    w_mutex_unlock(&state_mutex);
}

void w_inc_modules_oscap_dropped_events() {
    w_mutex_lock(&state_mutex);
    analysisd_state.events_dropped_breakdown.modules.oscap++;
    w_mutex_unlock(&state_mutex);
}

void w_inc_modules_osquery_dropped_events() {
    w_mutex_lock(&state_mutex);
    analysisd_state.events_dropped_breakdown.modules.osquery++;
    w_mutex_unlock(&state_mutex);
}

void w_inc_modules_rootcheck_dropped_events() {
    w_mutex_lock(&state_mutex);
    analysisd_state.events_dropped_breakdown.modules.rootcheck++;
    w_mutex_unlock(&state_mutex);
}

void w_inc_modules_sca_dropped_events() {
    w_mutex_lock(&state_mutex);
    analysisd_state.events_dropped_breakdown.modules.sca++;
    w_mutex_unlock(&state_mutex);
}

void w_inc_modules_syscheck_dropped_events() {
    w_mutex_lock(&state_mutex);
    analysisd_state.events_dropped_breakdown.modules.syscheck++;
    w_mutex_unlock(&state_mutex);
}

void w_inc_modules_syscollector_dropped_events() {
    w_mutex_lock(&state_mutex);
    analysisd_state.events_dropped_breakdown.modules.syscollector++;
    w_mutex_unlock(&state_mutex);
}

void w_inc_modules_upgrade_dropped_events() {
    w_mutex_lock(&state_mutex);
    analysisd_state.events_dropped_breakdown.modules.upgrade++;
    w_mutex_unlock(&state_mutex);
}

void w_inc_modules_vulnerability_dropped_events() {
    w_mutex_lock(&state_mutex);
    analysisd_state.events_dropped_breakdown.modules.vulnerability++;
    w_mutex_unlock(&state_mutex);
}

void w_inc_modules_logcollector_eventchannel_dropped_events() {
    w_mutex_lock(&state_mutex);
    analysisd_state.events_dropped_breakdown.modules.logcollector.eventchannel++;
    w_mutex_unlock(&state_mutex);
}

void w_inc_modules_logcollector_eventlog_dropped_events() {
    w_mutex_lock(&state_mutex);
    analysisd_state.events_dropped_breakdown.modules.logcollector.eventlog++;
    w_mutex_unlock(&state_mutex);
}

void w_inc_modules_logcollector_macos_dropped_events() {
    w_mutex_lock(&state_mutex);
    analysisd_state.events_dropped_breakdown.modules.logcollector.macos++;
    w_mutex_unlock(&state_mutex);
}

void w_inc_modules_logcollector_others_dropped_events() {
    w_mutex_lock(&state_mutex);
    analysisd_state.events_dropped_breakdown.modules.logcollector.others++;
    w_mutex_unlock(&state_mutex);
}

void w_inc_processed_events(char * agent_id) {
    w_mutex_lock(&state_mutex);
    analysisd_state.events_processed++;
    w_mutex_unlock(&state_mutex);

    if (agent_id != NULL && strcmp(agent_id, "000") != 0) {
        w_inc_processed_agent_events(agent_id);
    }
}

void w_inc_alerts_written(char * agent_id) {
    w_mutex_lock(&state_mutex);
    analysisd_state.alerts_written++;
    w_mutex_unlock(&state_mutex);

    if (agent_id != NULL && strcmp(agent_id, "000") != 0) {
        w_inc_alerts_agent_written(agent_id);
    }
}

void w_inc_archives_written(char * agent_id) {
    w_mutex_lock(&state_mutex);
    analysisd_state.archives_written++;
    w_mutex_unlock(&state_mutex);

    if (agent_id != NULL && strcmp(agent_id, "000") != 0) {
        w_inc_archives_agent_written(agent_id);
    }
}

void w_inc_firewall_written(char * agent_id) {
    w_mutex_lock(&state_mutex);
    analysisd_state.firewall_written++;
    w_mutex_unlock(&state_mutex);

    if (agent_id != NULL && strcmp(agent_id, "000") != 0) {
        w_inc_firewall_agent_written(agent_id);
    }
}

void w_inc_fts_written() {
    w_mutex_lock(&state_mutex);
    analysisd_state.fts_written++;
    w_mutex_unlock(&state_mutex);
}

void w_inc_stats_written() {
    w_mutex_lock(&state_mutex);
    analysisd_state.stats_written++;
    w_mutex_unlock(&state_mutex);
}

cJSON* asys_create_state_json() {
    analysisd_state_t state_cpy;
    queue_status_t queue_cpy;
    cJSON *_statistics = NULL;
    cJSON *_received = NULL;
    cJSON *_decoded = NULL;
    cJSON *_decoded_integrations = NULL;
    cJSON *_decoded_modules = NULL;
    cJSON *_decoded_modules_logcollector = NULL;
    cJSON *_dropped = NULL;
    cJSON *_dropped_integrations = NULL;
    cJSON *_dropped_modules = NULL;
    cJSON *_dropped_modules_logcollector = NULL;
    cJSON *_queue = NULL;
    cJSON *_agents_connected = NULL;

    w_mutex_lock(&queue_mutex);
    w_get_queues_size();
    memcpy(&queue_cpy, &queue_status, sizeof(queue_status_t));
    w_mutex_unlock(&queue_mutex);

    w_mutex_lock(&state_mutex);
    memcpy(&state_cpy, &analysisd_state, sizeof(analysisd_state_t));
    w_mutex_unlock(&state_mutex);

    cJSON *asys_state_json = cJSON_CreateObject();

    cJSON_AddNumberToObject(asys_state_json, "timestamp", time(NULL));
    cJSON_AddStringToObject(asys_state_json, "name", ARGV0);

    _statistics = cJSON_CreateObject();
    cJSON_AddItemToObject(asys_state_json, "statistics", _statistics);

    cJSON_AddNumberToObject(_statistics, "received_bytes", state_cpy.received_bytes);

    cJSON_AddNumberToObject(_statistics, "events_received", state_cpy.events_received);

    _received = cJSON_CreateObject();
    cJSON_AddItemToObject(_statistics, "events_received_breakdown", _received);

    _decoded = cJSON_CreateObject();
    cJSON_AddItemToObject(_received, "events_decoded_breakdown", _decoded);

    cJSON_AddNumberToObject(_decoded, "agent_decoded", state_cpy.events_decoded_breakdown.agent);
    cJSON_AddNumberToObject(_decoded, "agentless_decoded", state_cpy.events_decoded_breakdown.agentless);
    cJSON_AddNumberToObject(_decoded, "dbsync_decoded", state_cpy.events_decoded_breakdown.dbsync);
    cJSON_AddNumberToObject(_decoded, "monitor_decoded", state_cpy.events_decoded_breakdown.monitor);
    cJSON_AddNumberToObject(_decoded, "remote_decoded", state_cpy.events_decoded_breakdown.remote);
    cJSON_AddNumberToObject(_decoded, "syslog_decoded", state_cpy.events_decoded_breakdown.syslog);

    _decoded_integrations = cJSON_CreateObject();
    cJSON_AddItemToObject(_decoded, "integrations_decoded", _decoded_integrations);

    cJSON_AddNumberToObject(_decoded_integrations, "virustotal_decoded", state_cpy.events_decoded_breakdown.integrations.virustotal);

    _decoded_modules = cJSON_CreateObject();
    cJSON_AddItemToObject(_decoded, "modules_decoded", _decoded_modules);

    cJSON_AddNumberToObject(_decoded_modules, "aws_decoded", state_cpy.events_decoded_breakdown.modules.aws);
    cJSON_AddNumberToObject(_decoded_modules, "azure_decoded", state_cpy.events_decoded_breakdown.modules.azure);
    cJSON_AddNumberToObject(_decoded_modules, "ciscat_decoded", state_cpy.events_decoded_breakdown.modules.ciscat);
    cJSON_AddNumberToObject(_decoded_modules, "command_decoded", state_cpy.events_decoded_breakdown.modules.command);
    cJSON_AddNumberToObject(_decoded_modules, "docker_decoded", state_cpy.events_decoded_breakdown.modules.docker);
    cJSON_AddNumberToObject(_decoded_modules, "gcp_decoded", state_cpy.events_decoded_breakdown.modules.gcp);
    cJSON_AddNumberToObject(_decoded_modules, "github_decoded", state_cpy.events_decoded_breakdown.modules.github);

    _decoded_modules_logcollector = cJSON_CreateObject();
    cJSON_AddItemToObject(_decoded_modules, "logcollector_decoded", _decoded_modules_logcollector);

    cJSON_AddNumberToObject(_decoded_modules_logcollector, "eventchannel_decoded", state_cpy.events_decoded_breakdown.modules.logcollector.eventchannel);
    cJSON_AddNumberToObject(_decoded_modules_logcollector, "eventlog_decoded", state_cpy.events_decoded_breakdown.modules.logcollector.eventlog);
    cJSON_AddNumberToObject(_decoded_modules_logcollector, "macos_decoded", state_cpy.events_decoded_breakdown.modules.logcollector.macos);
    cJSON_AddNumberToObject(_decoded_modules_logcollector, "others_decoded", state_cpy.events_decoded_breakdown.modules.logcollector.others);

    cJSON_AddNumberToObject(_decoded_modules, "office365_decoded", state_cpy.events_decoded_breakdown.modules.office365);
    cJSON_AddNumberToObject(_decoded_modules, "oscap_decoded", state_cpy.events_decoded_breakdown.modules.oscap);
    cJSON_AddNumberToObject(_decoded_modules, "osquery_decoded", state_cpy.events_decoded_breakdown.modules.osquery);
    cJSON_AddNumberToObject(_decoded_modules, "rootcheck_decoded", state_cpy.events_decoded_breakdown.modules.rootcheck);
    cJSON_AddNumberToObject(_decoded_modules, "sca_decoded", state_cpy.events_decoded_breakdown.modules.sca);
    cJSON_AddNumberToObject(_decoded_modules, "syscheck_decoded", state_cpy.events_decoded_breakdown.modules.syscheck);
    cJSON_AddNumberToObject(_decoded_modules, "syscollector_decoded", state_cpy.events_decoded_breakdown.modules.syscollector);
    cJSON_AddNumberToObject(_decoded_modules, "upgrade_decoded", state_cpy.events_decoded_breakdown.modules.upgrade);
    cJSON_AddNumberToObject(_decoded_modules, "vulnerability_decoded", state_cpy.events_decoded_breakdown.modules.vulnerability);

    _dropped = cJSON_CreateObject();
    cJSON_AddItemToObject(_received, "events_dropped_breakdown", _dropped);

    cJSON_AddNumberToObject(_dropped, "agent_dropped", state_cpy.events_dropped_breakdown.agent);
    cJSON_AddNumberToObject(_dropped, "agentless_dropped", state_cpy.events_dropped_breakdown.agentless);
    cJSON_AddNumberToObject(_dropped, "dbsync_dropped", state_cpy.events_dropped_breakdown.dbsync);
    cJSON_AddNumberToObject(_dropped, "monitor_dropped", state_cpy.events_dropped_breakdown.monitor);
    cJSON_AddNumberToObject(_dropped, "remote_dropped", state_cpy.events_dropped_breakdown.remote);
    cJSON_AddNumberToObject(_dropped, "syslog_dropped", state_cpy.events_dropped_breakdown.syslog);

    _dropped_integrations = cJSON_CreateObject();
    cJSON_AddItemToObject(_dropped, "integrations_dropped", _dropped_integrations);

    cJSON_AddNumberToObject(_dropped_integrations, "virustotal_dropped", state_cpy.events_dropped_breakdown.integrations.virustotal);

    _dropped_modules = cJSON_CreateObject();
    cJSON_AddItemToObject(_dropped, "modules_dropped", _dropped_modules);

    cJSON_AddNumberToObject(_dropped_modules, "aws_dropped", state_cpy.events_dropped_breakdown.modules.aws);
    cJSON_AddNumberToObject(_dropped_modules, "azure_dropped", state_cpy.events_dropped_breakdown.modules.azure);
    cJSON_AddNumberToObject(_dropped_modules, "ciscat_dropped", state_cpy.events_dropped_breakdown.modules.ciscat);
    cJSON_AddNumberToObject(_dropped_modules, "command_dropped", state_cpy.events_dropped_breakdown.modules.command);
    cJSON_AddNumberToObject(_dropped_modules, "docker_dropped", state_cpy.events_dropped_breakdown.modules.docker);
    cJSON_AddNumberToObject(_dropped_modules, "gcp_dropped", state_cpy.events_dropped_breakdown.modules.gcp);
    cJSON_AddNumberToObject(_dropped_modules, "github_dropped", state_cpy.events_dropped_breakdown.modules.github);

    _dropped_modules_logcollector = cJSON_CreateObject();
    cJSON_AddItemToObject(_dropped_modules, "logcollector_dropped", _dropped_modules_logcollector);

    cJSON_AddNumberToObject(_dropped_modules_logcollector, "eventchannel_dropped", state_cpy.events_dropped_breakdown.modules.logcollector.eventchannel);
    cJSON_AddNumberToObject(_dropped_modules_logcollector, "eventlog_dropped", state_cpy.events_dropped_breakdown.modules.logcollector.eventlog);
    cJSON_AddNumberToObject(_dropped_modules_logcollector, "macos_dropped", state_cpy.events_dropped_breakdown.modules.logcollector.macos);
    cJSON_AddNumberToObject(_dropped_modules_logcollector, "others_dropped", state_cpy.events_dropped_breakdown.modules.logcollector.others);

    cJSON_AddNumberToObject(_dropped_modules, "office365_dropped", state_cpy.events_dropped_breakdown.modules.office365);
    cJSON_AddNumberToObject(_dropped_modules, "oscap_dropped", state_cpy.events_dropped_breakdown.modules.oscap);
    cJSON_AddNumberToObject(_dropped_modules, "osquery_dropped", state_cpy.events_dropped_breakdown.modules.osquery);
    cJSON_AddNumberToObject(_dropped_modules, "rootcheck_dropped", state_cpy.events_dropped_breakdown.modules.rootcheck);
    cJSON_AddNumberToObject(_dropped_modules, "sca_dropped", state_cpy.events_dropped_breakdown.modules.sca);
    cJSON_AddNumberToObject(_dropped_modules, "syscheck_dropped", state_cpy.events_dropped_breakdown.modules.syscheck);
    cJSON_AddNumberToObject(_dropped_modules, "syscollector_dropped", state_cpy.events_dropped_breakdown.modules.syscollector);
    cJSON_AddNumberToObject(_dropped_modules, "upgrade_dropped", state_cpy.events_dropped_breakdown.modules.upgrade);
    cJSON_AddNumberToObject(_dropped_modules, "vulnerability_dropped", state_cpy.events_dropped_breakdown.modules.vulnerability);

    cJSON_AddNumberToObject(_statistics, "events_processed", state_cpy.events_processed);
    cJSON_AddNumberToObject(_statistics, "alerts_written", state_cpy.alerts_written);
    cJSON_AddNumberToObject(_statistics, "firewall_written", state_cpy.firewall_written);
    cJSON_AddNumberToObject(_statistics, "fts_written", state_cpy.fts_written);
    cJSON_AddNumberToObject(_statistics, "stats_written", state_cpy.stats_written);
    cJSON_AddNumberToObject(_statistics, "archives_written", state_cpy.archives_written);

    _queue = cJSON_CreateObject();
    cJSON_AddItemToObject(_statistics, "queue_status", _queue);

    cJSON_AddNumberToObject(_queue, "syscheck_queue_usage", queue_cpy.syscheck_queue_usage);
    cJSON_AddNumberToObject(_queue, "syscheck_queue_size", queue_cpy.syscheck_queue_size);
    cJSON_AddNumberToObject(_queue, "syscollector_queue_usage", queue_cpy.syscollector_queue_usage);
    cJSON_AddNumberToObject(_queue, "syscollector_queue_size", queue_cpy.syscollector_queue_size);
    cJSON_AddNumberToObject(_queue, "rootcheck_queue_usage", queue_cpy.rootcheck_queue_usage);
    cJSON_AddNumberToObject(_queue, "rootcheck_queue_size", queue_cpy.rootcheck_queue_size);
    cJSON_AddNumberToObject(_queue, "sca_queue_usage", queue_cpy.sca_queue_usage);
    cJSON_AddNumberToObject(_queue, "sca_queue_size", queue_cpy.sca_queue_size);
    cJSON_AddNumberToObject(_queue, "hostinfo_queue_usage", queue_cpy.hostinfo_queue_usage);
    cJSON_AddNumberToObject(_queue, "hostinfo_queue_size", queue_cpy.hostinfo_queue_size);
    cJSON_AddNumberToObject(_queue, "winevt_queue_usage", queue_cpy.winevt_queue_usage);
    cJSON_AddNumberToObject(_queue, "winevt_queue_size", queue_cpy.winevt_queue_size);
    cJSON_AddNumberToObject(_queue, "dbsync_queue_usage", queue_cpy.dbsync_queue_usage);
    cJSON_AddNumberToObject(_queue, "dbsync_queue_size", queue_cpy.dbsync_queue_size);
    cJSON_AddNumberToObject(_queue, "upgrade_queue_usage", queue_cpy.upgrade_queue_usage);
    cJSON_AddNumberToObject(_queue, "upgrade_queue_size", queue_cpy.upgrade_queue_size);
    cJSON_AddNumberToObject(_queue, "events_queue_usage", queue_cpy.events_queue_usage);
    cJSON_AddNumberToObject(_queue, "events_queue_size", queue_cpy.events_queue_size);
    cJSON_AddNumberToObject(_queue, "processed_queue_usage", queue_cpy.processed_queue_usage);
    cJSON_AddNumberToObject(_queue, "processed_queue_size", queue_cpy.processed_queue_size);
    cJSON_AddNumberToObject(_queue, "alerts_queue_usage", queue_cpy.alerts_queue_usage);
    cJSON_AddNumberToObject(_queue, "alerts_queue_size", queue_cpy.alerts_queue_size);
    cJSON_AddNumberToObject(_queue, "firewall_queue_usage", queue_cpy.firewall_queue_usage);
    cJSON_AddNumberToObject(_queue, "firewall_queue_size", queue_cpy.firewall_queue_size);
    cJSON_AddNumberToObject(_queue, "fts_queue_usage", queue_cpy.fts_queue_usage);
    cJSON_AddNumberToObject(_queue, "fts_queue_size", queue_cpy.fts_queue_size);
    cJSON_AddNumberToObject(_queue, "stats_queue_usage", queue_cpy.stats_queue_usage);
    cJSON_AddNumberToObject(_queue, "stats_queue_size", queue_cpy.stats_queue_size);
    cJSON_AddNumberToObject(_queue, "archives_queue_usage", queue_cpy.archives_queue_usage);
    cJSON_AddNumberToObject(_queue, "archives_queue_size", queue_cpy.archives_queue_size);

    OSHashNode *hash_node;
    unsigned int index = 0;

    w_mutex_lock(&agents_state_mutex);

    if (hash_node = OSHash_Begin(analysisd_agents_state, &index), hash_node != NULL) {
        analysisd_agent_state_t * data = NULL;
        cJSON * _array = NULL;
        cJSON * _item = NULL;
        cJSON * _statistics = NULL;
        cJSON * _events_decoded_breakdown = NULL;
        cJSON * _events_received_breakdown = NULL;

        _agents_connected = cJSON_CreateObject();
        _array = cJSON_AddArrayToObject(_agents_connected, "agents_connected");

        while (hash_node != NULL) {
            data = hash_node->data;

            _item = cJSON_CreateObject();
            _statistics = cJSON_CreateObject();
            _events_decoded_breakdown = cJSON_CreateObject();
            _events_received_breakdown = cJSON_CreateObject();

            cJSON_AddNumberToObject(_item, "agent_id", atoi(hash_node->key));
            cJSON_AddItemToObject(_item, "statistics", _statistics);
            cJSON_AddNumberToObject(_statistics, "events_received", data->events_decoded_breakdown.syscheck +
                                                                    data->events_decoded_breakdown.syscollector +
                                                                    data->events_decoded_breakdown.rootcheck +
                                                                    data->events_decoded_breakdown.sca +
                                                                    data->events_decoded_breakdown.hostinfo +
                                                                    data->events_decoded_breakdown.winevt +
                                                                    data->events_decoded_breakdown.dbsync +
                                                                    data->events_decoded_breakdown.upgrade +
                                                                    data->events_decoded_breakdown.events +
                                                                    data->events_processed +
                                                                    data->alerts_written +
                                                                    data->firewall_written +
                                                                    data->archives_written);

            cJSON_AddItemToObject(_statistics, "events_received_breakdown", _events_received_breakdown);

            cJSON_AddNumberToObject(_events_received_breakdown, "events_decoded", data->events_decoded_breakdown.syscheck +
                                                                    data->events_decoded_breakdown.syscollector +
                                                                    data->events_decoded_breakdown.rootcheck +
                                                                    data->events_decoded_breakdown.sca +
                                                                    data->events_decoded_breakdown.hostinfo +
                                                                    data->events_decoded_breakdown.winevt +
                                                                    data->events_decoded_breakdown.dbsync +
                                                                    data->events_decoded_breakdown.upgrade +
                                                                    data->events_decoded_breakdown.events);
            cJSON_AddItemToObject(_events_received_breakdown, "events_decoded_breakdown", _events_decoded_breakdown);
            cJSON_AddNumberToObject(_events_decoded_breakdown, "syscheck_decoded", data->events_decoded_breakdown.syscheck);
            cJSON_AddNumberToObject(_events_decoded_breakdown, "syscollector_decoded", data->events_decoded_breakdown.syscollector);
            cJSON_AddNumberToObject(_events_decoded_breakdown, "rootcheck_decoded", data->events_decoded_breakdown.rootcheck);
            cJSON_AddNumberToObject(_events_decoded_breakdown, "sca_decoded", data->events_decoded_breakdown.sca);
            cJSON_AddNumberToObject(_events_decoded_breakdown, "hostinfo_decoded", data->events_decoded_breakdown.hostinfo);
            cJSON_AddNumberToObject(_events_decoded_breakdown, "winevt_decoded", data->events_decoded_breakdown.winevt);
            cJSON_AddNumberToObject(_events_decoded_breakdown, "dbsync_decoded", data->events_decoded_breakdown.dbsync);
            cJSON_AddNumberToObject(_events_decoded_breakdown, "upgrade_decoded", data->events_decoded_breakdown.upgrade);
            cJSON_AddNumberToObject(_events_decoded_breakdown, "events_decoded", data->events_decoded_breakdown.events);

            cJSON_AddNumberToObject(_statistics, "events_processed", data->events_processed);
            cJSON_AddNumberToObject(_statistics, "alerts_written", data->alerts_written);
            cJSON_AddNumberToObject(_statistics, "firewall_written", data->firewall_written);
            cJSON_AddNumberToObject(_statistics, "archives_written", data->archives_written);

            cJSON_AddItemToArray(_array, _item);

            hash_node = OSHash_Next(analysisd_agents_state, &index, hash_node);
        }

        cJSON_AddItemToObject(asys_state_json, "agents_connected", _array);
    }
    w_mutex_unlock(&agents_state_mutex);

    return asys_state_json;
}<|MERGE_RESOLUTION|>--- conflicted
+++ resolved
@@ -40,95 +40,190 @@
 static void w_get_initial_queues_size();
 
 /**
- * @brief Increment syscheck decoded events counter for agents
- * @param agent_id Id of the agent that corresponds to the event
- */
-static void w_inc_syscheck_agent_decoded_events(char * agent_id);
-
-/**
- * @brief Increment syscollector decoded events counter for agents
- * @param agent_id Id of the agent that corresponds to the event
- */
-static void w_inc_syscollector_agent_decoded_events(char * agent_id);
-
-/**
- * @brief Increment rootcheck decoded events counter for agents
- * @param agent_id Id of the agent that corresponds to the event
- */
-static void w_inc_rootcheck_agent_decoded_events(char * agent_id);
-
-/**
- * @brief Increment sca decoded events counter for agents
- * @param agent_id Id of the agent that corresponds to the event
- */
-static void w_inc_sca_agent_decoded_events(char * agent_id);
-
-/**
- * @brief Increment hostinfo decoded events counter for agents
- * @param agent_id Id of the agent that corresponds to the event
- */
-static void w_inc_hostinfo_agent_decoded_events(char * agent_id);
-
-/**
- * @brief Increment winevt decoded events counter for agents
- * @param agent_id Id of the agent that corresponds to the event
- */
-static void w_inc_winevt_agent_decoded_events(char * agent_id);
-
-/**
- * @brief Increment dbsync decoded events counter for agents
- * @param agent_id Id of the agent that corresponds to the event
- */
-static void w_inc_dbsync_agent_decoded_events(char * agent_id);
-
-/**
- * @brief Increment upgrade decoded events counter for agents
- * @param agent_id Id of the agent that corresponds to the event
- */
-static void w_inc_upgrade_agent_decoded_events(char * agent_id);
-
-/**
- * @brief Increment other decoded events counter for agents
- * @param agent_id Id of the agent that corresponds to the event
- */
-static void w_inc_events_agent_decoded(char * agent_id);
-
-/**
- * @brief Increment processed events counter for agents
- * @param agent_id Id of the agent that corresponds to the event
- */
-static void w_inc_processed_agent_events(char * agent_id);
-
-/**
- * @brief Increment alerts written counter for agents
- * @param agent_id Id of the agent that corresponds to the event
- */
-static void w_inc_alerts_agent_written(char * agent_id);
-
-/**
- * @brief Increment archives written counter for agents
- * @param agent_id Id of the agent that corresponds to the event
- */
-static void w_inc_archives_agent_written(char * agent_id);
-
-/**
- * @brief Increment firewall written counter for agents
- * @param agent_id Id of the agent that corresponds to the event
- */
-static void w_inc_firewall_agent_written(char * agent_id);
-
-/**
  * @brief Search or create and return agent state node
  * @param agent_id Id of the agent that corresponds to the node
  * @return analysisd_agent_state_t node
  */
-static analysisd_agent_state_t * get_node(char *agent_id);
+static analysisd_agent_state_t * get_node(const char *agent_id);
 
 /**
  * @brief Clean non active agents from agents state.
  */
 static void w_analysisd_clean_agents_state();
 
+/**
+ * @brief Increment agent decoded events counter for agents
+ * @param agent_id Id of the agent that corresponds to the event
+ */
+static void w_inc_agents_agent_decoded_events(const char *agent_id);
+
+/**
+ * @brief Increment dbsync decoded events counter for agents
+ * @param agent_id Id of the agent that corresponds to the event
+ */
+static void w_inc_agents_dbsync_decoded_events(const char *agent_id);
+
+/**
+ * @brief Increment monitor decoded events counter for agents
+ * @param agent_id Id of the agent that corresponds to the event
+ */
+static void w_inc_agents_monitor_decoded_events(const char *agent_id);
+
+/**
+ * @brief Increment remote decoded events counter for agents
+ * @param agent_id Id of the agent that corresponds to the event
+ */
+static void w_inc_agents_remote_decoded_events(const char *agent_id);
+
+/**
+ * @brief Increment integrations virustotal decoded events counter for agents
+ * @param agent_id Id of the agent that corresponds to the event
+ */
+static void w_inc_agents_integrations_virustotal_decoded_events(const char *agent_id);
+
+/**
+ * @brief Increment modules aws decoded events counter for agents
+ * @param agent_id Id of the agent that corresponds to the event
+ */
+static void w_inc_agents_modules_aws_decoded_events(const char *agent_id);
+
+/**
+ * @brief Increment modules azure decoded events counter for agents
+ * @param agent_id Id of the agent that corresponds to the event
+ */
+static void w_inc_agents_modules_azure_decoded_events(const char *agent_id);
+
+/**
+ * @brief Increment modules ciscat decoded events counter for agents
+ * @param agent_id Id of the agent that corresponds to the event
+ */
+static void w_inc_agents_modules_ciscat_decoded_events(const char *agent_id);
+
+/**
+ * @brief Increment modules command decoded events counter for agents
+ * @param agent_id Id of the agent that corresponds to the event
+ */
+static void w_inc_agents_modules_command_decoded_events(const char *agent_id);
+
+/**
+ * @brief Increment modules docker decoded events counter for agents
+ * @param agent_id Id of the agent that corresponds to the event
+ */
+static void w_inc_agents_modules_docker_decoded_events(const char *agent_id);
+
+/**
+ * @brief Increment modules gcp decoded events counter for agents
+ * @param agent_id Id of the agent that corresponds to the event
+ */
+static void w_inc_agents_modules_gcp_decoded_events(const char *agent_id);
+
+/**
+ * @brief Increment modules github decoded events counter for agents
+ * @param agent_id Id of the agent that corresponds to the event
+ */
+static void w_inc_agents_modules_github_decoded_events(const char *agent_id);
+
+/**
+ * @brief Increment modules office365 decoded events counter for agents
+ * @param agent_id Id of the agent that corresponds to the event
+ */
+static void w_inc_agents_modules_office365_decoded_events(const char *agent_id);
+
+/**
+ * @brief Increment modules oscap decoded events counter for agents
+ * @param agent_id Id of the agent that corresponds to the event
+ */
+static void w_inc_agents_modules_oscap_decoded_events(const char *agent_id);
+
+/**
+ * @brief Increment modules osquery decoded events counter for agents
+ * @param agent_id Id of the agent that corresponds to the event
+ */
+static void w_inc_agents_modules_osquery_decoded_events(const char *agent_id);
+
+/**
+ * @brief Increment modules rootcheck decoded events counter for agents
+ * @param agent_id Id of the agent that corresponds to the event
+ */
+static void w_inc_agents_modules_rootcheck_decoded_events(const char *agent_id);
+
+/**
+ * @brief Increment modules sca decoded events counter for agents
+ * @param agent_id Id of the agent that corresponds to the event
+ */
+static void w_inc_agents_modules_sca_decoded_events(const char *agent_id);
+
+/**
+ * @brief Increment modules syscheck decoded events counter for agents
+ * @param agent_id Id of the agent that corresponds to the event
+ */
+static void w_inc_agents_modules_syscheck_decoded_events(const char *agent_id);
+
+/**
+ * @brief Increment modules syscollector decoded events counter for agents
+ * @param agent_id Id of the agent that corresponds to the event
+ */
+static void w_inc_agents_modules_syscollector_decoded_events(const char *agent_id);
+
+/**
+ * @brief Increment modules upgrade decoded events counter for agents
+ * @param agent_id Id of the agent that corresponds to the event
+ */
+static void w_inc_agents_modules_upgrade_decoded_events(const char *agent_id);
+
+/**
+ * @brief Increment modules vulnerability decoded events counter for agents
+ * @param agent_id Id of the agent that corresponds to the event
+ */
+static void w_inc_agents_modules_vulnerability_decoded_events(const char *agent_id);
+
+/**
+ * @brief Increment modules logcollector eventchannel decoded events counter for agents
+ * @param agent_id Id of the agent that corresponds to the event
+ */
+static void w_inc_agents_modules_logcollector_eventchannel_decoded_events(const char *agent_id);
+
+/**
+ * @brief Increment modules logcollector eventlog decoded events counter for agents
+ * @param agent_id Id of the agent that corresponds to the event
+ */
+static void w_inc_agents_modules_logcollector_eventlog_decoded_events(const char *agent_id);
+
+/**
+ * @brief Increment modules logcollector macos decoded events counter for agents
+ * @param agent_id Id of the agent that corresponds to the event
+ */
+static void w_inc_agents_modules_logcollector_macos_decoded_events(const char *agent_id);
+
+/**
+ * @brief Increment modules logcollector others decoded events counter for agents
+ * @param agent_id Id of the agent that corresponds to the event
+ */
+static void w_inc_agents_modules_logcollector_others_decoded_events(const char *agent_id);
+
+/**
+ * @brief Increment processed events counter for agents
+ * @param agent_id Id of the agent that corresponds to the event
+ */
+static void w_inc_agents_processed_events(const char *agent_id);
+
+/**
+ * @brief Increment alerts written counter for agents
+ * @param agent_id Id of the agent that corresponds to the event
+ */
+static void w_inc_agents_alerts_written(const char *agent_id);
+
+/**
+ * @brief Increment archives written counter for agents
+ * @param agent_id Id of the agent that corresponds to the event
+ */
+static void w_inc_agents_archives_written(const char *agent_id);
+
+/**
+ * @brief Increment firewall written counter for agents
+ * @param agent_id Id of the agent that corresponds to the event
+ */
+static void w_inc_agents_firewall_written(const char *agent_id);
 
 void * w_analysisd_state_main() {
     interval = getDefine_Int("analysisd", "state_interval", 0, 86400);
@@ -414,98 +509,7 @@
     queue_status.stats_queue_size = writer_queue_log_statistical->size;
 }
 
-static void w_inc_syscheck_agent_decoded_events(char * agent_id) {
-    w_mutex_lock(&agents_state_mutex);
-    analysisd_agent_state_t *agent_node = get_node(agent_id);
-    agent_node->events_decoded_breakdown.syscheck++;
-    w_mutex_unlock(&agents_state_mutex);
-}
-
-static void w_inc_syscollector_agent_decoded_events(char * agent_id) {
-    w_mutex_lock(&agents_state_mutex);
-    analysisd_agent_state_t *agent_node = get_node(agent_id);
-    agent_node->events_decoded_breakdown.syscollector++;
-    w_mutex_unlock(&agents_state_mutex);
-}
-
-static void w_inc_rootcheck_agent_decoded_events(char * agent_id) {
-    w_mutex_lock(&agents_state_mutex);
-    analysisd_agent_state_t *agent_node = get_node(agent_id);
-    agent_node->events_decoded_breakdown.rootcheck++;
-    w_mutex_unlock(&agents_state_mutex);
-}
-
-static void w_inc_sca_agent_decoded_events(char * agent_id) {
-    w_mutex_lock(&agents_state_mutex);
-    analysisd_agent_state_t *agent_node = get_node(agent_id);
-    agent_node->events_decoded_breakdown.sca++;
-    w_mutex_unlock(&agents_state_mutex);
-}
-
-static void w_inc_hostinfo_agent_decoded_events(char * agent_id) {
-    w_mutex_lock(&agents_state_mutex);
-    analysisd_agent_state_t *agent_node = get_node(agent_id);
-    agent_node->events_decoded_breakdown.hostinfo++;
-    w_mutex_unlock(&agents_state_mutex);
-}
-
-static void w_inc_winevt_agent_decoded_events(char * agent_id) {
-    w_mutex_lock(&agents_state_mutex);
-    analysisd_agent_state_t *agent_node = get_node(agent_id);
-    agent_node->events_decoded_breakdown.winevt++;
-    w_mutex_unlock(&agents_state_mutex);
-}
-
-static void w_inc_dbsync_agent_decoded_events(char * agent_id) {
-    w_mutex_lock(&agents_state_mutex);
-    analysisd_agent_state_t *agent_node = get_node(agent_id);
-    agent_node->events_decoded_breakdown.dbsync++;
-    w_mutex_unlock(&agents_state_mutex);
-}
-
-static void w_inc_upgrade_agent_decoded_events(char * agent_id) {
-    w_mutex_lock(&agents_state_mutex);
-    analysisd_agent_state_t *agent_node = get_node(agent_id);
-    agent_node->events_decoded_breakdown.upgrade++;
-    w_mutex_unlock(&agents_state_mutex);
-}
-
-static void w_inc_events_agent_decoded(char * agent_id) {
-    w_mutex_lock(&agents_state_mutex);
-    analysisd_agent_state_t *agent_node = get_node(agent_id);
-    agent_node->events_decoded_breakdown.events++;
-    w_mutex_unlock(&agents_state_mutex);
-}
-
-static void w_inc_processed_agent_events(char * agent_id) {
-    w_mutex_lock(&agents_state_mutex);
-    analysisd_agent_state_t *agent_node = get_node(agent_id);
-    agent_node->events_processed++;
-    w_mutex_unlock(&agents_state_mutex);
-}
-
-static void w_inc_alerts_agent_written(char * agent_id) {
-    w_mutex_lock(&agents_state_mutex);
-    analysisd_agent_state_t *agent_node = get_node(agent_id);
-    agent_node->alerts_written++;
-    w_mutex_unlock(&agents_state_mutex);
-}
-
-static void w_inc_archives_agent_written(char * agent_id) {
-    w_mutex_lock(&agents_state_mutex);
-    analysisd_agent_state_t *agent_node = get_node(agent_id);
-    agent_node->archives_written++;
-    w_mutex_unlock(&agents_state_mutex);
-}
-
-static void w_inc_firewall_agent_written(char * agent_id) {
-    w_mutex_lock(&agents_state_mutex);
-    analysisd_agent_state_t *agent_node = get_node(agent_id);
-    agent_node->firewall_written++;
-    w_mutex_unlock(&agents_state_mutex);
-}
-
-static analysisd_agent_state_t * get_node(char *agent_id) {
+static analysisd_agent_state_t * get_node(const char *agent_id) {
     analysisd_agent_state_t * agent_state = (analysisd_agent_state_t *) OSHash_Get_ex(analysisd_agents_state, agent_id);
 
     if(agent_state != NULL) {
@@ -564,6 +568,209 @@
     return;
 }
 
+static void w_inc_agents_agent_decoded_events(const char *agent_id) {
+    w_mutex_lock(&agents_state_mutex);
+    analysisd_agent_state_t *agent_node = get_node(agent_id);
+    agent_node->events_decoded_breakdown.agent++;
+    w_mutex_unlock(&agents_state_mutex);
+}
+
+static void w_inc_agents_dbsync_decoded_events(const char *agent_id) {
+    w_mutex_lock(&agents_state_mutex);
+    analysisd_agent_state_t *agent_node = get_node(agent_id);
+    agent_node->events_decoded_breakdown.dbsync++;
+    w_mutex_unlock(&agents_state_mutex);
+}
+
+static void w_inc_agents_monitor_decoded_events(const char *agent_id) {
+    w_mutex_lock(&agents_state_mutex);
+    analysisd_agent_state_t *agent_node = get_node(agent_id);
+    agent_node->events_decoded_breakdown.monitor++;
+    w_mutex_unlock(&agents_state_mutex);
+}
+
+static void w_inc_agents_remote_decoded_events(const char *agent_id) {
+    w_mutex_lock(&agents_state_mutex);
+    analysisd_agent_state_t *agent_node = get_node(agent_id);
+    agent_node->events_decoded_breakdown.remote++;
+    w_mutex_unlock(&agents_state_mutex);
+}
+
+static void w_inc_agents_integrations_virustotal_decoded_events(const char *agent_id) {
+    w_mutex_lock(&agents_state_mutex);
+    analysisd_agent_state_t *agent_node = get_node(agent_id);
+    agent_node->events_decoded_breakdown.integrations.virustotal++;
+    w_mutex_unlock(&agents_state_mutex);
+}
+
+static void w_inc_agents_modules_aws_decoded_events(const char *agent_id) {
+    w_mutex_lock(&agents_state_mutex);
+    analysisd_agent_state_t *agent_node = get_node(agent_id);
+    agent_node->events_decoded_breakdown.modules.aws++;
+    w_mutex_unlock(&agents_state_mutex);
+}
+
+static void w_inc_agents_modules_azure_decoded_events(const char *agent_id) {
+    w_mutex_lock(&agents_state_mutex);
+    analysisd_agent_state_t *agent_node = get_node(agent_id);
+    agent_node->events_decoded_breakdown.modules.azure++;
+    w_mutex_unlock(&agents_state_mutex);
+}
+
+static void w_inc_agents_modules_ciscat_decoded_events(const char *agent_id) {
+    w_mutex_lock(&agents_state_mutex);
+    analysisd_agent_state_t *agent_node = get_node(agent_id);
+    agent_node->events_decoded_breakdown.modules.ciscat++;
+    w_mutex_unlock(&agents_state_mutex);
+}
+
+static void w_inc_agents_modules_command_decoded_events(const char *agent_id) {
+    w_mutex_lock(&agents_state_mutex);
+    analysisd_agent_state_t *agent_node = get_node(agent_id);
+    agent_node->events_decoded_breakdown.modules.command++;
+    w_mutex_unlock(&agents_state_mutex);
+}
+
+static void w_inc_agents_modules_docker_decoded_events(const char *agent_id) {
+    w_mutex_lock(&agents_state_mutex);
+    analysisd_agent_state_t *agent_node = get_node(agent_id);
+    agent_node->events_decoded_breakdown.modules.docker++;
+    w_mutex_unlock(&agents_state_mutex);
+}
+
+static void w_inc_agents_modules_gcp_decoded_events(const char *agent_id) {
+    w_mutex_lock(&agents_state_mutex);
+    analysisd_agent_state_t *agent_node = get_node(agent_id);
+    agent_node->events_decoded_breakdown.modules.gcp++;
+    w_mutex_unlock(&agents_state_mutex);
+}
+
+static void w_inc_agents_modules_github_decoded_events(const char *agent_id) {
+    w_mutex_lock(&agents_state_mutex);
+    analysisd_agent_state_t *agent_node = get_node(agent_id);
+    agent_node->events_decoded_breakdown.modules.github++;
+    w_mutex_unlock(&agents_state_mutex);
+}
+
+static void w_inc_agents_modules_office365_decoded_events(const char *agent_id) {
+    w_mutex_lock(&agents_state_mutex);
+    analysisd_agent_state_t *agent_node = get_node(agent_id);
+    agent_node->events_decoded_breakdown.modules.office365++;
+    w_mutex_unlock(&agents_state_mutex);
+}
+
+static void w_inc_agents_modules_oscap_decoded_events(const char *agent_id) {
+    w_mutex_lock(&agents_state_mutex);
+    analysisd_agent_state_t *agent_node = get_node(agent_id);
+    agent_node->events_decoded_breakdown.modules.oscap++;
+    w_mutex_unlock(&agents_state_mutex);
+}
+
+static void w_inc_agents_modules_osquery_decoded_events(const char *agent_id) {
+    w_mutex_lock(&agents_state_mutex);
+    analysisd_agent_state_t *agent_node = get_node(agent_id);
+    agent_node->events_decoded_breakdown.modules.osquery++;
+    w_mutex_unlock(&agents_state_mutex);
+}
+
+static void w_inc_agents_modules_rootcheck_decoded_events(const char *agent_id) {
+    w_mutex_lock(&agents_state_mutex);
+    analysisd_agent_state_t *agent_node = get_node(agent_id);
+    agent_node->events_decoded_breakdown.modules.rootcheck++;
+    w_mutex_unlock(&agents_state_mutex);
+}
+
+static void w_inc_agents_modules_sca_decoded_events(const char *agent_id) {
+    w_mutex_lock(&agents_state_mutex);
+    analysisd_agent_state_t *agent_node = get_node(agent_id);
+    agent_node->events_decoded_breakdown.modules.sca++;
+    w_mutex_unlock(&agents_state_mutex);
+}
+
+static void w_inc_agents_modules_syscheck_decoded_events(const char *agent_id) {
+    w_mutex_lock(&agents_state_mutex);
+    analysisd_agent_state_t *agent_node = get_node(agent_id);
+    agent_node->events_decoded_breakdown.modules.syscheck++;
+    w_mutex_unlock(&agents_state_mutex);
+}
+
+static void w_inc_agents_modules_syscollector_decoded_events(const char *agent_id) {
+    w_mutex_lock(&agents_state_mutex);
+    analysisd_agent_state_t *agent_node = get_node(agent_id);
+    agent_node->events_decoded_breakdown.modules.syscollector++;
+    w_mutex_unlock(&agents_state_mutex);
+}
+
+static void w_inc_agents_modules_upgrade_decoded_events(const char *agent_id) {
+    w_mutex_lock(&agents_state_mutex);
+    analysisd_agent_state_t *agent_node = get_node(agent_id);
+    agent_node->events_decoded_breakdown.modules.upgrade++;
+    w_mutex_unlock(&agents_state_mutex);
+}
+
+static void w_inc_agents_modules_vulnerability_decoded_events(const char *agent_id) {
+    w_mutex_lock(&agents_state_mutex);
+    analysisd_agent_state_t *agent_node = get_node(agent_id);
+    agent_node->events_decoded_breakdown.modules.vulnerability++;
+    w_mutex_unlock(&agents_state_mutex);
+}
+
+static void w_inc_agents_modules_logcollector_eventchannel_decoded_events(const char *agent_id) {
+    w_mutex_lock(&agents_state_mutex);
+    analysisd_agent_state_t *agent_node = get_node(agent_id);
+    agent_node->events_decoded_breakdown.modules.logcollector.eventchannel++;
+    w_mutex_unlock(&agents_state_mutex);
+}
+
+static void w_inc_agents_modules_logcollector_eventlog_decoded_events(const char *agent_id) {
+    w_mutex_lock(&agents_state_mutex);
+    analysisd_agent_state_t *agent_node = get_node(agent_id);
+    agent_node->events_decoded_breakdown.modules.logcollector.eventlog++;
+    w_mutex_unlock(&agents_state_mutex);
+}
+
+static void w_inc_agents_modules_logcollector_macos_decoded_events(const char *agent_id) {
+    w_mutex_lock(&agents_state_mutex);
+    analysisd_agent_state_t *agent_node = get_node(agent_id);
+    agent_node->events_decoded_breakdown.modules.logcollector.macos++;
+    w_mutex_unlock(&agents_state_mutex);
+}
+
+static void w_inc_agents_modules_logcollector_others_decoded_events(const char *agent_id) {
+    w_mutex_lock(&agents_state_mutex);
+    analysisd_agent_state_t *agent_node = get_node(agent_id);
+    agent_node->events_decoded_breakdown.modules.logcollector.others++;
+    w_mutex_unlock(&agents_state_mutex);
+}
+
+static void w_inc_agents_processed_events(const char *agent_id) {
+    w_mutex_lock(&agents_state_mutex);
+    analysisd_agent_state_t *agent_node = get_node(agent_id);
+    agent_node->events_processed++;
+    w_mutex_unlock(&agents_state_mutex);
+}
+
+static void w_inc_agents_alerts_written(const char *agent_id) {
+    w_mutex_lock(&agents_state_mutex);
+    analysisd_agent_state_t *agent_node = get_node(agent_id);
+    agent_node->alerts_written++;
+    w_mutex_unlock(&agents_state_mutex);
+}
+
+static void w_inc_agents_archives_written(const char *agent_id) {
+    w_mutex_lock(&agents_state_mutex);
+    analysisd_agent_state_t *agent_node = get_node(agent_id);
+    agent_node->archives_written++;
+    w_mutex_unlock(&agents_state_mutex);
+}
+
+static void w_inc_agents_firewall_written(const char *agent_id) {
+    w_mutex_lock(&agents_state_mutex);
+    analysisd_agent_state_t *agent_node = get_node(agent_id);
+    agent_node->firewall_written++;
+    w_mutex_unlock(&agents_state_mutex);
+}
+
 void w_add_recv(unsigned long bytes) {
     w_mutex_lock(&state_mutex);
     analysisd_state.received_bytes += bytes;
@@ -576,292 +783,320 @@
     w_mutex_unlock(&state_mutex);
 }
 
-<<<<<<< HEAD
-void w_inc_syscheck_decoded_events(char * agent_id) {
-=======
-void w_inc_decoded_by_component_events(const char *component) {
+void w_inc_decoded_by_component_events(const char *component, const char *agent_id) {
     if (component != NULL) {
         if (!strcmp(component, "wazuh-agent")) {
-            w_inc_agent_decoded_events();
+            w_inc_agent_decoded_events(agent_id);
         } else if (!strcmp(component, "wazuh-agentlessd")) {
-            w_inc_agentless_decoded_events();
+            w_inc_agentless_decoded_events(agent_id);
         } else if (!strcmp(component, "wazuh-monitord")) {
-            w_inc_monitor_decoded_events();
+            w_inc_monitor_decoded_events(agent_id);
         } else if (!strcmp(component, "wazuh-remoted")) {
-            w_inc_remote_decoded_events();
+            w_inc_remote_decoded_events(agent_id);
         } else if (!strcmp(component, "virustotal")) {
-            w_inc_integrations_virustotal_decoded_events();
+            w_inc_integrations_virustotal_decoded_events(agent_id);
         } else if (!strcmp(component, "aws-s3") || !strcmp(component, "Wazuh-AWS")) {
-            w_inc_modules_aws_decoded_events();
+            w_inc_modules_aws_decoded_events(agent_id);
         } else if (!strcmp(component, "azure-logs") || !strcmp(component, "Azure")) {
-            w_inc_modules_azure_decoded_events();
+            w_inc_modules_azure_decoded_events(agent_id);
         } else if (!strcmp(component, "cis-cat") || !strcmp(component, "wodle_cis-cat")) {
-            w_inc_modules_ciscat_decoded_events();
+            w_inc_modules_ciscat_decoded_events(agent_id);
         } else if (!strcmp(component, "command") || !strncmp(component, "command_", 8)) {
-            w_inc_modules_command_decoded_events();
+            w_inc_modules_command_decoded_events(agent_id);
         } else if (!strcmp(component, "docker-listener") || !strcmp(component, "Wazuh-Docker")) {
-            w_inc_modules_docker_decoded_events();
+            w_inc_modules_docker_decoded_events(agent_id);
         } else if (!strcmp(component, "gcp-pubsub") || !strcmp(component, "gcp-bucket") || !strcmp(component, "Wazuh-GCloud")) {
-            w_inc_modules_gcp_decoded_events();
+            w_inc_modules_gcp_decoded_events(agent_id);
         } else if (!strcmp(component, "github")) {
-            w_inc_modules_github_decoded_events();
+            w_inc_modules_github_decoded_events(agent_id);
         } else if (!strcmp(component, "office365")) {
-            w_inc_modules_office365_decoded_events();
+            w_inc_modules_office365_decoded_events(agent_id);
         } else if (!strcmp(component, "open-scap") || !strcmp(component, "wodle_open-scap")) {
-            w_inc_modules_oscap_decoded_events();
+            w_inc_modules_oscap_decoded_events(agent_id);
         } else if (!strcmp(component, "osquery")) {
-            w_inc_modules_osquery_decoded_events();
+            w_inc_modules_osquery_decoded_events(agent_id);
         } else if (!strcmp(component, "rootcheck")) {
-            w_inc_modules_rootcheck_decoded_events();
+            w_inc_modules_rootcheck_decoded_events(agent_id);
         } else if (!strcmp(component, "sca")) {
-            w_inc_modules_sca_decoded_events();
+            w_inc_modules_sca_decoded_events(agent_id);
         } else if (!strcmp(component, "syscheck")) {
-            w_inc_modules_syscheck_decoded_events();
+            w_inc_modules_syscheck_decoded_events(agent_id);
         } else if (!strcmp(component, "syscollector")) {
-            w_inc_modules_syscollector_decoded_events();
+            w_inc_modules_syscollector_decoded_events(agent_id);
         } else if (!strcmp(component, "agent-upgrade")) {
-            w_inc_modules_upgrade_decoded_events();
+            w_inc_modules_upgrade_decoded_events(agent_id);
         } else if (!strcmp(component, "vulnerability-detector")) {
-            w_inc_modules_vulnerability_decoded_events();
+            w_inc_modules_vulnerability_decoded_events(agent_id);
         } else if (!strcmp(component, "macos")) {
-            w_inc_modules_logcollector_macos_decoded_events();
+            w_inc_modules_logcollector_macos_decoded_events(agent_id);
         } else if (!strcmp(component, "WinEvtLog")) {
-            w_inc_modules_logcollector_eventlog_decoded_events();
+            w_inc_modules_logcollector_eventlog_decoded_events(agent_id);
         } else {
-            w_inc_modules_logcollector_others_decoded_events();
+            w_inc_modules_logcollector_others_decoded_events(agent_id);
         }
     }
 }
 
-void w_inc_agent_decoded_events() {
->>>>>>> 7f6e85c9
+void w_inc_agent_decoded_events(const char *agent_id) {
     w_mutex_lock(&state_mutex);
     analysisd_state.events_decoded_breakdown.agent++;
     w_mutex_unlock(&state_mutex);
 
     if (agent_id != NULL && strcmp(agent_id, "000") != 0) {
-        w_inc_syscheck_agent_decoded_events(agent_id);
-    }
-}
-
-<<<<<<< HEAD
-void w_inc_syscollector_decoded_events(char * agent_id) {
-=======
+        w_inc_agents_agent_decoded_events(agent_id);
+    }
+}
+
 void w_inc_agentless_decoded_events() {
->>>>>>> 7f6e85c9
     w_mutex_lock(&state_mutex);
     analysisd_state.events_decoded_breakdown.agentless++;
     w_mutex_unlock(&state_mutex);
-
-    if (agent_id != NULL && strcmp(agent_id, "000") != 0) {
-        w_inc_syscollector_agent_decoded_events(agent_id);
-    }
-}
-
-<<<<<<< HEAD
-void w_inc_rootcheck_decoded_events(char * agent_id) {
-=======
-void w_inc_dbsync_decoded_events() {
->>>>>>> 7f6e85c9
+}
+
+void w_inc_dbsync_decoded_events(const char *agent_id) {
     w_mutex_lock(&state_mutex);
     analysisd_state.events_decoded_breakdown.dbsync++;
     w_mutex_unlock(&state_mutex);
 
     if (agent_id != NULL && strcmp(agent_id, "000") != 0) {
-        w_inc_rootcheck_agent_decoded_events(agent_id);
-    }
-}
-
-<<<<<<< HEAD
-void w_inc_sca_decoded_events(char * agent_id) {
-=======
-void w_inc_monitor_decoded_events() {
->>>>>>> 7f6e85c9
+        w_inc_agents_dbsync_decoded_events(agent_id);
+    }
+}
+
+void w_inc_monitor_decoded_events(const char *agent_id) {
     w_mutex_lock(&state_mutex);
     analysisd_state.events_decoded_breakdown.monitor++;
     w_mutex_unlock(&state_mutex);
 
     if (agent_id != NULL && strcmp(agent_id, "000") != 0) {
-        w_inc_sca_agent_decoded_events(agent_id);
-    }
-}
-
-<<<<<<< HEAD
-void w_inc_hostinfo_decoded_events(char * agent_id) {
-=======
-void w_inc_remote_decoded_events() {
->>>>>>> 7f6e85c9
+        w_inc_agents_monitor_decoded_events(agent_id);
+    }
+}
+
+void w_inc_remote_decoded_events(const char *agent_id) {
     w_mutex_lock(&state_mutex);
     analysisd_state.events_decoded_breakdown.remote++;
     w_mutex_unlock(&state_mutex);
 
     if (agent_id != NULL && strcmp(agent_id, "000") != 0) {
-        w_inc_hostinfo_agent_decoded_events(agent_id);
-    }
-}
-
-<<<<<<< HEAD
-void w_inc_winevt_decoded_events(char * agent_id) {
-=======
+        w_inc_agents_remote_decoded_events(agent_id);
+    }
+}
+
 void w_inc_syslog_decoded_events() {
->>>>>>> 7f6e85c9
     w_mutex_lock(&state_mutex);
     analysisd_state.events_decoded_breakdown.syslog++;
     w_mutex_unlock(&state_mutex);
-
-    if (agent_id != NULL && strcmp(agent_id, "000") != 0) {
-        w_inc_winevt_agent_decoded_events(agent_id);
-    }
-}
-
-<<<<<<< HEAD
-void w_inc_dbsync_decoded_events(char * agent_id) {
-=======
-void w_inc_integrations_virustotal_decoded_events() {
+}
+
+void w_inc_integrations_virustotal_decoded_events(const char *agent_id) {
     w_mutex_lock(&state_mutex);
     analysisd_state.events_decoded_breakdown.integrations.virustotal++;
     w_mutex_unlock(&state_mutex);
-}
-
-void w_inc_modules_aws_decoded_events() {
+
+    if (agent_id != NULL && strcmp(agent_id, "000") != 0) {
+        w_inc_agents_integrations_virustotal_decoded_events(agent_id);
+    }
+}
+
+void w_inc_modules_aws_decoded_events(const char *agent_id) {
     w_mutex_lock(&state_mutex);
     analysisd_state.events_decoded_breakdown.modules.aws++;
     w_mutex_unlock(&state_mutex);
-}
-
-void w_inc_modules_azure_decoded_events() {
+
+    if (agent_id != NULL && strcmp(agent_id, "000") != 0) {
+        w_inc_agents_modules_aws_decoded_events(agent_id);
+    }
+}
+
+void w_inc_modules_azure_decoded_events(const char *agent_id) {
     w_mutex_lock(&state_mutex);
     analysisd_state.events_decoded_breakdown.modules.azure++;
     w_mutex_unlock(&state_mutex);
-}
-
-void w_inc_modules_ciscat_decoded_events() {
+
+    if (agent_id != NULL && strcmp(agent_id, "000") != 0) {
+        w_inc_agents_modules_azure_decoded_events(agent_id);
+    }
+}
+
+void w_inc_modules_ciscat_decoded_events(const char *agent_id) {
     w_mutex_lock(&state_mutex);
     analysisd_state.events_decoded_breakdown.modules.ciscat++;
     w_mutex_unlock(&state_mutex);
-}
-
-void w_inc_modules_command_decoded_events() {
+
+    if (agent_id != NULL && strcmp(agent_id, "000") != 0) {
+        w_inc_agents_modules_ciscat_decoded_events(agent_id);
+    }
+}
+
+void w_inc_modules_command_decoded_events(const char *agent_id) {
     w_mutex_lock(&state_mutex);
     analysisd_state.events_decoded_breakdown.modules.command++;
     w_mutex_unlock(&state_mutex);
-}
-
-void w_inc_modules_docker_decoded_events() {
+
+    if (agent_id != NULL && strcmp(agent_id, "000") != 0) {
+        w_inc_agents_modules_command_decoded_events(agent_id);
+    }
+}
+
+void w_inc_modules_docker_decoded_events(const char *agent_id) {
     w_mutex_lock(&state_mutex);
     analysisd_state.events_decoded_breakdown.modules.docker++;
     w_mutex_unlock(&state_mutex);
-}
-
-void w_inc_modules_gcp_decoded_events() {
+
+    if (agent_id != NULL && strcmp(agent_id, "000") != 0) {
+        w_inc_agents_modules_docker_decoded_events(agent_id);
+    }
+}
+
+void w_inc_modules_gcp_decoded_events(const char *agent_id) {
     w_mutex_lock(&state_mutex);
     analysisd_state.events_decoded_breakdown.modules.gcp++;
     w_mutex_unlock(&state_mutex);
-}
-
-void w_inc_modules_github_decoded_events() {
+
+    if (agent_id != NULL && strcmp(agent_id, "000") != 0) {
+        w_inc_agents_modules_gcp_decoded_events(agent_id);
+    }
+}
+
+void w_inc_modules_github_decoded_events(const char *agent_id) {
     w_mutex_lock(&state_mutex);
     analysisd_state.events_decoded_breakdown.modules.github++;
     w_mutex_unlock(&state_mutex);
-}
-
-void w_inc_modules_office365_decoded_events() {
+
+    if (agent_id != NULL && strcmp(agent_id, "000") != 0) {
+        w_inc_agents_modules_github_decoded_events(agent_id);
+    }
+}
+
+void w_inc_modules_office365_decoded_events(const char *agent_id) {
     w_mutex_lock(&state_mutex);
     analysisd_state.events_decoded_breakdown.modules.office365++;
     w_mutex_unlock(&state_mutex);
-}
-
-void w_inc_modules_oscap_decoded_events() {
+
+    if (agent_id != NULL && strcmp(agent_id, "000") != 0) {
+        w_inc_agents_modules_office365_decoded_events(agent_id);
+    }
+}
+
+void w_inc_modules_oscap_decoded_events(const char *agent_id) {
     w_mutex_lock(&state_mutex);
     analysisd_state.events_decoded_breakdown.modules.oscap++;
     w_mutex_unlock(&state_mutex);
-}
-
-void w_inc_modules_osquery_decoded_events() {
+
+    if (agent_id != NULL && strcmp(agent_id, "000") != 0) {
+        w_inc_agents_modules_oscap_decoded_events(agent_id);
+    }
+}
+
+void w_inc_modules_osquery_decoded_events(const char *agent_id) {
     w_mutex_lock(&state_mutex);
     analysisd_state.events_decoded_breakdown.modules.osquery++;
     w_mutex_unlock(&state_mutex);
-}
-
-void w_inc_modules_rootcheck_decoded_events() {
+
+    if (agent_id != NULL && strcmp(agent_id, "000") != 0) {
+        w_inc_agents_modules_osquery_decoded_events(agent_id);
+    }
+}
+
+void w_inc_modules_rootcheck_decoded_events(const char *agent_id) {
     w_mutex_lock(&state_mutex);
     analysisd_state.events_decoded_breakdown.modules.rootcheck++;
     w_mutex_unlock(&state_mutex);
-}
-
-void w_inc_modules_sca_decoded_events() {
+
+    if (agent_id != NULL && strcmp(agent_id, "000") != 0) {
+        w_inc_agents_modules_rootcheck_decoded_events(agent_id);
+    }
+}
+
+void w_inc_modules_sca_decoded_events(const char *agent_id) {
     w_mutex_lock(&state_mutex);
     analysisd_state.events_decoded_breakdown.modules.sca++;
     w_mutex_unlock(&state_mutex);
-}
-
-void w_inc_modules_syscheck_decoded_events() {
+
+    if (agent_id != NULL && strcmp(agent_id, "000") != 0) {
+        w_inc_agents_modules_sca_decoded_events(agent_id);
+    }
+}
+
+void w_inc_modules_syscheck_decoded_events(const char *agent_id) {
     w_mutex_lock(&state_mutex);
     analysisd_state.events_decoded_breakdown.modules.syscheck++;
     w_mutex_unlock(&state_mutex);
-}
-
-void w_inc_modules_syscollector_decoded_events() {
->>>>>>> 7f6e85c9
+
+    if (agent_id != NULL && strcmp(agent_id, "000") != 0) {
+        w_inc_agents_modules_syscheck_decoded_events(agent_id);
+    }
+}
+
+void w_inc_modules_syscollector_decoded_events(const char *agent_id) {
     w_mutex_lock(&state_mutex);
     analysisd_state.events_decoded_breakdown.modules.syscollector++;
     w_mutex_unlock(&state_mutex);
 
     if (agent_id != NULL && strcmp(agent_id, "000") != 0) {
-        w_inc_dbsync_agent_decoded_events(agent_id);
-    }
-}
-
-<<<<<<< HEAD
-void w_inc_upgrade_decoded_events(char * agent_id) {
-=======
-void w_inc_modules_upgrade_decoded_events() {
->>>>>>> 7f6e85c9
+        w_inc_agents_modules_syscollector_decoded_events(agent_id);
+    }
+}
+
+void w_inc_modules_upgrade_decoded_events(const char *agent_id) {
     w_mutex_lock(&state_mutex);
     analysisd_state.events_decoded_breakdown.modules.upgrade++;
     w_mutex_unlock(&state_mutex);
 
     if (agent_id != NULL && strcmp(agent_id, "000") != 0) {
-        w_inc_upgrade_agent_decoded_events(agent_id);
-    }
-}
-
-<<<<<<< HEAD
-void w_inc_events_decoded(char * agent_id) {
-=======
-void w_inc_modules_vulnerability_decoded_events() {
->>>>>>> 7f6e85c9
+        w_inc_agents_modules_upgrade_decoded_events(agent_id);
+    }
+}
+
+void w_inc_modules_vulnerability_decoded_events(const char *agent_id) {
     w_mutex_lock(&state_mutex);
     analysisd_state.events_decoded_breakdown.modules.vulnerability++;
     w_mutex_unlock(&state_mutex);
 
     if (agent_id != NULL && strcmp(agent_id, "000") != 0) {
-        w_inc_events_agent_decoded(agent_id);
-    }
-}
-
-void w_inc_modules_logcollector_eventchannel_decoded_events() {
+        w_inc_agents_modules_vulnerability_decoded_events(agent_id);
+    }
+}
+
+void w_inc_modules_logcollector_eventchannel_decoded_events(const char *agent_id) {
     w_mutex_lock(&state_mutex);
     analysisd_state.events_decoded_breakdown.modules.logcollector.eventchannel++;
     w_mutex_unlock(&state_mutex);
-}
-
-void w_inc_modules_logcollector_eventlog_decoded_events() {
+
+    if (agent_id != NULL && strcmp(agent_id, "000") != 0) {
+        w_inc_agents_modules_logcollector_eventchannel_decoded_events(agent_id);
+    }
+}
+
+void w_inc_modules_logcollector_eventlog_decoded_events(const char *agent_id) {
     w_mutex_lock(&state_mutex);
     analysisd_state.events_decoded_breakdown.modules.logcollector.eventlog++;
     w_mutex_unlock(&state_mutex);
-}
-
-void w_inc_modules_logcollector_macos_decoded_events() {
+
+    if (agent_id != NULL && strcmp(agent_id, "000") != 0) {
+        w_inc_agents_modules_logcollector_eventlog_decoded_events(agent_id);
+    }
+}
+
+void w_inc_modules_logcollector_macos_decoded_events(const char *agent_id) {
     w_mutex_lock(&state_mutex);
     analysisd_state.events_decoded_breakdown.modules.logcollector.macos++;
     w_mutex_unlock(&state_mutex);
-}
-
-void w_inc_modules_logcollector_others_decoded_events() {
+
+    if (agent_id != NULL && strcmp(agent_id, "000") != 0) {
+        w_inc_agents_modules_logcollector_macos_decoded_events(agent_id);
+    }
+}
+
+void w_inc_modules_logcollector_others_decoded_events(const char *agent_id) {
     w_mutex_lock(&state_mutex);
     analysisd_state.events_decoded_breakdown.modules.logcollector.others++;
     w_mutex_unlock(&state_mutex);
+
+    if (agent_id != NULL && strcmp(agent_id, "000") != 0) {
+        w_inc_agents_modules_logcollector_others_decoded_events(agent_id);
+    }
 }
 
 void w_inc_dropped_by_component_events(const char *component) {
@@ -1080,43 +1315,43 @@
     w_mutex_unlock(&state_mutex);
 }
 
-void w_inc_processed_events(char * agent_id) {
+void w_inc_processed_events(const char *agent_id) {
     w_mutex_lock(&state_mutex);
     analysisd_state.events_processed++;
     w_mutex_unlock(&state_mutex);
 
     if (agent_id != NULL && strcmp(agent_id, "000") != 0) {
-        w_inc_processed_agent_events(agent_id);
-    }
-}
-
-void w_inc_alerts_written(char * agent_id) {
+        w_inc_agents_processed_events(agent_id);
+    }
+}
+
+void w_inc_alerts_written(const char *agent_id) {
     w_mutex_lock(&state_mutex);
     analysisd_state.alerts_written++;
     w_mutex_unlock(&state_mutex);
 
     if (agent_id != NULL && strcmp(agent_id, "000") != 0) {
-        w_inc_alerts_agent_written(agent_id);
-    }
-}
-
-void w_inc_archives_written(char * agent_id) {
+        w_inc_agents_alerts_written(agent_id);
+    }
+}
+
+void w_inc_archives_written(const char *agent_id) {
     w_mutex_lock(&state_mutex);
     analysisd_state.archives_written++;
     w_mutex_unlock(&state_mutex);
 
     if (agent_id != NULL && strcmp(agent_id, "000") != 0) {
-        w_inc_archives_agent_written(agent_id);
-    }
-}
-
-void w_inc_firewall_written(char * agent_id) {
+        w_inc_agents_archives_written(agent_id);
+    }
+}
+
+void w_inc_firewall_written(const char *agent_id) {
     w_mutex_lock(&state_mutex);
     analysisd_state.firewall_written++;
     w_mutex_unlock(&state_mutex);
 
     if (agent_id != NULL && strcmp(agent_id, "000") != 0) {
-        w_inc_firewall_agent_written(agent_id);
+        w_inc_agents_firewall_written(agent_id);
     }
 }
 
@@ -1313,55 +1548,65 @@
         cJSON * _statistics = NULL;
         cJSON * _events_decoded_breakdown = NULL;
         cJSON * _events_received_breakdown = NULL;
+        cJSON * _integrations_decoded_breakdown = NULL;
+        cJSON * _modules_decoded_breakdown = NULL;
+        cJSON * _logcollector_decoded_breakdown = NULL;
 
         _agents_connected = cJSON_CreateObject();
         _array = cJSON_AddArrayToObject(_agents_connected, "agents_connected");
-
         while (hash_node != NULL) {
             data = hash_node->data;
 
             _item = cJSON_CreateObject();
             _statistics = cJSON_CreateObject();
+            _events_received_breakdown = cJSON_CreateObject();
             _events_decoded_breakdown = cJSON_CreateObject();
-            _events_received_breakdown = cJSON_CreateObject();
+            _integrations_decoded_breakdown = cJSON_CreateObject();
+            _modules_decoded_breakdown = cJSON_CreateObject();
+            _logcollector_decoded_breakdown = cJSON_CreateObject();
 
             cJSON_AddNumberToObject(_item, "agent_id", atoi(hash_node->key));
             cJSON_AddItemToObject(_item, "statistics", _statistics);
-            cJSON_AddNumberToObject(_statistics, "events_received", data->events_decoded_breakdown.syscheck +
-                                                                    data->events_decoded_breakdown.syscollector +
-                                                                    data->events_decoded_breakdown.rootcheck +
-                                                                    data->events_decoded_breakdown.sca +
-                                                                    data->events_decoded_breakdown.hostinfo +
-                                                                    data->events_decoded_breakdown.winevt +
-                                                                    data->events_decoded_breakdown.dbsync +
-                                                                    data->events_decoded_breakdown.upgrade +
-                                                                    data->events_decoded_breakdown.events +
-                                                                    data->events_processed +
-                                                                    data->alerts_written +
-                                                                    data->firewall_written +
-                                                                    data->archives_written);
 
             cJSON_AddItemToObject(_statistics, "events_received_breakdown", _events_received_breakdown);
 
-            cJSON_AddNumberToObject(_events_received_breakdown, "events_decoded", data->events_decoded_breakdown.syscheck +
-                                                                    data->events_decoded_breakdown.syscollector +
-                                                                    data->events_decoded_breakdown.rootcheck +
-                                                                    data->events_decoded_breakdown.sca +
-                                                                    data->events_decoded_breakdown.hostinfo +
-                                                                    data->events_decoded_breakdown.winevt +
-                                                                    data->events_decoded_breakdown.dbsync +
-                                                                    data->events_decoded_breakdown.upgrade +
-                                                                    data->events_decoded_breakdown.events);
             cJSON_AddItemToObject(_events_received_breakdown, "events_decoded_breakdown", _events_decoded_breakdown);
-            cJSON_AddNumberToObject(_events_decoded_breakdown, "syscheck_decoded", data->events_decoded_breakdown.syscheck);
-            cJSON_AddNumberToObject(_events_decoded_breakdown, "syscollector_decoded", data->events_decoded_breakdown.syscollector);
-            cJSON_AddNumberToObject(_events_decoded_breakdown, "rootcheck_decoded", data->events_decoded_breakdown.rootcheck);
-            cJSON_AddNumberToObject(_events_decoded_breakdown, "sca_decoded", data->events_decoded_breakdown.sca);
-            cJSON_AddNumberToObject(_events_decoded_breakdown, "hostinfo_decoded", data->events_decoded_breakdown.hostinfo);
-            cJSON_AddNumberToObject(_events_decoded_breakdown, "winevt_decoded", data->events_decoded_breakdown.winevt);
+
+            cJSON_AddNumberToObject(_events_decoded_breakdown, "agent_decoded", data->events_decoded_breakdown.agent);
             cJSON_AddNumberToObject(_events_decoded_breakdown, "dbsync_decoded", data->events_decoded_breakdown.dbsync);
-            cJSON_AddNumberToObject(_events_decoded_breakdown, "upgrade_decoded", data->events_decoded_breakdown.upgrade);
-            cJSON_AddNumberToObject(_events_decoded_breakdown, "events_decoded", data->events_decoded_breakdown.events);
+            cJSON_AddNumberToObject(_events_decoded_breakdown, "monitor_decoded", data->events_decoded_breakdown.monitor);
+            cJSON_AddNumberToObject(_events_decoded_breakdown, "remote_decoded", data->events_decoded_breakdown.remote);
+
+            cJSON_AddItemToObject(_events_decoded_breakdown, "integrations_decoded", _integrations_decoded_breakdown);
+
+            cJSON_AddNumberToObject(_integrations_decoded_breakdown, "virustotal_decoded", data->events_decoded_breakdown.integrations.virustotal);
+
+            cJSON_AddItemToObject(_events_decoded_breakdown, "modules_decoded", _modules_decoded_breakdown);
+
+            cJSON_AddNumberToObject(_modules_decoded_breakdown, "aws_decoded", data->events_decoded_breakdown.modules.aws);
+            cJSON_AddNumberToObject(_modules_decoded_breakdown, "azure_decoded", data->events_decoded_breakdown.modules.azure);
+            cJSON_AddNumberToObject(_modules_decoded_breakdown, "ciscat_decoded", data->events_decoded_breakdown.modules.ciscat);
+            cJSON_AddNumberToObject(_modules_decoded_breakdown, "command_decoded", data->events_decoded_breakdown.modules.command);
+            cJSON_AddNumberToObject(_modules_decoded_breakdown, "docker_decoded", data->events_decoded_breakdown.modules.docker);
+            cJSON_AddNumberToObject(_modules_decoded_breakdown, "gcp_decoded", data->events_decoded_breakdown.modules.gcp);
+            cJSON_AddNumberToObject(_modules_decoded_breakdown, "github_decoded", data->events_decoded_breakdown.modules.github);
+
+            cJSON_AddItemToObject(_modules_decoded_breakdown, "logcollector_decoded", _logcollector_decoded_breakdown);
+
+            cJSON_AddNumberToObject(_logcollector_decoded_breakdown, "eventchannel_decoded", data->events_decoded_breakdown.modules.logcollector.eventchannel);
+            cJSON_AddNumberToObject(_logcollector_decoded_breakdown, "eventlog_decoded", data->events_decoded_breakdown.modules.logcollector.eventlog);
+            cJSON_AddNumberToObject(_logcollector_decoded_breakdown, "macos_decoded", data->events_decoded_breakdown.modules.logcollector.macos);
+            cJSON_AddNumberToObject(_logcollector_decoded_breakdown, "others_decoded", data->events_decoded_breakdown.modules.logcollector.others);
+
+            cJSON_AddNumberToObject(_modules_decoded_breakdown, "office365_decoded", data->events_decoded_breakdown.modules.office365);
+            cJSON_AddNumberToObject(_modules_decoded_breakdown, "oscap_decoded", data->events_decoded_breakdown.modules.oscap);
+            cJSON_AddNumberToObject(_modules_decoded_breakdown, "osquery_decoded", data->events_decoded_breakdown.modules.osquery);
+            cJSON_AddNumberToObject(_modules_decoded_breakdown, "rootcheck_decoded", data->events_decoded_breakdown.modules.rootcheck);
+            cJSON_AddNumberToObject(_modules_decoded_breakdown, "sca_decoded", data->events_decoded_breakdown.modules.sca);
+            cJSON_AddNumberToObject(_modules_decoded_breakdown, "syscheck_decoded", data->events_decoded_breakdown.modules.syscheck);
+            cJSON_AddNumberToObject(_modules_decoded_breakdown, "syscollector_decoded", data->events_decoded_breakdown.modules.syscollector);
+            cJSON_AddNumberToObject(_modules_decoded_breakdown, "upgrade_decoded", data->events_decoded_breakdown.modules.upgrade);
+            cJSON_AddNumberToObject(_modules_decoded_breakdown, "vulnerability_decoded", data->events_decoded_breakdown.modules.vulnerability);
 
             cJSON_AddNumberToObject(_statistics, "events_processed", data->events_processed);
             cJSON_AddNumberToObject(_statistics, "alerts_written", data->alerts_written);
