--- conflicted
+++ resolved
@@ -205,15 +205,9 @@
 /* Database synchronization input queue */
 static w_queue_t * dispatch_dbsync_input;
 
-<<<<<<< HEAD
-=======
 /* Upgrade module decoder  */
 static w_queue_t * upgrade_module_input;
 
-/* Hourly alerts mutex */
-static pthread_mutex_t hourly_alert_mutex = PTHREAD_MUTEX_INITIALIZER;
-
->>>>>>> 4a686483
 /* Hourly firewall mutex */
 static pthread_mutex_t hourly_firewall_mutex = PTHREAD_MUTEX_INITIALIZER;
 
@@ -1059,555 +1053,6 @@
     }
 }
 
-<<<<<<< HEAD
-=======
-/* Checks if the current_rule matches the event information */
-RuleInfo *OS_CheckIfRuleMatch(Eventinfo *lf, RuleNode *curr_node, regex_matching *rule_match)
-{
-    /* We check for:
-     * decoded_as,
-     * fts,
-     * word match (fast regex),
-     * regex,
-     * url,
-     * id,
-     * user,
-     * maxsize,
-     * protocol,
-     * srcip,
-     * dstip,
-     * srcport,
-     * dstport,
-     * time,
-     * weekday,
-     * status,
-     */
-    RuleInfo *rule = curr_node->ruleinfo;
-    int i;
-    const char *field;
-    /* Can't be null */
-    if (!rule) {
-        merror("Inconsistent state. currently rule NULL");
-        return (NULL);
-    }
-
-#ifdef TESTRULE
-    if (full_output && !alert_only)
-        print_out("    Trying rule: %d - %s", rule->sigid,
-                  rule->comment);
-#endif
-
-    /* Check if any decoder pre-matched here for syscheck event */
-    if(lf->decoder_syscheck_id != 0 && (rule->decoded_as &&
-            rule->decoded_as != lf->decoder_syscheck_id)){
-        return (NULL);
-    }
-    /* Check if any decoder pre-matched here for non-syscheck events*/
-    else if (lf->decoder_syscheck_id == 0 && (rule->decoded_as &&
-            rule->decoded_as != lf->decoder_info->id)) {
-        return (NULL);
-    }
-
-    /* Check program name */
-    if (rule->program_name) {
-        if (!lf->program_name) {
-            return (NULL);
-        }
-
-        if (w_expression_match(rule->program_name, lf->program_name, NULL, NULL)
-            == rule->program_name->negate) {
-            return (NULL);
-        }
-    }
-
-    /* Check for the ID */
-    if (rule->id) {
-        if (!lf->id) {
-            return (NULL);
-        }
-
-        if (w_expression_match(rule->id, lf->id, NULL, NULL) == rule->id->negate) {
-            return (NULL);
-        }
-    }
-
-    /* Check for the system name */
-    if (rule->system_name) {
-        if (!lf->systemname) {
-            return (NULL);
-        }
-
-        if (w_expression_match(rule->system_name, lf->systemname, NULL, NULL)
-            == rule->system_name->negate) {
-            return (NULL);
-        }
-    }
-
-    /* Check for the protocol */
-    if (rule->protocol) {
-        if (!lf->protocol) {
-            return (NULL);
-        }
-        if (w_expression_match(rule->protocol, lf->protocol, NULL, NULL) == rule->protocol->negate) {
-            return (NULL);
-        }
-    }
-
-    /* Check if any word to match exists */
-    if (rule->match) {
-        if (w_expression_match(rule->match, lf->log, NULL, NULL) == rule->match->negate) {
-            return (NULL);
-        }
-    }
-
-    /* Check if exist any regex for this rule */
-    if (rule->regex) {
-        bool matches = w_expression_match(rule->regex, lf->log, NULL, NULL);
-        if (matches == rule->regex->negate) {
-            return NULL;
-        }
-    }
-
-    /* Check for actions */
-    if (rule->action) {
-        if (!lf->action) {
-            return (NULL);
-        }
-
-        if (w_expression_match(rule->action, lf->action, NULL, NULL) == rule->action->negate) {
-            return (NULL);
-        }
-    }
-
-    /* Checking for the URL */
-    if (rule->url) {
-        if (!lf->url) {
-            return (NULL);
-        }
-
-        if (w_expression_match(rule->url, lf->url, NULL, NULL) == rule->url->negate) {
-            return (NULL);
-        }
-    }
-
-    /* Checking for the URL */
-    if (rule->location) {
-        if (!lf->location) {
-            return (NULL);
-        }
-
-        if (w_expression_match(rule->location, lf->location, NULL, NULL) == rule->location->negate) {
-            return (NULL);
-        }
-    }
-
-    /* Check for dynamic fields */
-    for (i = 0; i < Config.decoder_order_size && rule->fields[i]; i++) {
-
-        if (field = FindField(lf, rule->fields[i]->name), !field) {
-            return NULL;
-        }
-
-        bool matches = w_expression_match(rule->fields[i]->regex, field, NULL, NULL);
-        if (matches == rule->fields[i]->regex->negate) {
-            return NULL;
-        }
-    }
-
-    /* Get TCP/IP packet information */
-    if (rule->alert_opts & DO_PACKETINFO) {
-        /* Check for the srcip */
-        if (rule->srcip) {
-            if (!lf->srcip) {
-                return (NULL);
-            }
-
-            if (w_expression_match(rule->srcip, lf->srcip, NULL, NULL) == rule->srcip->negate) {
-                return (NULL);
-            }
-        }
-
-        /* Check for the dstip */
-        if (rule->dstip) {
-            if (!lf->dstip) {
-                return (NULL);
-            }
-
-            if (w_expression_match(rule->dstip, lf->dstip, NULL, NULL) == rule->dstip->negate) {
-                return (NULL);
-            }
-        }
-
-        if (rule->srcport) {
-            if (!lf->srcport) {
-                return (NULL);
-            }
-
-            if (w_expression_match(rule->srcport, lf->srcport, NULL, NULL) == rule->srcport->negate) {
-                return (NULL);
-            }
-        }
-        if (rule->dstport) {
-            if (!lf->dstport) {
-                return (NULL);
-            }
-
-            if (w_expression_match(rule->dstport, lf->dstport, NULL, NULL) == rule->dstport->negate) {
-                return (NULL);
-            }
-        }
-    } /* END PACKET_INFO */
-
-    /* Extra information from event */
-    if (rule->alert_opts & DO_EXTRAINFO) {
-        /* Check compiled rule */
-        if (rule->compiled_rule) {
-            if (!rule->compiled_rule(lf)) {
-                return (NULL);
-            }
-        }
-
-        /* Checking if exist any user to match */
-        if (rule->user) {
-            if (lf->dstuser) {
-                if (w_expression_match(rule->user, lf->dstuser, NULL, NULL) == rule->user->negate) {
-                    return (NULL);
-                }
-            } else if (lf->srcuser) {
-                if (w_expression_match(rule->user, lf->srcuser, NULL, NULL) == rule->user->negate) {
-                    return (NULL);
-                }
-            } else {
-                /* no user set */
-                return (NULL);
-            }
-        }
-
-        /* Adding checks for geoip. */
-        if(rule->srcgeoip) {
-            if (!lf->srcgeoip) {
-                return NULL;
-            }
-
-            if (w_expression_match(rule->srcgeoip, lf->srcgeoip, NULL, NULL) == rule->srcgeoip->negate) {
-                return NULL;
-            }
-        }
-
-        if(rule->dstgeoip) {
-            if (!lf->dstgeoip) {
-                return NULL;
-            }
-
-            if (w_expression_match(rule->dstgeoip, lf->dstgeoip, NULL, NULL) == rule->dstgeoip->negate) {
-                return NULL;
-            }
-        }
-
-        /* Check if any rule related to the size exist */
-        if (rule->maxsize) {
-            if (lf->size < rule->maxsize) {
-                return (NULL);
-            }
-        }
-
-        /* Check if we are in the right time */
-        if (rule->day_time) {
-            if (!OS_IsonTime(lf->hour, rule->day_time)) {
-                return (NULL);
-            }
-        }
-
-        /* Check week day */
-        if (rule->week_day) {
-            if (!OS_IsonDay(__crt_wday, rule->week_day)) {
-                return (NULL);
-            }
-        }
-
-        /* Check for the data */
-        if (rule->data) {
-            if (!lf->data) {
-                return (NULL);
-            }
-            if (w_expression_match(rule->data, lf->data, NULL, NULL) == rule->data->negate) {
-                return (NULL);
-            }
-        }
-
-        /* Check for the extra_data */
-        if (rule->extra_data) {
-            if(!lf->extra_data){
-                return(NULL);
-            }
-
-            if (w_expression_match(rule->extra_data, lf->extra_data, NULL, NULL)
-                == rule->extra_data->negate) {
-                return (NULL);
-            }
-        }
-
-        /* Check hostname */
-        if (rule->hostname) {
-            if (!lf->hostname) {
-                return (NULL);
-            }
-
-            if (w_expression_match(rule->hostname, lf->hostname, NULL, NULL) == rule->hostname->negate) {
-                return (NULL);
-            }
-        }
-
-        /* Check for status */
-        if (rule->status) {
-            if (!lf->status) {
-                return (NULL);
-            }
-
-            if (w_expression_match(rule->status, lf->status, NULL, NULL) == rule->status->negate) {
-                return (NULL);
-            }
-        }
-
-        /* Do diff check */
-        if (rule->context_opts & FIELD_DODIFF) {
-            w_mutex_lock(&do_diff_mutex);
-            if (!doDiff(rule, lf)) {
-                w_mutex_unlock(&do_diff_mutex);
-                return (NULL);
-            }
-            w_mutex_unlock(&do_diff_mutex);
-        }
-    }
-
-    /* Check for the FTS flag */
-    if (rule->alert_opts & DO_FTS) {
-        /** FTS CHECKS **/
-        if (lf->decoder_info->fts || lf->rootcheck_fts) {
-            char * _line = NULL;
-            char * _line_cpy;
-            if ((lf->decoder_info->fts & FTS_DONE) || (lf->rootcheck_fts & FTS_DONE))  {
-                /* We already did the fts in here */
-            } else if (_line = FTS(lf),_line == NULL) {
-                return (NULL);
-            }
-
-            if(_line){
-                os_strdup(_line,_line_cpy);
-                free(_line);
-                if (queue_push_ex_block(writer_queue_log_fts,_line_cpy) < 0) {
-                    free(_line_cpy);
-                }
-            }
-        } else {
-            return (NULL);
-        }
-    }
-
-    /* List lookups */
-    if (rule->lists != NULL) {
-        ListRule *list_holder = rule->lists;
-        while (list_holder) {
-            switch (list_holder->field) {
-                case RULE_SRCIP:
-                    if (!lf->srcip) {
-                        return (NULL);
-                    }
-                    if (!OS_DBSearch(list_holder, lf->srcip)) {
-                        return (NULL);
-                    }
-                    break;
-                case RULE_SRCPORT:
-                    if (!lf->srcport) {
-                        return (NULL);
-                    }
-                    if (!OS_DBSearch(list_holder, lf->srcport)) {
-                        return (NULL);
-                    }
-                    break;
-                case RULE_DSTIP:
-                    if (!lf->dstip) {
-                        return (NULL);
-                    }
-                    if (!OS_DBSearch(list_holder, lf->dstip)) {
-                        return (NULL);
-                    }
-                    break;
-                case RULE_DSTPORT:
-                    if (!lf->dstport) {
-                        return (NULL);
-                    }
-                    if (!OS_DBSearch(list_holder, lf->dstport)) {
-                        return (NULL);
-                    }
-                    break;
-                case RULE_USER:
-                    if (lf->srcuser) {
-                        if (!OS_DBSearch(list_holder, lf->srcuser)) {
-                            return (NULL);
-                        }
-                    } else if (lf->dstuser) {
-                        if (!OS_DBSearch(list_holder, lf->dstuser)) {
-                            return (NULL);
-                        }
-                    } else {
-                        return (NULL);
-                    }
-                    break;
-                case RULE_URL:
-                    if (!lf->url) {
-                        return (NULL);
-                    }
-                    if (!OS_DBSearch(list_holder, lf->url)) {
-                        return (NULL);
-                    }
-                    break;
-                case RULE_ID:
-                    if (!lf->id) {
-                        return (NULL);
-                    }
-                    if (!OS_DBSearch(list_holder, lf->id)) {
-                        return (NULL);
-                    }
-                    break;
-                case RULE_HOSTNAME:
-                    if (!lf->hostname) {
-                        return (NULL);
-                    }
-                    if (!OS_DBSearch(list_holder, lf->hostname)) {
-                        return (NULL);
-                    }
-                    break;
-                case RULE_PROGRAM_NAME:
-                    if (!lf->program_name) {
-                        return (NULL);
-                    }
-                    if (!OS_DBSearch(list_holder, lf->program_name)) {
-                        return (NULL);
-                    }
-                    break;
-                case RULE_STATUS:
-                    if (!lf->status) {
-                        return (NULL);
-                    }
-                    if (!OS_DBSearch(list_holder, lf->status)) {
-                        return (NULL);
-                    }
-                    break;
-                case RULE_ACTION:
-                    if (!lf->action) {
-                        return (NULL);
-                    }
-                    if (!OS_DBSearch(list_holder, lf->action)) {
-                        return (NULL);
-                    }
-                    break;
-                case RULE_SYSTEMNAME:
-                    if (!lf->systemname) {
-                        return (NULL);
-                    }
-                    if (!OS_DBSearch(list_holder, lf->systemname)){
-                        return (NULL);
-                    }
-                    break;
-                case RULE_PROTOCOL:
-                    if (!lf->protocol) {
-                        return (NULL);
-                    }
-                    if (!OS_DBSearch(list_holder, lf->protocol)){
-                        return (NULL);
-                    }
-                    break;
-                case RULE_DATA:
-                    if (!lf->data) {
-                        return (NULL);
-                    }
-                    if (!OS_DBSearch(list_holder, lf->data)){
-                        return (NULL);
-                    }
-                    break;
-                case RULE_EXTRA_DATA:
-                    if (!lf->extra_data) {
-                        return (NULL);
-                    }
-                    if (!OS_DBSearch(list_holder, lf->extra_data)) {
-                        return (NULL);
-                    }
-                    break;
-                case RULE_DYNAMIC:
-                    field = FindField(lf, list_holder->dfield);
-
-                    if (!(field &&OS_DBSearch(list_holder, (char*)field)))
-                        return NULL;
-
-                    break;
-                default:
-                    return (NULL);
-            }
-
-            list_holder = list_holder->next;
-        }
-    }
-
-    /* If it is a context rule, search for it */
-    if (rule->context == 1) {
-        if (!(rule->context_opts & FIELD_DODIFF)) {
-            if (rule->event_search) {
-                if (!rule->event_search(lf, rule, rule_match)) {
-                    w_FreeArray(lf->last_events);
-                    return (NULL);
-                }
-            }
-        }
-    }
-
-#ifdef TESTRULE
-    if (full_output && !alert_only) {
-        print_out("       *Rule %d matched.", rule->sigid);
-    }
-#endif
-
-    /* Search for dependent rules */
-    if (curr_node->child) {
-        RuleNode *child_node = curr_node->child;
-        RuleInfo *child_rule = NULL;
-
-#ifdef TESTRULE
-        if (full_output && !alert_only) {
-            print_out("       *Trying child rules.");
-        }
-#endif
-
-        while (child_node) {
-            child_rule = OS_CheckIfRuleMatch(lf, child_node, rule_match);
-            if (child_rule != NULL) {
-                if (!child_rule->prev_rule) {
-                    child_rule->prev_rule = rule;
-                }
-                return (child_rule);
-            }
-
-            child_node = child_node->next;
-        }
-    }
-
-    /* If we are set to no alert, keep going */
-    if (rule->alert_opts & NO_ALERT) {
-        return (NULL);
-    }
-
-    w_mutex_lock(&hourly_alert_mutex);
-    hourly_alerts++;
-    w_mutex_unlock(&hourly_alert_mutex);
-    w_mutex_lock(&rule->mutex);
-    rule->firedtimes++;
-    lf->r_firedtimes = rule->firedtimes;
-    w_mutex_unlock(&rule->mutex);
-
-    return (rule); /* Matched */
-}
->>>>>>> 4a686483
-
 /*  Update each rule and print it to the logs */
 static void LoopRule(RuleNode *curr_node, FILE *flog)
 {
