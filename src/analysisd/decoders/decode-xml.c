/* Copyright (C) 2015-2020, Wazuh Inc.
 * Copyright (C) 2009 Trend Micro Inc.
 * All rights reserved.
 *
 * This program is free software; you can redistribute it
 * and/or modify it under the terms of the GNU General Public
 * License (version 2) as published by the FSF - Free Software
 * Foundation.
 */

#include "shared.h"
#include "os_regex/os_regex.h"
#include "os_xml/os_xml.h"
#include "analysisd.h"
#include "eventinfo.h"
#include "decoder.h"
#include "plugin_decoders.h"
#include "config.h"

#ifdef WAZUH_UNIT_TESTING
// Remove STATIC qualifier from tests
#define STATIC
#else
#define STATIC static
#endif

/* Internal functions */

/**
 * @brief Appends a copy of *str to the *at string and return the new string
 * @details Allocate memory at "*at" and copy *str to it
 *          If *at already exist, realloc the memory and cat str on it.
 * @param at original string (Null an acceptable Value).
 * @param str source string to append at.
 * @param log_msg list to save log messages.
 * @return char* The new string.
 * @warning This function assumes that "at" reserved memory is `OS_SIZE_1024`.
 */
STATIC char *_loadmemory(char *at, char* str, OSList* log_msg);

/**
 * @brief Get offset attribute value of a node
 * @param node node to find offset value
 * @retval AFTER_PARENT if offset is "after_parent"
 * @retval AFTER_PREMATCH if offset is "after_prematch"
 * @retval AFTER_PREVREGEX if offset is "after_regex"
 * @retval AFTER_ERROR if offset is not any previously listed values
 * @retval 0 if the attribute is not present
 */
STATIC int w_get_attr_offset(xml_node * node);

/**
 * @brief Get regex type attribute of a node
 * @param node node to find regex type value
 * @param type if it is defined, return regex type
 * @return true if it is defined. false otherwise
 */
STATIC bool w_get_attr_regex_type(xml_node * node, w_exp_type_t * type);

int getDecoderfromlist(const char *name, OSStore **decoder_store) {

    if (*decoder_store) {
        return (OSStore_GetPosition(*decoder_store, name));
    }

    return (0);
}

STATIC int addDecoder2list(const char *name, OSStore **decoder_store) {

    if (*decoder_store == NULL) {
        *decoder_store = OSStore_Create();
        if (*decoder_store == NULL) {
            merror(LIST_ERROR);
            return (0);
        }
    }

    /* Store data */
    if (!OSStore_Put(*decoder_store, name, NULL)) {
        merror(LIST_ADD_ERROR);
        return (0);
    }

    return (1);
}

STATIC int os_setdecoderids(OSDecoderNode **decoderlist, OSStore **decoder_list)
{
    OSDecoderNode *node;
    OSDecoderNode *child_node;
    OSDecoderInfo *nnode;

    if (node = *decoderlist, !node) {
        return 0;
    }

    do {
        int p_id = 0;
        char *tmp_name;

        nnode = node->osdecoder;
        nnode->id = getDecoderfromlist(nnode->name, decoder_list);

        /* Id cannot be 0 */
        if (nnode->id == 0) {
            return (0);
        }

        child_node = node->child;

        if (!child_node) {
            continue;
        }

        /* Set parent id */
        p_id = nnode->id;
        tmp_name = nnode->name;

        /* Also set on the child nodes */
        while (child_node) {
            nnode = child_node->osdecoder;

            if (nnode->use_own_name) {
                nnode->id = getDecoderfromlist(nnode->name, decoder_list);
            } else {
                nnode->id = p_id;

                /* Set parent name */
                free(nnode->name);
                os_strdup(tmp_name, nnode->name);
            }

            /* Id cannot be 0 */
            if (nnode->id == 0) {
                return (0);
            }
            child_node = child_node->next;
        }
    } while ((node = node->next) != NULL);

    return (1);
}

int ReadDecodeXML(const char *file, OSDecoderNode **decoderlist_pn,
                  OSDecoderNode **decoderlist_nopn, OSStore **decoder_list,
                  OSList* log_msg)
{
    OS_XML xml;
    XML_NODE node = NULL;
    int retval = 0; // 0 means error

    /* XML variables */
    /* These are the available options for the rule configuration */

    const char *xml_plugindecoder = "plugin_decoder";
    const char *xml_decoder = "decoder";
    const char *xml_decoder_name = "name";
    const char *xml_decoder_status = "status";
    const char *xml_usename = "use_own_name";
    const char *xml_parent = "parent";
    const char *xml_program_name = "program_name";
    const char *xml_prematch = "prematch";
    const char *xml_regex = "regex";
    const char *xml_order = "order";
    const char *xml_type = "type";
    const char *xml_fts = "fts";
    const char *xml_ftscomment = "ftscomment";
    const char *xml_accumulate = "accumulate";
    const char *xml_nullfield = "json_null_field";
    const char *xml_arraystructure = "json_array_structure";

    int i = 0;
    OSDecoderInfo *NULL_Decoder_tmp = NULL;

    char * regex_str = NULL;
    char * prematch_str = NULL;
    char * p_name_str = NULL;

    w_exp_type_t regex_type;
    w_exp_type_t prematch_type;
    w_exp_type_t p_name_type;

    XML_NODE elements = NULL;
    OSDecoderInfo *pi = NULL;

    /* Read the XML */
    switch(OS_ReadXML(file, &xml)) {
        case -2:
            smwarn(log_msg, FOPEN_ERROR, file, errno, strerror(errno));
            retval = 1;
            goto cleanup;
        case -1:
            smerror(log_msg, XML_ERROR, file, xml.err, xml.err_line);
            goto cleanup;
        case 0:
        default:
            break;
    }

    /* Apply any variables found */
    if (OS_ApplyVariables(&xml) != 0) {
        smerror(log_msg, XML_ERROR_VAR, file, xml.err);
        goto cleanup;
    }

    /* Check if the file is empty */
    if (FileSize(file) == 0) {
        if (strcmp(file, XML_LDECODER) != 0) {
            goto cleanup;
        }
    }

    /* Get the root elements */
    node = OS_GetElementsbyNode(&xml, NULL);
    if (!node) {
        if (strcmp(file, XML_LDECODER) != 0) {
            smerror(log_msg, XML_ELEMNULL);
            goto cleanup;
        }

        return (-2);
    }

    /* Zero NULL_decoder */

    if (!NULL_Decoder) {
        os_calloc(1, sizeof(OSDecoderInfo), NULL_Decoder_tmp);
        NULL_Decoder_tmp->id = 0;
        NULL_Decoder_tmp->type = SYSLOG;
        NULL_Decoder_tmp->name = NULL;
        NULL_Decoder_tmp->fts = 0;
        NULL_Decoder = NULL_Decoder_tmp;
    }

    i = 0;

    while (node[i]) {
        int j = 0;

        if (!node[i]->element) {
            goto cleanup;
        }

        /* Only process a decoder node */
        if (strcasecmp(node[i]->element, xml_decoder) != 0) {
            smerror(log_msg, XML_INVELEM, node[i]->element);
            goto cleanup;
        }

        /* Get name */
        if ((!node[i]->attributes) || (!node[i]->values) 
                || (!node[i]->values[0]) || (!node[i]->attributes[0]) 
                || (strcasecmp(node[i]->attributes[0], xml_decoder_name) != 0)) {
            smerror(log_msg, XML_INVELEM, node[i]->element);
            goto cleanup;
        }

        /* Check for additional attributes */
        if (node[i]->attributes[1] && node[i]->values[1]) {
            if (strcasecmp(node[i]->attributes[1], xml_decoder_status) != 0) {
                smerror(log_msg, XML_INVELEM, node[i]->element);
                goto cleanup;
            }

            if (node[i]->attributes[2]) {
                smerror(log_msg, XML_INVELEM, node[i]->element);
                goto cleanup;
            }
        }

        /* Get decoder options */
        elements = OS_GetElementsbyNode(&xml, node[i]);
        if (elements == NULL) {
            smerror(log_msg, XML_ELEMNULL);
            goto cleanup;
        }

        /* Create the OSDecoderInfo */
        os_calloc(1, sizeof(OSDecoderInfo), pi);

        /* Default values to the list */
        pi->parent = NULL;
        pi->id = 0;
        os_strdup(node[i]->values[0], pi->name);
        pi->order = NULL;
        pi->plugindecoder = NULL;
        pi->fts = 0;
        pi->accumulate = 0;
        pi->type = SYSLOG;
        pi->prematch = NULL;
        pi->program_name = NULL;
        pi->regex = NULL;
        pi->use_own_name = 0;
        pi->get_next = 0;
        pi->regex_offset = 0;
        pi->prematch_offset = 0;
        pi->flags = SHOW_STRING | JSON_ARRAY;
        pi->internal_saving = false;

        regex_str = NULL;
        prematch_str = NULL;
        p_name_str = NULL;

        /* Default regex types */
        regex_type = EXP_TYPE_OSREGEX;
        prematch_type = EXP_TYPE_OSREGEX;
        p_name_type = EXP_TYPE_OSMATCH;

        /* Add decoder */
        if (!addDecoder2list(pi->name, decoder_list)) {
            merror(MEM_ERROR, errno, strerror(errno));
            goto cleanup;
        }

        /* Loop over all the elements */
        while (elements[j]) {
            if (!elements[j]->element) {
                smerror(log_msg, XML_ELEMNULL);
                goto cleanup;
            } else if (!elements[j]->content) {
                smerror(log_msg, XML_VALUENULL, elements[j]->element);
                goto cleanup;
            }

            /* Check if it is a child of a decoder */
            else if (strcasecmp(elements[j]->element, xml_parent) == 0) {
                pi->parent = _loadmemory(pi->parent, elements[j]->content, log_msg);
            }

            /* Get the regex */
            else if (strcasecmp(elements[j]->element, xml_regex) == 0) {

                int r_offset = w_get_attr_offset(elements[j]);

                if (r_offset & AFTER_ERROR) {
                    smwarn(log_msg, ANALYSISD_INV_VALUE_DEFAULT, "offset", xml_regex, pi->name);
                    r_offset = 0;
                }

                /* Only the first regex entry may have an offset */
                if (regex_str && r_offset) {
                    smerror(log_msg, DUP_REGEX, pi->name);
                    smerror(log_msg, DEC_REGEX_ERROR, pi->name);
                    goto cleanup;
                }

                if (r_offset) {
                    pi->regex_offset = r_offset;
                }

                /* get type */
                if (!w_get_attr_regex_type(elements[j], &regex_type)) {
                    regex_type = EXP_TYPE_OSREGEX;
                }

                /* Only OSRegex & pcre2 support for regex label */
                if (regex_type != EXP_TYPE_OSREGEX && regex_type != EXP_TYPE_PCRE2) {
                    smwarn(log_msg, ANALYSISD_INV_VALUE_DEFAULT, "type", xml_regex, pi->name);
                    regex_type = EXP_TYPE_OSREGEX;
                }

                /* Assign regex */
                regex_str = _loadmemory(regex_str, elements[j]->content, log_msg);
            }

            /* Get the pre match */
            else if (strcasecmp(elements[j]->element, xml_prematch) == 0) {

                int pre_offset = w_get_attr_offset(elements[j]);

                if (pre_offset & AFTER_ERROR) {
                    smerror(log_msg, ANALYSISD_INV_VALUE_DEFAULT, "offset", xml_prematch,  pi->name);
                    pre_offset = 0;
                }

                /* Only the first prematch entry may have an offset */
                if (prematch_str && pre_offset) {
                    smerror(log_msg, DUP_REGEX, pi->name);
                    smerror(log_msg, DEC_REGEX_ERROR, pi->name);
                    goto cleanup;
                }

                if (pre_offset) {
                    pi->prematch_offset = pre_offset;
                }

                /* Get type */
                if (!w_get_attr_regex_type(elements[j], &prematch_type)) {
                    prematch_type = EXP_TYPE_OSREGEX;
                }

                /* Only OSRegex & pcre2 support for prematch label */
                if (prematch_type != EXP_TYPE_OSREGEX && prematch_type != EXP_TYPE_PCRE2) {
                    smwarn(log_msg, ANALYSISD_INV_VALUE_DEFAULT, "type", xml_prematch, pi->name);
                    prematch_type = EXP_TYPE_OSREGEX;
                }

                prematch_str = _loadmemory(prematch_str, elements[j]->content, log_msg);
            }

            /* Get program name */
            else if (strcasecmp(elements[j]->element, xml_program_name) == 0) {

                /* Get type */
                if (!w_get_attr_regex_type(elements[j], &p_name_type)) {
                    p_name_type = EXP_TYPE_OSMATCH;
                }

                /* Only OSMatch & EXP_TYPE_OSREGEX & pcre2 support for prematch label */
                if (p_name_type != EXP_TYPE_OSMATCH && p_name_type != EXP_TYPE_OSREGEX &&
                    p_name_type != EXP_TYPE_PCRE2) {

                    smwarn(log_msg, ANALYSISD_INV_VALUE_DEFAULT, "type", xml_program_name, pi->name);
                    p_name_type = EXP_TYPE_OSMATCH;
                }

                p_name_str = _loadmemory(p_name_str, elements[j]->content, log_msg);
            }

            /* Get the FTS comment */
            else if (strcasecmp(elements[j]->element, xml_ftscomment) == 0) {
                pi->ftscomment = _loadmemory(pi->ftscomment, elements[j]->content, log_msg);
            }

            else if (strcasecmp(elements[j]->element, xml_usename) == 0) {
                if (strcmp(elements[j]->content, "true") == 0) {
                    pi->use_own_name = 1;
                }
            }

            else if (strcasecmp(elements[j]->element, xml_plugindecoder) == 0) {
                int ed_c = 0;
                for (ed_c = 0; plugin_decoders[ed_c] != NULL; ed_c++) {
                    if (strcmp(plugin_decoders[ed_c],
                               elements[j]->content) == 0) {
                        /* Initialize plugin */
                        void (*dec_init)(void) = (void (*)(void)) plugin_decoders_init[ed_c];
                        dec_init();
                        pi->plugindecoder = (void (*)(void *, void *, void *)) plugin_decoders_exec[ed_c];
                        break;
                    }
                }

                /* Decoder not found */
                if (pi->plugindecoder == NULL) {
                    smerror(log_msg, INV_DECOPTION, elements[j]->element, elements[j]->content);
                    goto cleanup;
                }

                pi->plugin_offset = w_get_attr_offset(elements[j]);

                if (pi->plugin_offset & AFTER_ERROR) {
                    smerror(log_msg, DEC_REGEX_ERROR, pi->name);
                    goto cleanup;
                }
            }

            else if (strcasecmp(elements[j]->element, xml_nullfield) == 0) {
                if (strcmp(elements[j]->content, "discard") == 0) {
                    pi->flags |= DISCARD;
                } else if (strcmp(elements[j]->content, "empty") == 0) {
                    pi->flags |= EMPTY;
                } else if (strcmp(elements[j]->content, "string") == 0) {
                    pi->flags |= SHOW_STRING;
                } else {
                    smerror(log_msg, INVALID_ELEMENT, elements[j]->element, elements[j]->content);
                    goto cleanup;
                }
            }

            else if (strcasecmp(elements[j]->element, xml_arraystructure) == 0) {
                if (strcmp(elements[j]->content, "csv") == 0) {
                    pi->flags |= CSV_STRING;
                } else if (strcmp(elements[j]->content, "array") == 0) {
                    pi->flags |= JSON_ARRAY;
                } else {
                    smerror(log_msg, INVALID_ELEMENT, elements[j]->element, elements[j]->content);
                    goto cleanup;
                }
            }

            /* Get the type */
            else if (strcmp(elements[j]->element, xml_type) == 0) {
                if (strcmp(elements[j]->content, "firewall") == 0) {
                    pi->type = FIREWALL;
                } else if (strcmp(elements[j]->content, "ids") == 0) {
                    pi->type = IDS;
                } else if (strcmp(elements[j]->content, "web-log") == 0) {
                    pi->type = WEBLOG;
                } else if (strcmp(elements[j]->content, "syslog") == 0) {
                    pi->type = SYSLOG;
                } else if (strcmp(elements[j]->content, "squid") == 0) {
                    pi->type = SQUID;
                } else if (strcmp(elements[j]->content, "windows") == 0) {
                    pi->type = DECODER_WINDOWS;
                } else if (strcmp(elements[j]->content, "host-information") == 0) {
                    pi->type = HOST_INFO;
                } else if (strcmp(elements[j]->content, "ossec") == 0) {
                    pi->type = OSSEC_RL;
                } else {
                    smerror(log_msg, "Invalid decoder type '%s'.", elements[j]->content);
                    goto cleanup;
                }
            }

            /* Get the order */
            else if (strcasecmp(elements[j]->element, xml_order) == 0) {
                char **norder, **s_norder;
                int order_int = 0;

                /* Maximum number for the order is limited by decoder_order_size */

                if (os_strcnt(elements[j]->content, ',') >= (size_t)Config.decoder_order_size) {
                    smerror(log_msg, "Order has too many fields.");
                    goto cleanup;
                }

                norder = OS_StrBreak(',', elements[j]->content, Config.decoder_order_size);
                s_norder = norder;
                os_calloc(Config.decoder_order_size, sizeof(void *(*)(struct _Eventinfo *, char *, const char *)), pi->order);
                os_calloc(Config.decoder_order_size, sizeof(char *), pi->fields);

                /* Check the values from the order */
                while (*norder) {
                    char *word = &(*norder)[strspn(*norder, " ")];
                    word[strcspn(word, " ")] = '\0';

                    if (strlen(word) == 0) {
                        smerror(log_msg, "decode-xml: Wrong field '%s' in the order"
                                  " of decoder '%s'", *norder, pi->name);
                        for (int i = 0; i < Config.decoder_order_size; i++) {
                            os_free(s_norder[i]);
                        }
                        os_free(s_norder);
                        goto cleanup;
                    }

                    if (!strcmp(word, "dstuser")) {
                        pi->order[order_int] = DstUser_FP;
                    } else if (!strcmp(word, "srcuser")) {
                        pi->order[order_int] = SrcUser_FP;
                    }
                    /* User is an alias to dstuser */
                    else if (!strcmp(word, "user")) {
                        pi->order[order_int] = DstUser_FP;
                    } else if (!strcmp(word, "srcip")) {
                        pi->order[order_int] = SrcIP_FP;
                    } else if (!strcmp(word, "dstip")) {
                        pi->order[order_int] = DstIP_FP;
                    } else if (!strcmp(word, "srcport")) {
                        pi->order[order_int] = SrcPort_FP;
                    } else if (!strcmp(word, "dstport")) {
                        pi->order[order_int] = DstPort_FP;
                    } else if (!strcmp(word, "protocol")) {
                        pi->order[order_int] = Protocol_FP;
                    } else if (!strcmp(word, "action")) {
                        pi->order[order_int] = Action_FP;
                    } else if (!strcmp(word, "id")) {
                        pi->order[order_int] = ID_FP;
                    } else if (!strcmp(word, "url")) {
                        pi->order[order_int] = Url_FP;
                    } else if (!strcmp(word, "data")) {
                        pi->order[order_int] = Data_FP;
                    } else if (!strcmp(word, "extra_data")) {
                        pi->order[order_int] = Extra_Data_FP;
                    } else if (!strcmp(word, "status")) {
                        pi->order[order_int] = Status_FP;
                    } else if (!strcmp(word, "system_name")) {
                        pi->order[order_int] = SystemName_FP;
                    } else {
                        pi->order[order_int] = DynamicField_FP;
                        os_strdup(word, pi->fields[order_int]);
                    }

                    os_free(*norder);
                    norder++;

                    order_int++;
                }

                os_free(s_norder);
            }

            else if (strcasecmp(elements[j]->element, xml_accumulate) == 0) {
                /* Enable Accumulator */
                pi->accumulate = 1;
            }

            /* Get the FTS order */
            else if (strcasecmp(elements[j]->element, xml_fts) == 0) {
                char **norder;
                char **s_norder;

                /* Maximum number for the FTS is limited by decoder_order_size */
                norder = OS_StrBreak(',', elements[j]->content, Config.decoder_order_size);
                if (norder == NULL) {
                    merror_exit(MEM_ERROR, errno, strerror(errno));
                }

                os_calloc(Config.decoder_order_size, sizeof(char), pi->fts_fields);

                /* Save the initial point to free later */
                s_norder = norder;

                /* Check the values from the FTS */
                while (*norder) {
                    char *word = &(*norder)[strspn(*norder, " ")];
                    word[strcspn(word, " ")] = '\0';

                    if (strlen(word) == 0) {
                        smerror(log_msg, "decode-xml: Wrong field '%s' in the fts"
                                  " decoder '%s'", *norder, pi->name);
                        for (int i = 0; i < Config.decoder_order_size; i++ ) {
                            os_free(s_norder[i]);
                        }
                        os_free(s_norder);
                        goto cleanup;
                    }

                    if (!strcmp(word, "dstuser")) {
                        pi->fts |= FTS_DSTUSER;
                    } else if (!strcmp(word, "user")) {
                        pi->fts |= FTS_DSTUSER;
                    } else if (!strcmp(word, "srcuser")) {
                        pi->fts |= FTS_SRCUSER;
                    } else if (!strcmp(word, "srcip")) {
                        pi->fts |= FTS_SRCIP;
                    } else if (!strcmp(word, "dstip")) {
                        pi->fts |= FTS_DSTIP;
                    } else if (!strcmp(word, "id")) {
                        pi->fts |= FTS_ID;
                    } else if (!strcmp(word, "location")) {
                        pi->fts |= FTS_LOCATION;
                    } else if (!strcmp(word, "data")) {
                        pi->fts |= FTS_DATA;
                    } else if (!strcmp(word, "extra_data")) {
                        pi->fts |= FTS_DATA;
                    } else if (!strcmp(word, "system_name")) {
                        pi->fts |= FTS_SYSTEMNAME;
                    } else if (!strcmp(word, "name")) {
                        pi->fts |= FTS_NAME;
                    } else {
                        int i;
                        if (pi->fields) {
                            for (i = 0; pi->fields[i]; i++)
                                if (!strcasecmp(pi->fields[i], word))
                                    break;


                            if (!pi->fields[i]) {
                                smerror(log_msg, "decode-xml: Wrong field '%s' in the fts"
                                        " decoder '%s'", *norder, pi->name);
                                for (int i = 0; i < Config.decoder_order_size; i++ ) {
                                    os_free(s_norder[i]);
                                }
                                os_free(s_norder);
                                goto cleanup;
                            }

                            pi->fts |= FTS_DYNAMIC;
                            pi->fts_fields[i] = 1;
                        }
                    }

                    os_free(*norder);
                    norder++;
                }

                /* Clear memory here */
                free(s_norder);
            } else {
                smerror(log_msg, "Invalid element '%s' for decoder '%s'", elements[j]->element, node[i]->element);
                goto cleanup;
            }

            /* NEXT */
            j++;

        } /* while(elements[j]) */

        OS_ClearNode(elements);
        elements = NULL;

        /* Prematch must be set */
        if (!prematch_str && !pi->parent && !p_name_str) {
            smerror(log_msg, DECODE_NOPRE, pi->name);
            smerror(log_msg, DEC_REGEX_ERROR, pi->name);
            goto cleanup;
        }

        /* If pi->regex is not set, fts must not be set too */
        if ((!regex_str && (pi->fts || pi->order)) || (regex_str && !pi->order)) {
            smerror(log_msg, DEC_REGEX_ERROR, pi->name);
            goto cleanup;
        }

        /* For the offsets */
        if ((pi->regex_offset & AFTER_PARENT) && !pi->parent) {
            smerror(log_msg, INV_OFFSET, "after_parent");
            smerror(log_msg, DEC_REGEX_ERROR, pi->name);
            goto cleanup;
        }

        if (pi->regex_offset & AFTER_PREMATCH) {
            /* If after_prematch is set, but rule have
             * no parent, set AFTER_PARENT and unset
             * pre_match.
             */
            if (!pi->parent) {
                pi->regex_offset = 0;
                pi->regex_offset |= AFTER_PARENT;
            } else if (!prematch_str) {
                smerror(log_msg, INV_OFFSET, "after_prematch");
                smerror(log_msg, DEC_REGEX_ERROR, pi->name);
                goto cleanup;
            }
        }

        /* For the after_regex offset */
        if (pi->regex_offset & AFTER_PREVREGEX) {
            if (!pi->parent || !regex_str) {
                smerror(log_msg, INV_OFFSET, "after_regex");
                smerror(log_msg, DEC_REGEX_ERROR, pi->name);
                goto cleanup;
            }
        }

        /* Check the prematch offset */
        if (pi->prematch_offset) {
            /* Only the after parent is allowed */
            if (pi->prematch_offset & AFTER_PARENT) {
                if (!pi->parent) {
                    smerror(log_msg, INV_OFFSET, "after_parent");
                    smerror(log_msg, DEC_REGEX_ERROR, pi->name);
                    goto cleanup;
                }
            } else {
                smerror(log_msg, DEC_REGEX_ERROR, pi->name);
                goto cleanup;
            }
        }

        // Check the plugin offset
        if ((pi->plugin_offset & AFTER_PARENT) && !pi->parent) {
            smerror(log_msg, INV_OFFSET, "after_parent");
            smerror(log_msg, DEC_REGEX_ERROR, pi->name);
            goto cleanup;
        }

        if (pi->plugin_offset & AFTER_PREMATCH && !prematch_str) {
            smerror(log_msg, INV_OFFSET, "after_prematch");
            smerror(log_msg, DEC_REGEX_ERROR, pi->name);
            goto cleanup;
        }

        /* Compile the regex/prematch */
        if (prematch_str) {
            w_calloc_expression_t(&pi->prematch, prematch_type);

            if (!w_expression_compile(pi->prematch, prematch_str, 0)) {
                smerror(log_msg, REGEX_SYNTAX, prematch_str);
                smerror(log_msg, DEC_REGEX_ERROR, pi->name);
                goto cleanup;
            }
            os_free(prematch_str);
        }

        /* Compile the p_name */
        if (p_name_str) {
            w_calloc_expression_t(&pi->program_name, p_name_type);

            if (!w_expression_compile(pi->program_name, p_name_str, 0)) {
                smerror(log_msg, REGEX_SYNTAX, p_name_str);
                smerror(log_msg, DEC_REGEX_ERROR, pi->name);
                goto cleanup;
            }
            os_free(p_name_str);
        }

        /* We may not have the pi->regex */
        if (regex_str) {

            w_calloc_expression_t(&pi->regex, regex_type);

            if (!w_expression_compile(pi->regex, regex_str, OS_RETURN_SUBSTRING)) {
                smerror(log_msg, REGEX_SYNTAX, regex_str);
                smerror(log_msg, DEC_REGEX_ERROR, pi->name);
                goto cleanup;
            }

            /* We must have the sub_strings to retrieve the nodes */
            if (pi->regex->exp_type == EXP_TYPE_OSREGEX && !pi->regex->regex->d_sub_strings) {
                smerror(log_msg, REGEX_SUBS, regex_str);
                goto cleanup;
            }

            os_free(regex_str);
        }

        /* Validate arguments */
        if (pi->plugindecoder && (pi->regex || pi->order)) {
            smerror(log_msg, DECODE_ADD, pi->name);
            goto cleanup;
        }

        /* Add osdecoder to the list */
        if (!OS_AddOSDecoder(pi, decoderlist_pn, decoderlist_nopn, log_msg)) {
            smerror(log_msg, DECODER_ERROR);
            goto cleanup;
        }

        pi = NULL;
        i++;
    } /* while (node[i]) */

    retval = 1;

cleanup:

    os_free(p_name_str);
    os_free(prematch_str);
    os_free(regex_str);

    /* Clean node and XML structures */
    OS_ClearNode(elements);
    OS_ClearNode(node);
    OS_ClearXML(&xml);

    FreeDecoderInfo(pi);

    return retval;
}

int SetDecodeXML(OSList* log_msg, OSStore **decoder_list, OSDecoderNode **decoderlist_npn, OSDecoderNode **decoderlist_pn)
{
<<<<<<< HEAD
    /* Add rootcheck decoder to list */
    addDecoder2list(ROOTCHECK_MOD);
    addDecoder2list(FIM_MOD);
    addDecoder2list(FIM_NEW);
    addDecoder2list(FIM_DEL);
    addDecoder2list(FIM_REG_KEY_MOD);
    addDecoder2list(FIM_REG_KEY_NEW);
    addDecoder2list(FIM_REG_KEY_DEL);
    addDecoder2list(FIM_REG_VAL_MOD);
    addDecoder2list(FIM_REG_VAL_NEW);
    addDecoder2list(FIM_REG_VAL_DEL);
    addDecoder2list(HOSTINFO_NEW);
    addDecoder2list(HOSTINFO_MOD);
    addDecoder2list(SYSCOLLECTOR_MOD);
    addDecoder2list(CISCAT_MOD);
    addDecoder2list(WINEVT_MOD);
    addDecoder2list(SCA_MOD);
=======
    /* Add internal decoders to list */
    addDecoder2list(ROOTCHECK_MOD, decoder_list);
    addDecoder2list(SYSCHECK_MOD, decoder_list);
    addDecoder2list(SYSCHECK_NEW, decoder_list);
    addDecoder2list(SYSCHECK_DEL, decoder_list);
    addDecoder2list(HOSTINFO_NEW, decoder_list);
    addDecoder2list(HOSTINFO_MOD, decoder_list);
    addDecoder2list(SYSCOLLECTOR_MOD, decoder_list);
    addDecoder2list(CISCAT_MOD, decoder_list);
    addDecoder2list(WINEVT_MOD, decoder_list);
    addDecoder2list(SCA_MOD, decoder_list);
>>>>>>> 6b3cd15f

    /* Set ids - for our two lists */
    if (!os_setdecoderids(decoderlist_npn, decoder_list)) {
        smerror(log_msg, DECODER_ERROR);
        return (0);
    }
    if (!os_setdecoderids(decoderlist_pn, decoder_list)) {
        smerror(log_msg, DECODER_ERROR);
        return (0);
    }

    return (1);
}

char *_loadmemory(char *at, char *str, OSList* log_msg)
{
    if (at == NULL) {
        size_t strsize = 0;
        if ((strsize = strlen(str)) < OS_SIZE_1024) {
            os_calloc(strsize + 1, sizeof(char), at);
            strncpy(at, str, strsize);
            return (at);
        } else {
            smerror(log_msg, SIZE_ERROR, str);
            return (NULL);
        }
    }
    /* At is not null. Need to reallocate its memory and copy str to it */
    else {
        size_t strsize = strlen(str);
        size_t atsize = strlen(at);
        size_t finalsize = atsize + strsize + 1;
        if (finalsize > OS_SIZE_1024) {
            smerror(log_msg, SIZE_ERROR, str);
            return (NULL);
        }
        at = (char *) realloc(at, (finalsize + 1) * sizeof(char));
        if (at == NULL) {
            merror(MEM_ERROR, errno, strerror(errno));
            return (NULL);
        }
        strncat(at, str, strsize);
        at[finalsize - 1] = '\0';

        return (at);
    }
    return (NULL);
}

void FreeDecoderInfo(OSDecoderInfo *pi) {

    if (pi == NULL) {
        return;
    }

    if (pi->fields) {
        for (int i = 0; i < Config.decoder_order_size; i++) {
            os_free(pi->fields[i]);
        }
        os_free(pi->fields);
    }

    os_free(pi->order);
    os_free(pi->parent);
    os_free(pi->name);
    os_free(pi->fts_fields);
    os_free(pi->ftscomment);

    w_free_expression_t(&pi->regex);
    w_free_expression_t(&pi->prematch);
    w_free_expression_t(&pi->program_name);

    os_free(pi);
}

STATIC int w_get_attr_offset(xml_node * node) {

    int offset = 0;
    const char * xml_after_parent = "after_parent";
    const char * xml_after_prematch = "after_prematch";
    const char * xml_after_regex = "after_regex";

    const char * str_offset = w_get_attr_val_by_name(node, "offset");

    if (!str_offset) {
        return 0;
    }

    /*
     * Offsets can be: after_parent, after_prematch
     * or after_regex.
     */
    if (strcasecmp(str_offset, xml_after_parent) == 0) {
        offset |= AFTER_PARENT;
    } else if (strcasecmp(str_offset, xml_after_prematch) == 0) {
        offset |= AFTER_PREMATCH;
    } else if (strcasecmp(str_offset, xml_after_regex) == 0) {
        offset |= AFTER_PREVREGEX;
    } else {
        offset |= AFTER_ERROR;
    }

    return (offset);
}

STATIC bool w_get_attr_regex_type(xml_node * node, w_exp_type_t * type) {

    const char * xml_osregex_type = OSREGEX_STR;
    const char * xml_osmatch_type = OSMATCH_STR;
    const char * xml_pcre2_type = PCRE2_STR;
    bool retval = false;

    const char * str_type = w_get_attr_val_by_name(node, "type");

    if (!str_type) {
        return retval;
    }
    retval = true;

    if (strcasecmp(str_type, xml_osregex_type) == 0) {
        *type = EXP_TYPE_OSREGEX;
    } else if (strcasecmp(str_type, xml_osmatch_type) == 0) {
        *type = EXP_TYPE_OSMATCH;
    } else if (strcasecmp(str_type, xml_pcre2_type) == 0) {
        *type = EXP_TYPE_PCRE2;
    } else {
        *type = EXP_TYPE_INVALID;
    }

    return retval;
}<|MERGE_RESOLUTION|>--- conflicted
+++ resolved
@@ -249,8 +249,8 @@
         }
 
         /* Get name */
-        if ((!node[i]->attributes) || (!node[i]->values) 
-                || (!node[i]->values[0]) || (!node[i]->attributes[0]) 
+        if ((!node[i]->attributes) || (!node[i]->values)
+                || (!node[i]->values[0]) || (!node[i]->attributes[0])
                 || (strcasecmp(node[i]->attributes[0], xml_decoder_name) != 0)) {
             smerror(log_msg, XML_INVELEM, node[i]->element);
             goto cleanup;
@@ -834,37 +834,23 @@
 
 int SetDecodeXML(OSList* log_msg, OSStore **decoder_list, OSDecoderNode **decoderlist_npn, OSDecoderNode **decoderlist_pn)
 {
-<<<<<<< HEAD
-    /* Add rootcheck decoder to list */
-    addDecoder2list(ROOTCHECK_MOD);
-    addDecoder2list(FIM_MOD);
-    addDecoder2list(FIM_NEW);
-    addDecoder2list(FIM_DEL);
-    addDecoder2list(FIM_REG_KEY_MOD);
-    addDecoder2list(FIM_REG_KEY_NEW);
-    addDecoder2list(FIM_REG_KEY_DEL);
-    addDecoder2list(FIM_REG_VAL_MOD);
-    addDecoder2list(FIM_REG_VAL_NEW);
-    addDecoder2list(FIM_REG_VAL_DEL);
-    addDecoder2list(HOSTINFO_NEW);
-    addDecoder2list(HOSTINFO_MOD);
-    addDecoder2list(SYSCOLLECTOR_MOD);
-    addDecoder2list(CISCAT_MOD);
-    addDecoder2list(WINEVT_MOD);
-    addDecoder2list(SCA_MOD);
-=======
     /* Add internal decoders to list */
     addDecoder2list(ROOTCHECK_MOD, decoder_list);
-    addDecoder2list(SYSCHECK_MOD, decoder_list);
-    addDecoder2list(SYSCHECK_NEW, decoder_list);
-    addDecoder2list(SYSCHECK_DEL, decoder_list);
+    addDecoder2list(FIM_MOD, decoder_list);
+    addDecoder2list(FIM_NEW, decoder_list);
+    addDecoder2list(FIM_DEL, decoder_list);
+    addDecoder2list(FIM_REG_KEY_MOD, decoder_list);
+    addDecoder2list(FIM_REG_KEY_NEW, decoder_list);
+    addDecoder2list(FIM_REG_KEY_DEL, decoder_list);
+    addDecoder2list(FIM_REG_VAL_MOD, decoder_list);
+    addDecoder2list(FIM_REG_VAL_NEW, decoder_list);
+    addDecoder2list(FIM_REG_VAL_DEL, decoder_list);
     addDecoder2list(HOSTINFO_NEW, decoder_list);
     addDecoder2list(HOSTINFO_MOD, decoder_list);
     addDecoder2list(SYSCOLLECTOR_MOD, decoder_list);
     addDecoder2list(CISCAT_MOD, decoder_list);
     addDecoder2list(WINEVT_MOD, decoder_list);
     addDecoder2list(SCA_MOD, decoder_list);
->>>>>>> 6b3cd15f
 
     /* Set ids - for our two lists */
     if (!os_setdecoderids(decoderlist_npn, decoder_list)) {
