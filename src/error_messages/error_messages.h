/* Copyright (C) 2015-2020, Wazuh Inc.
 * Copyright (C) 2009 Trend Micro Inc.
 * All right reserved.
 *
 * This program is free software; you can redistribute it
 * and/or modify it under the terms of the GNU General Public
 * License (version 2) as published by the FSF - Free Software
 * Foundation
 */

#ifndef ERROR_MESSAGES_H
#define ERROR_MESSAGES_H

/***  Error messages - English ***/

/* SYSTEM ERRORS */
#define FORK_ERROR    "(1101): Could not fork due to [(%d)-(%s)]."
#define MEM_ERROR     "(1102): Could not acquire memory due to [(%d)-(%s)]."
#define FOPEN_ERROR   "(1103): Could not open file '%s' due to [(%d)-(%s)]."
#define SIZE_ERROR    "(1104): Maximum string size reached for: %s."
#define NULL_ERROR    "(1105): Attempted to use null string."
#define FORMAT_ERROR  "(1106): String not correctly formatted."
#define MKDIR_ERROR   "(1107): Could not create directory '%s' due to [(%d)-(%s)]."
//#define PERM_ERROR    "%s(1108): ERROR: Permission error. Operation not completed."
#define THREAD_ERROR  "(1109): Unable to create new pthread."
//#define READ_ERROR    "%s(1110): ERROR: Unable to read from socket."
#define WAITPID_ERROR "(1111): Error during waitpid()-call due to [(%d)-(%s)]."
#define SETSID_ERROR  "(1112): Error during setsid()-call due to [(%d)-(%s)]."
#define MUTEX_ERROR   "(1113): Unable to set pthread mutex."
#define SELECT_ERROR  "(1114): Error during select()-call due to [(%d)-(%s)]."
#define FREAD_ERROR   "(1115): Could not read from file '%s' due to [(%d)-(%s)]."
#define FSEEK_ERROR   "(1116): Could not set position in file '%s' due to [(%d)-(%s)]."
#define FILE_ERROR    "(1117): Error handling file '%s' (date)."
#define FSTAT_ERROR   "(1117): Could not retrieve informations of file '%s' due to [(%d)-(%s)]."
#define FGETS_ERROR   "(1119): Invalid line on file '%s': %s."
//#define PIPE_ERROR    "%s(1120): ERROR: Pipe error."
#define GLOB_ERROR    "(1121): Glob error. Invalid pattern: '%s'."
#define GLOB_NFOUND   "(1122): No file found by pattern: '%s'."
#define UNLINK_ERROR  "(1123): Unable to delete file: '%s' due to [(%d)-(%s)]."
#define RENAME_ERROR  "(1124): Could not rename file '%s' to '%s' due to [(%d)-(%s)]."
//#define INT_ERROR     "%s(1125): ERROR: Internal error (undefined)."
#define OPEN_ERROR    "(1126): Unable to open file '%s' due to [(%d)-(%s)]."
#define CHMOD_ERROR   "(1127): Could not chmod object '%s' due to [(%d)-(%s)]."
#define MKSTEMP_ERROR "(1128): Could not create temporary file '%s' due to [(%d)-(%s)]."
#define DELETE_ERROR  "(1129): Could not unlink file '%s' due to [(%d)-(%s)]."
#define SETGID_ERROR  "(1130): Unable to switch to group '%s' due to [(%d)-(%s)]."
#define SETUID_ERROR  "(1131): Unable to switch to user '%s' due to [(%d)-(%s)]."
#define CHROOT_ERROR  "(1132): Unable to chroot to directory '%s' due to [(%d)-(%s)]."
#define CHDIR_ERROR   "(1133): Unable to chdir to directory '%s' due to [(%d)-(%s)]."
#define LINK_ERROR    "(1134): Unable to link from '%s' to '%s' due to [(%d)-(%s)]."
#define CHOWN_ERROR   "(1135): Could not chown object '%s' due to [(%d)-(%s)]."
#define EPOLL_ERROR   "(1136): Could not handle epoll descriptor."
#define LOST_ERROR   "(1137): Lost connection with manager. Setting lock."
#define KQUEUE_ERROR   "(1138): Could not handle kqueue descriptor."
#define FTELL_ERROR     "(1139): Could not get position from file '%s' due to [(%d)-(%s)]."
#define FCLOSE_ERROR  "(1140): Could not close file '%s' due to [(%d)-(%s)]."
#define GLOB_ERROR_WIN "(1141): Glob error. Invalid pattern: '%s' or no files found."
#define NICE_ERROR      "(1142): Cannot set process priority: %s (%d)."

/* COMMON ERRORS */
#define CONN_ERROR      "(1201): No remote connection configured."
#define CONFIG_ERROR    "(1202): Configuration error at '%s'."
#define USER_ERROR      "(1203): Invalid user '%s' or group '%s' given: %s (%d)"
#define CONNTYPE_ERROR  "(1204): Invalid connection type: '%s'."
#define PORT_ERROR      "(1205): Invalid port number: '%d'."
#define BIND_ERROR      "(1206): Unable to Bind port '%d' due to [(%d)-(%s)]"
#define RCONFIG_ERROR   "(1207): %s remote configuration in '%s' is corrupted."
#define QUEUE_ERROR     "(1210): Queue '%s' not accessible: '%s'"
#define QUEUE_FATAL     "(1211): Unable to access queue: '%s'. Giving up."
#define PID_ERROR       "(1212): Unable to create PID file."
#define DENYIP_WARN     "(1213): Message from '%s' not allowed. Cannot find the ID of the agent."
#define MSG_ERROR       "(1214): Problem receiving message from '%s'."
#define CLIENT_ERROR    "(1215): No client configured. Exiting."
#define CONNS_ERROR     "(1216): Unable to connect to '%s': '%s'."
#define UNABLE_CONN     "(1242): Unable to connect to server. Exhausted all options."
#define SEC_ERROR       "(1217): Error creating encrypted message."
#define SEND_ERROR      "(1218): Unable to send message to '%s': %s"
#define RULESLOAD_ERROR "(1219): Unable to access the rules directory."
#define RULES_ERROR     "(1220): Error loading the rules: '%s'."
#define LISTS_ERROR     "(1221): Error loading the list: '%s'."
#define QUEUE_SEND      "(1224): Error sending message to queue."
#define SIGNAL_RECV     "(1225): SIGNAL [(%d)-(%s)] Received. Exit Cleaning..."
#define XML_ERROR       "(1226): Error reading XML file '%s': %s (line %d)."
#define XML_ERROR_VAR   "(1227): Error applying XML variables '%s': %s."
#define XML_NO_ELEM     "(1228): Element '%s' without any option."
#define XML_INVALID     "(1229): Invalid element '%s' on the '%s' config."
#define XML_INVELEM     "(1230): Invalid element in the configuration: '%s'."
#define XML_INVATTR     "(1243): Invalid attribute '%s' in the configuration: '%s'."
#define XML_ELEMNULL    "(1231): Invalid NULL element in the configuration."
#define XML_READ_ERROR  "(1232): Error reading XML. Unknown cause."
#define XML_VALUENULL   "(1234): Invalid NULL content for element: %s."
#define XML_VALUEERR    "(1235): Invalid value for element '%s': %s."
#define XML_MAXREACHED  "(1236): Maximum number of elements reached for: %s."
#define INVALID_IP      "(1237): Invalid ip address: '%s'."
#define INVALID_ELEMENT "(1238): Invalid value for element '%s': %s"
#define NO_CONFIG       "(1239): Configuration file not found: '%s'."
#define INVALID_TIME    "(1240): Invalid time format: '%s'."
#define INVALID_DAY     "(1241): Invalid day format: '%s'."
#define ACCEPT_ERROR    "(1242): Couldn't accept TCP connections: %s (%d)"
#define RECV_ERROR      "(1243): Couldn't receive message from peer: %s (%d)"
#define DUP_SECURE      "(1244): Can't add more than one secure connection."
#define SEND_DISCON     "(1245): Sending message to disconnected agent '%s'."
#define SHARED_ERROR    "(1246): Unable to send file '%s' to agent ID '%s'."
#define TCP_NOT_SUPPORT "(1247): TCP not supported for this operating system."
#define TCP_EPIPE       "(1248): Unable to send message. Connection has been closed by remote server."

#define MAILQ_ERROR     "(1221): No Mail queue at %s"
#define IMSG_ERROR      "(1222): Invalid msg: %s"
#define SNDMAIL_ERROR   "(1223): Error Sending email to %s (smtp server)"
#define XML_INV_GRAN_MAIL "(1224): Invalid 'email_alerts' config (missing parameters)."
#define CHLDWAIT_ERROR  "(1261): Waiting for child process. (status: %d)."
#define TOOMANY_WAIT_ERROR "(1262): Too many errors waiting for child process(es)."

/* rootcheck */
#define MAX_RK_MSG        "(1250): Maximum number of global files reached: %d"
#define INVALID_RKCL_NAME  "(1251): Invalid rk configuration name: '%s'."
#define INVALID_RKCL_VALUE "(1252): Invalid rk configuration value: '%s'."
#define INVALID_ROOTDIR    "(1253): Invalid rootdir (unable to retrieve)."
#define INVALID_RKCL_VAR   "(1254): Invalid rk variable: '%s'."

/* syscheck */
#define SK_INV_REG      "(1757): Invalid syscheck registry entry: '%s'."
#define SK_REG_OPEN     "(1758): Unable to open registry key: '%s'."

/* analysisd */
#define FTS_LIST_ERROR          "(1260): Error initiating FTS list"
#define CRAFTED_IP              "(1271): Invalid IP Address '%s'. Possible logging attack."
#define CRAFTED_USER            "(1272): Invalid username '%s'. Possible logging attack."
#define INVALID_CAT             "(1273): Invalid category '%s' chosen."
#define INVALID_CONFIG          "(1274): Invalid configuration. Element '%s': %s."
#define INVALID_HOSTNAME        "(1275): Invalid hostname in syslog message: '%s'."
#define INVALID_GEOIP_DB        "(1276): Cannot open GeoIP database: '%s'."
#define FIM_INVALID_MESSAGE     "(1277): Invalid syscheck message received."

/* logcollector */
#define SYSTEM_ERROR     "(1600): Internal error. Exiting.."

/* remoted */
#define NO_REM_CONN     "(1750): No remote connection configured. Exiting."
#define NO_CLIENT_KEYS  "(1751): File client.keys not found or empty."

/* 1760 - 1769 -- reserved for maild */

/* Active Response */
#define AR_CMD_MISS     "(1280): Missing command options. " \
                        "You must specify a 'name' and 'executable'."
#define AR_MISS         "(1281): Missing options in the active response " \
                        "configuration. "
#define ARQ_ERROR       "(1301): Unable to connect to active response queue."
#define AR_INV_LOC      "(1302): Invalid active response location: '%s'."
#define AR_INV_CMD      "(1303): Invalid command '%s' in the active response."
#define AR_DEF_AGENT    "(1304): No agent defined for response."
#define AR_NO_TIMEOUT   "(1305): Timeout not allowed for command: '%s'."

#define EXECD_INV_MSG   "(1310): Invalid active response (execd) message '%s'."
#define EXEC_INV_NAME   "(1311): Invalid command name '%s' provided."
#define EXEC_CMDERROR   "(1312): Error executing '%s': %s"
#define EXEC_INV_CONF   "(1313): Invalid active response config: '%s'."
#define EXEC_DISABLED   "(1350): Active response disabled."
#define EXEC_SHUTDOWN   "(1314): Shutdown received. Deleting responses."

#define AR_NOAGENT_ERROR    "(1320): Agent '%s' not found."

/* List operations */
#define LIST_ERROR      "(1290): Unable to create a new list (calloc)."
#define LIST_ADD_ERROR  "(1291): Error adding nodes to list."
#define LIST_SIZE_ERROR "(1292): Error setting error size."
#define LIST_FREE_ERROR "(1293): Error setting data free pointer."

/* Log collector messages */
#define MISS_LOG_FORMAT "(1901): Missing 'log_format' element."
#define MISS_FILE       "(1902): Missing 'location' element."
#define INV_EVTLOG      "(1903): Invalid event log: '%s'."
#define NSTD_EVTLOG     "(1907): Non-standard event log set: '%s'."
#define LOGC_FILE_ERROR "(1904): File not available, ignoring it: '%s'."
#define NO_FILE         "(1905): No file configured to monitor."
#define PARSE_ERROR     "(1906): Error parsing file: '%s'."
#define READING_FILE    "(1950): Analyzing file: '%s'."
#define READING_EVTLOG  "(1951): Analyzing event log: '%s'."
#define VAR_LOG_MON     "(1952): Monitoring variable log file: '%s'."
#define INV_MULTILOG    "(1953): Invalid DJB multilog file: '%s'."
#define MISS_SOCK_NAME  "(1954): Missing field 'name' for socket."
#define MISS_SOCK_LOC   "(1955): Missing field 'location' for socket."
#define REM_ERROR       "(1956): Error removing '%s' file."
#define NEW_GLOB_FILE   "(1957): New file that matches the '%s' pattern: '%s'."
#define DUP_FILE        "(1958): Log file '%s' is duplicated."
#define FORGET_FILE     "(1959): File '%s' no longer exists."
#ifndef WIN32
#define FILE_LIMIT      "(1960): File limit has been reached (%d). Please reduce the number of files or increase \"logcollector.max_files\"."
#else
#define FILE_LIMIT      "(1960): File limit has been reached (%d)."
#endif
#define CURRENT_FILES   "(1961): Files being monitored: %i/%i."
#define OPEN_ATTEMPT    "(1962): Unable to open file '%s'. Remaining attempts: %d"
#define OPEN_UNABLE     "(1963): Unable to open file '%s'."
#define NON_TEXT_FILE   "(1964): File '%s' is not ASCII or UTF-8 encoded."
#define EXCLUDE_FILE    "(1965): File excluded: '%s'."
#define DUP_FILE_INODE  "(1966): Inode for file '%s' already found. Skipping it."

/* Encryption/auth errors */
#define INVALID_KEY     "(1401): Error reading authentication key: '%s'."
#define NO_AUTHFILE     "(1402): Authentication key file '%s' not found."
#define ENCFORMAT_ERROR "(1403): Incorrectly formatted message from agent '%s' (host '%s')."
#define ENCKEY_ERROR    "(1404): Authentication error. Wrong key or corrupt payload. Message received from agent '%s' at '%s'."
#define ENCSIZE_ERROR   "(1405): Message size not valid: '%64s'."
#define ENCSUM_ERROR    "(1406): Checksum mismatch. Message received from agent '%s' at '%s'."
#define ENCTIME_ERROR   "(1407): Duplicated counter for '%s'."
#define ENC_IP_ERROR    "(1408): Invalid ID %s for the source ip: '%s' (name '%s')."
#define ENCFILE_CHANGED "(1409): Authentication file changed. Updating."
#define ENC_READ        "(1410): Reading authentication keys file."

/* Regex errors */
#define REGEX_COMPILE   "(1450): Syntax error on regex: '%s': %d."
#define REGEX_SUBS      "(1451): Missing sub_strings on regex: '%s'."

/* Mail errors */
#define INVALID_SMTP    "(1501): Invalid SMTP Server: %s"
#define INVALID_MAIL    "(1502): Invalid Email Address: %s"

/* Decoders */
#define PPLUGIN_INV     "(2101): Parent decoder name invalid: '%s'."
#define PDUP_INV        "(2102): Duplicated decoder with prematch: '%s'."
#define PDUPFTS_INV     "(2103): Duplicated decoder with fts set: '%s'."
#define DUP_INV         "(2104): Invalid duplicated decoder: '%s'."
#define DEC_PLUGIN_ERR  "(2105): Error loading decoder options."
#define DECODER_ERROR   "(2106): Error adding decoder plugin."
#define DEC_REGEX_ERROR "(2107): Decoder configuration error: '%s'."
#define DECODE_NOPRE    "(2108): No 'prematch' found in decoder: '%s'."
#define DUP_REGEX       "(2109): Duplicated offsets for same regex: '%s'."
#define INV_DECOPTION   "(2110): Invalid decoder argument for %s: '%s'."
#define DECODE_ADD      "(2111): Additional data to plugin decoder: '%s'."

#define INV_OFFSET      "(2120): Invalid offset value: '%s'"
#define INV_ATTR        "(2121): Invalid decoder attribute: '%s'"

/* os_zlib */
#define COMPRESS_ERR    "(2201): Error compressing string: '%s'."
#define UNCOMPRESS_ERR  "(2202): Error uncompressing string."

/* read defines */
#define DEF_NOT_FOUND   "(2301): Definition not found for: '%s.%s'."
#define INV_DEF         "(2302): Invalid definition for %s.%s: '%s'."

/* Agent errors */
#define AG_WAIT_SERVER  "(4101): Waiting for server reply (not started). Tried: '%s'."
#define AG_CONNECTED    "(4102): Connected to the server (%s:%d/%s)."
#define AG_USINGIP      "(4103): Server IP address already set. Trying that before the hostname."
#define AG_INV_HOST     "(4104): Invalid hostname: '%s'."
#define AG_INV_IP       "(4105): No valid server IP found."
#define EVTLOG_OPEN     "(4106): Unable to open event log: '%s'."
#define EVTLOG_GETLAST  "(4107): Unable to query last event log from: '%s'."
#define EVTLOG_DUP      "(4108): Duplicated event log entry: '%s'."
#define AG_NOKEYS_EXIT  "(4109): Unable to start without auth keys. Exiting."
#define AG_MAX_ERROR    "(4110): Maximum number of agents '%d' reached."
#define AG_AX_AGENTS    "(4111): Maximum number of agents allowed: '%d'."
#define AG_INV_MNGIP    "(4112): Invalid server address found: '%s'"

/* Rules reading errors */
#define RL_INV_ROOT     "(5101): Invalid root element: '%s'."
#define RL_INV_RULE     "(5102): Invalid rule element: '%s'."
#define RL_INV_ENTRY    "(5103): Invalid rule on '%s'. Missing id/level."
#define RL_EMPTY_ATTR   "(5104): Rule attribute '%s' empty."
#define RL_INV_ATTR     "(5105): Invalid rule attributes inside file: '%s'."
#define RL_NO_OPT       "(5106): Rule '%d' without any options. "\
                        "It may lead to false positives. Exiting. "

/* Syslog output */
#define XML_INV_CSYSLOG "(5301): Invalid client-syslog configuration."

/* Integrator daemon */
#define XML_INV_INTEGRATOR "(5302): Invalid integratord configuration."

/* Agentless */
#define XML_INV_AGENTLESS   "(7101): Invalid agentless configuration."
#define XML_INV_MISSFREQ    "(7102): Frequency not set for the periodic option."
#define XML_INV_MISSOPTS    "(7103): Missing agentless options."

/* Database messages */
#define DBINIT_ERROR    "(5201): Error initializing database handler."
#define DBCONN_ERROR    "(5202): Error connecting to database '%s'(%s): ERROR: %s."
#define DBQUERY_ERROR   "(5203): Error executing query '%s'. Error: '%s'."
#define DB_GENERROR     "(5204): Database error. Unable to run query."
#define DB_MISS_CONFIG  "(5205): Missing database configuration. "\
                        "It requires host, user, pass and database."
#define DB_CONFIGERR    "(5206): Database configuration error."
#define DB_COMPILED     "(5207): OSSEC not compiled with support for '%s'."
#define DB_MAINERROR    "(5208): Multiple database errors. Exiting."
#define DB_CLOSING      "(5209): Closing connection to database."
#define DB_ATTEMPT      "(5210): Attempting to reconnect to database."

/* vulnerability-detector messages*/
#define VU_FETCH_ERROR              "(5500): The '%s' database could not be fetched."
#define VU_OPEN_FILE_ERROR          "(5501): Could not open '%s'"
#define VU_LOAD_CVE_ERROR           "(5502): Could not load the CVE OVAL for '%s'. '%s'"
#define VU_SQL_ERROR                "(5503): SQL error: '%s'"
#define VU_CHECK_DB_ERROR           "(5504): Database check failed."
#define VU_OS_VERSION_ERROR         "(5505): Invalid OS version."
#define VU_REFRESH_DB_ERROR         "(5506): Could not refresh the '%s' DB."
#define VU_GET_SOFTWARE_ERROR       "(5507): The software of the agent '%.3d' could not be obtained."
#define VU_AG_CHECK_ERR             "(5508): Agent vulnerabilities could not be checked."
#define VU_DB_TIMESTAMP_FEED_ERROR  "(5509): Stored timestamp could not be compared. The '%s' feed will continue updating."
#define VU_SSL_LIBRARY_ERROR        "(5510): Could not initialize the OpenSSL library."
#define VU_INVALID_OPERATOR         "(5511): Invalid operator '%s'"
#define VU_MAX_ACC_EXC              "(5512): Exceeded the maximum number of attempts to access the DB."
#define VU_OVAL_UPDATE_ERROR        "(5513): CVE database could not be updated."
#define VU_CREATE_DB_ERROR          "(5514): The database could not be checked or created."
#define VU_SOFTWARE_REQUEST_ERROR   "(5515): Agent '%.3d' software could not be requested."
#define VU_NO_AGENT_ERROR           "(5516): The agents information could not be processed."
#define VU_CREATE_HASH_ERRO         "(5517): The '%s' hash table could not be created."
#define VU_SYSC_SCAN_REQUEST_ERROR  "(5518): Last software scan from the agent '%.3d' could not be requested."
#define VU_NO_SYSC_SCANS            "(5519): No package inventory found for agent '%.3d', so their vulnerabilities will not be checked."
#define VU_REPORT_ERROR             "(5520): The agent '%.3d' vulnerabilities could not be reported. Error: '%s'"
#define VU_UPDATE_RETRY             "(5521): Failed when updating '%s %s' database. Retrying in '%lu' seconds."
#define VU_API_REQ_INV              "(5522): There was no valid response to '%s' after '%d' attempts."
#define VU_CONTENT_FEED_ERROR       "(5523): Couldn't get the content of the '%s' feed from '%s' file."
#define VU_PARSED_FEED_ERROR        "(5524): The '%s' feed couldn't be parsed from '%s' file."
#define VU_VER_EXTRACT_ERROR        "(5525): The version of '%s' could not be extracted."
#define VU_GLOBALDB_ERROR           "(5526): Could not connect to the global DB."
#define VU_CPES_INSERT_ERROR        "(5527): Could not insert the CPEs."
#define VU_CPE_INDEX_GET_ERROR      "(5528): Could not get the lower CPE index."
#define VU_AGENT_CPE_EXT_ERROR      "(5529): Could not extract the CPE list from the agent '%.3d'"
#define VU_INV_WAZUHDB_RES          "(5530): Invalid response from wazuh-db: '%s'"
#define VU_AGENT_CPE_UPD_ERROR      "(5531): Could not update the CPE list from the agent '%.3d'"
#define VU_AGENT_CPE_GEN_ERROR      "(5532): Could not generate the CPE inventory from the agent '%.3d'"
#define VU_AGENT_CPE_PARSE_ERROR    "(5533): Could not parse the CPE '%s' from the agent '%.3d'"
#define VU_GEN_SEARCH_TERMS_ERROR   "(5534): Could not generate the search terms for '%s:%s:%s:%s' in the agent '%.3d'"
#define VU_CPE_PARSING_ERROR        "(5535): Could not parse the '%s' term of '%s'"
#define VU_UNKNOWN_NVD_TAG          "(5536): An unexpected tag was found when processing the CVE list '%s'"
#define VU_UNKNOWN_NVD_CVE_TAG      "(5537): An unexpected tag was found when processing the CVE '%s'"
#define VU_PARSING_ERROR            "(5538): Could not decode the CPE '%s' for the agent '%.3d'"
#define VU_WAZUH_DB_CPE_IN_ERROR    "(5539): Could not insert the CPEs from the agent '%.3d' into the database."
#define VU_NVD_ROW_GET_ERROR        "(5540): Could not get the '%s' ID row."
#define VU_SOCKET_RETRY_ERROR       "(5541): Unable to connect to socket '%s'"
#define VU_FIND_NVD_ERROR           "(5542): No vulnerabilities could be found in the NVD for agent '%.3d'"
#define VU_REPORT_NVD_ERROR         "(5543): Could not report vulnerabilities from the NVD for agent '%.3d'"
#define VU_INVALID_DIC_TAG          "(5544): Invalid tag found when parsing the CPE dictionary: '%s'"
#define VU_NULL_AGENT_ID            "(5545): The agent database returned a null agent ID. Skipping agent."
#define VU_NULL_AGENT_IP            "(5546): The agent database returned a null registration IP address. Skipping agent '%.3d'"
#define VU_API_REQ_INV_NEW          "(5547): There was no valid response to '%s' after '%d' attempts. Trying the next page."
#define VU_UNC_SEVERITY             "(5548): Uncontrolled severity has been found: '%s'"
#define VU_CPE_CLEAN_REQUEST_ERROR  "(5549): The CPEs of the agent '%.3d' could not be cleaned."
#define VU_HOTFIX_REQUEST_ERROR     "(5550): The hotfixes of the agent '%.3d' could not be requested."
#define VU_MULTIPATH_ERROR          "(5551): Invalid multi_path '%s': '%s'"
#define VU_REGEX_COMPILE_ERROR      "(5552): Cannot compile '%s' regular expression."
#define VU_RH_REQ_FAIL_MAX          "(5553): The allowed number of failed pages (%d) has been exhausted. The feed will not be updated."
#define VU_WCPE_GET_TIMEST_ERROR    "(5554): Could not get the update date of the Wazuh CPE dictionary."
#define VU_CPEHELPER_INVALID_ACTION "(5555): Action '%s' of the CPE helper has to be used with '%s'"
#define VU_INVALID_TRANSLATION_OS   "(5556): Invalid replacement OS: '%s-%s'"
#define VU_WCPE_GET_VERFORMAT_ERROR "(5557): Could not get the version format of the Wazuh CPE dictionary."
#define VU_WCPE_INV_VERFORMAT       "(5558): Invalid format version for the CPE helper: '%s'"
#define VU_SEND_AGENT_REPORT_ERROR  "(5559): Could not send the '%s' report for '%s' in the agent '%.3d'"
#define VU_UNC_SYSTEM               "(5560): Uncontrolled Operating System has been found: '%s'"
#define VU_INV_ENTRY_TYPE           "(5561): Invalid entry type found when processing the CPE helper. Error: '%d'"
#define VU_INVALID_DB_INT           "(5562): The integrity of the database is invalid, so Vulnerability Detector will stop working."
#define VU_FEED_NODE_NULL_ELM       "(5563): Null elements needing value have been found in a node of the feed. The update will not continue."
#define VU_INVALID_TERM_CONDITION   "(5564): Could not get the CPE term condition. Error in: '%s' term (%d:%d)."
#define VU_WDB_LASTSCAN_ERROR       "(5565): Could not update the last scan for agent '%.3d'"
#define VU_AGENT_NOT_INITIALIZED    "(5566): The agent structure is not initialized."
#define VU_DB_NOT_INITIALIZED       "(5567): The DB is not initialized."
#define VU_OSINFOLNX_ERROR          "(5568): Couldn't get the OS information of the agent '%.3d'"
#define VU_GET_PACKAGES_ERROR       "(5569): Couldn't get the packages of the agent '%.3d'"
#define VU_GET_PACKAGES_VULN_ERROR  "(5570): Couldn't get from the NVD the '%s' vulnerabilities of the package '%s'"
#define VU_GET_PACKAGES_DEP_ERROR   "(5571): Couldn't get from the NVD the '%s' dependencies of the package with ID '%d'"
#define VU_INSERT_PACKAGE_ERROR     "(5572): Couldn't insert the package '%s' into the vulnerability '%s'. Version (%s) '%s' '%s' (feed '%s')."
#define VU_FILTER_VULN_ERROR        "(5573): Couldn't verify if the vulnerability '%s' of the package '%s' is already patched."
#define VU_DISCARD_KERNEL_PKG       "(5574): Discarded Linux Kernel package '%s' (not running) for agent '%.3d'"
#define VU_OVAL_UNAVAILABLE_DATA    "(5575): Unavailable vulnerability data for the agent '%.3d' OS. Skipping it."
#define VU_PKG_NO_VER               "(5576): Missing version for package '%s' of the inventory."
#define VU_CVEDB_ERROR              "(5577): Could not connect to the CVE DB."
#define VU_REPORT_NVD_INFO_ERROR    "(5578): Could not fill the report with the CVE info from the NVD for agent '%.3d'"
#define VU_REPORT_NVD_REF_ERROR     "(5579): Could not fill the report with the CVE references from the NVD for agent '%.3d'"
#define VU_REPORT_NVD_SCORE_ERROR   "(5580): Could not fill the report with the CVE score from the NVD for agent '%.3d'"
#define VU_REPORT_OVAL_ERROR        "(5581): Could not fill the report with the CVE info from the Vendor feed for agent '%.3d'"
<<<<<<< HEAD
#define VU_GET_DEB_STATUS_FEED      "(5582): Couldn't get the Debian feed '%s' to check the status of the packages. This can lead to many false positives."
=======
#define VU_NVD_EMPTY                "(5582): Unavailable vulnerabilities at the NVD database. The scan is aborted."
>>>>>>> b6ca110e

/* File integrity monitoring error messages*/
#define FIM_ERROR_ADD_FILE                          "(6600): Unable to add file to db: '%s'"
#define FIM_ERROR_ACCESING                          "(6601): Error accessing '%s': '%s' (%d)"
#define FIM_ERROR_WHODATA_SUM_MAX                   "(6603): The whodata sum for '%s' file could not be included in the alert as it is too large."
#define FIM_ERROR_NOTHING_TOCKECK                   "(6604): No directories to check."
#define FIM_ERROR_CHECK_THREAD                      "(6605): Could not create the Whodata check thread."
#define FIM_ERROR_SELECT                            "(6606): Select failed (for real time file integrity monitoring)."
#define FIM_ERROR_INOTIFY_INITIALIZE                "(6607): Unable to initialize inotify."
#define FIM_ERROR_NFS_INOTIFY                       "(6608): '%s' NFS Directories do not support iNotify."
#define FIM_ERROR_GENDIFF_COMMAND                   "(6609): Unable to run diff command '%s'"
#define FIM_ERROR_REALTIME_WAITSINGLE_OBJECT        "(6610): WaitForSingleObjectEx failed (for real time file integrity monitoring)."
#define FIM_ERROR_REALTIME_ADDDIR_FAILED            "(6611): 'realtime_adddir' failed, the directory '%s'could't be added to real time mode."
#define FIM_ERROR_REALTIME_READ_BUFFER              "(6612): Unable to read from real time buffer."
#define FIM_ERROR_REALTIME_WINDOWS_CALLBACK         "(6613): Real time Windows callback process: '%s' (%lx)."
#define FIM_ERROR_REALTIME_WINDOWS_CALLBACK_EMPTY   "(6614): Real time call back called, but hash is empty."
#define FIM_ERROR_UPDATE_ENTRY                      "(6615): Can't update entry invalid file '%s'."
#define FIM_ERROR_REALTIME_MAXNUM_WATCHES           "(6616): Unable to add directory to real time monitoring: '%s' - Maximum size permitted."

#define FIM_ERROR_REALTIME_INITIALIZE               "(6618): Unable to initialize real time file monitoring."
#define FIM_ERROR_WHODATA_ADD_DIRECTORY             "(6619): Unable to add directory to whodata real time monitoring: '%s'. It will be monitored in Realtime"
#define FIM_ERROR_WHODATA_AUDIT_SUPPORT             "(6620): Audit support not built. Whodata is not available."
#define FIM_ERROR_WHODATA_EVENTCHANNEL              "(6621): Event Channel subscription could not be made. Whodata scan is disabled."
#define FIM_ERROR_WHODATA_RESTORE_POLICIES          "(6622): There is no backup of audit policies. Policies will not be restored."
#define FIM_ERROR_WHODATA_RENDER_EVENT              "(6623): Error rendering the event. Error %lu."
#define FIM_ERROR_WHODATA_RENDER_PARAM              "(6624): Invalid number of rendered parameters."
#define FIM_ERROR_WHODATA_NOTFIND_DIRPOS            "(6625): The '%s' file does not have an associated directory."
#define FIM_ERROR_WHODATA_HANDLER_REMOVE            "(6626): The handler '%s' could not be removed from the whodata hash table."
#define FIM_ERROR_WHODATA_HANDLER_EVENT             "(6627): Could not get the time of the event whose handler is '%llu'."
#define FIM_ERROR_WHODATA_EVENTID                   "(6628): Invalid EventID. The whodata cannot be extracted."

#define FIM_ERROR_WHODATA_EVENTADD_DUP              "(6630): The event could not be added to the '%s' hash table because it is duplicated. Target: '%s'."
#define FIM_ERROR_WHODATA_EVENTADD                  "(6631): The event could not be added to the '%s' hash table. Target: '%s'."
#define FIM_ERROR_WHODATA_GET_SID                   "(6632): Could not obtain the sid of Everyone. Error '%lu'."
#define FIM_ERROR_WHODATA_GET_ACE                   "(6633): Could not extract the ACE information. Error: '%lu'."
#define FIM_ERROR_WHODATA_TOKENPRIVILEGES           "(6634): AdjustTokenPrivileges() failed. Error: '%lu'"
#define FIM_ERROR_WHODATA_AUDITPOL                  "(6635): Auditpol backup error: '%s'."
#define FIM_ERROR_WHODATA_SOCKET_CONNECT            "(6636): Cannot connect to socket '%s'."
#define FIM_ERROR_WHODATA_READ_RULE                 "(6637): Could not read audit loaded rules."
#define FIM_ERROR_WHODATA_ADD_RULE                  "(6638): Error adding audit rule for directory (%i): '%s'."
#define FIM_ERROR_WHODATA_CHECK_RULE                "(6639): Error checking Audit rules list."
#define FIM_ERROR_WHODATA_MAXNUM_WATCHES            "(6640): Unable to monitor who-data for directory: '%s' - Maximum size permitted (%d)."
#define FIM_ERROR_WHODATA_COMPILE_REGEX             "(6641): Cannot compile '%s' regular expression."
#define FIM_ERROR_WHODATA_HEALTHCHECK_START         "(6642): Audit health check couldn't be completed correctly."
#define FIM_ERROR_WHODATA_EVENT_TOOLONG             "(6643): Caching Audit message: event too long."
#define FIM_ERROR_WHODATA_GETID                     "(6644): Couldn't get event ID from Audit message. Line: '%s'."
#define FIM_ERROR_WHODATA_CONTEXT                   "(6645): Error creating the whodata context. Error %lu."
#define FIM_ERROR_SACL_ACE_DELETE                   "(6646): DeleteAce() failed restoring the SACLs. Error '%ld'"
#define FIM_ERROR_SACL_FIND_PRIVILEGE               "(6647): Could not find the '%s' privilege. Error: %lu"
#define FIM_ERROR_SACL_OPENPROCESSTOKEN             "(6648): OpenProcessToken() failed. Error '%lu'."
#define FIM_ERROR_SACL_SET_PRIVILEGE                "(6649): Fail to set privileges. Error: '%ld'."
#define FIM_ERROR_SACL_GETSECURITYINFO              "(6650): GetNamedSecurityInfo() failed. Error '%ld'"
#define FIM_ERROR_SACL_GETSIZE                      "(6651): The size of the '%s' SACL could not be obtained."
#define FIM_ERROR_SACL_NOMEMORY                     "(6652): No memory could be reserved for the new SACL of '%s'."
#define FIM_ERROR_SACL_CREATE                       "(6653): The new SACL for '%s' could not be created."
#define FIM_ERROR_SACL_ACE_GET                      "(6654): The ACE number %i for '%s' could not be obtained."
#define FIM_ERROR_SACL_ACE_CPY                      "(6655): The ACE number %i of '%s' could not be copied to the new ACL."
#define FIM_ERROR_SACL_ACE_NOMEMORY                 "(6656): No memory could be reserved for the new ACE of '%s'."
#define FIM_ERROR_SACL_ACE_ADD                      "(6657): The new ACE could not be added to '%s'."
#define FIM_ERROR_SACL_SETSECURITYINFO              "(6658): SetNamedSecurityInfo() failed. Error: '%lu'."
#define FIM_ERROR_SACL_ELEVATE_PRIVILEGE            "(6659): The privilege could not be activated. Error: '%ld'."
#define FIM_ERROR_WPOL_BACKUP_FILE_REMOVE           "(6660): '%s' could not be removed: '%s' (%d)."
#define FIM_ERROR_WPOL_BACKUP_FILE_OPEN             "(6661): '%s' could not be opened: '%s' (%d)."
#define FIM_ERROR_LIBMAGIC_START                    "(6662): Can't init libmagic: '%s'"
#define FIM_ERROR_LIBMAGIC_LOAD                     "(6663): Can't load magic file: '%s'"
#define FIM_ERROR_LIBMAGIC_BUFFER                   "(6664): magic_buffer: '%s'"
#define FIM_ERROR_GENDIFF_OPEN                      "(6665): Unable to generate diff alert (fopen)'%s'."
#define FIM_ERROR_GENDIFF_READ                      "(6666): Unable to generate diff alert (fread)."
#define FIM_ERROR_GENDIFF_SECONDLINE_MISSING        "(6667): Unable to find second line of alert string."
#define FIM_ERROR_GENDIFF_WRITING_DATA              "(6668): Unable to write data on file '%s'"
#define FIM_ERROR_GENDIFF_INVALID_PATH              "(6669): Invalid path name: '%s'"
#define FIM_ERROR_GENDIFF_CREATE_SNAPSHOT           "(6670): Unable to create snapshot for '%s'"
#define FIM_ERROR_GENDIFF_OPEN_FILE                 "(6671): Unable to open file for writing '%s'"
#define FIM_ERROR_SYSCOM_BIND_SOCKET                "(6672): Unable to bind to socket '%s': (%d) '%s'."
#define FIM_ERROR_SYSCOM_ACCEPT                     "(6673): In accept(): '%s'"
#define FIM_ERROR_SYSCOM_RECV                       "(6674): In OS_RecvSecureTCP(): '%s'"
#define FIM_ERROR_SYSCOM_RECV_TOOLONG               "(6675): In OS_RecvSecureTCP(): response size is bigger than expected"
#define FIM_ERROR_SYSCOM_RECV_MAXLEN                "(6676): The received message exeed maximum permited > '%i'"
#define FIM_NO_OPTIONS                              "(6677): No option provided for directories: '%s', ignoring it."
#define FIM_DIRECTORY_NOPROVIDED                    "(6678): No directory provided for syscheck to monitor."
#define FIM_INVALID_ATTRIBUTE                       "(6679): Invalid attribute '%s' for '%s' option."
#define FIM_INVALID_OPTION                          "(6680): Invalid option '%s' for attribute '%s'"
#define FIM_WHODATA_PARAMETER                       "(6681): Invalid parameter type (%ld) for '%s'."
#define FIM_ERROR_WHODATA_WIN_ARCH                  "(6682): Error reading 'Architecture' from Windows registry. (Error %u)"
#define FIM_ERROR_WHODATA_WIN_SIDERROR              "(6683): Could not obtain the sid of Everyone. Error '%lu'."
#define FIM_ERROR_WHODATA_OPEN_TOKEN                "(6684): OpenProcessToken() failed. Error '%lu'."
#define FIM_ERROR_WHODATA_ACTIVATE_PRIV             "(6685): The privilege could not be activated. Error: '%ld'."
#define FIM_ERROR_WHODATA_GETNAMEDSECURITY          "(6686): GetNamedSecurityInfo() failed. Error '%ld'"
#define FIM_ERROR_WHODATA_SACL_SIZE                 "(6687): The size of the '%s' SACL could not be obtained."
#define FIM_ERROR_WHODATA_SACL_MEMORY               "(6688): No memory could be reserved for the new SACL of '%s'."
#define FIM_ERROR_WHODATA_SACL_NOCREATE             "(6689): The new SACL for '%s' could not be created. Error: '%ld'."
#define FIM_ERROR_WHODATA_ACE_MEMORY                "(6690): No memory could be reserved for the new ACE of '%s'. Error: '%ld'."
#define FIM_ERROR_WHODATA_COPY_SID                  "(6691): Could not copy the everyone SID for '%s'. Error: '%d-%ld'."
#define FIM_ERROR_WHODATA_ACE_NOOBTAIN              "(6692): The ACE number %i for '%s' could not be obtained."
#define FIM_ERROR_WHODATA_ACE_NUMBER                "(6693): The ACE number %i of '%s' could not be copied to the new ACL."
#define FIM_ERROR_WHODATA_ACE_NOADDED               "(6694): The new ACE could not be added to '%s'. Error: '%ld'."
#define FIM_ERROR_WHODATA_SETNAMEDSECURITY          "(6695): SetNamedSecurityInfo() failed. Error: '%lu'"
#define FIM_CRITICAL_ERROR_DB                       "(6696): Unable to create syscheck database. Exiting."
#define FIM_CRITICAL_ERROR_OUT_MEM                  "(6697): Out of memory. Exiting."
#define FIM_CRITICAL_DATA_CREATE                    "(6698): Creating Data Structure: %s. Exiting."
#define FIM_CRITICAL_ERROR_SELECT                   "(6699): At '%s': select(): %s. Exiting."
#define FIM_ERROR_INOTIFY_ADD_MAX_REACHED           "(6700): Unable to add inotify watch to real time monitoring: '%s'. '%d' '%d': The maximum limit of inotify watches has been reached."
#define FIM_UNKNOWN_ATTRIBUTE                       "(6701): Unknown attribute '%s' for directory option."
#define FIM_ERROR_INSERT_INODE_HASH                 "(6702): Unable to add inode to db: '%s' => '%s'"

#define FIM_DB_ERROR_COUNT_RANGE                    "(6703): Couldn't get range size between '%s' and '%s'"
#define FIM_DB_ERROR_GET_PATH                       "(6704): Couldn't get path of '%s'"
#define FIM_DB_ERROR_SYNC_DB                        "(6705): Failed to synchronize database."
#define FIM_DB_ERROR_GET_ROW_PATH                   "(6706): Couldn't get %s row's path."
#define FIM_DB_ERROR_CALC_CHECKSUM                  "(6707): Failed to calculate database checksum."
#define FIM_DB_ERROR_RM_RANGE                       "(6708): Failed to delete a range of paths between '%s' and '%s'"
#define FIM_DB_ERROR_RM_NOT_SCANNED                 "(6709): Failed to delete from db all unscanned files."
#define FIM_ERROR_WHODATA_INIT                      "(6710): Failed to start the Whodata engine. Directories/files will be monitored in Realtime mode"

/* Verbose messages */
#define STARTUP_MSG "Started (pid: %d)."
#define PRIVSEP_MSG "Chrooted to directory: %s, using user: %s"
#define MSG_SOCKET_SIZE "(unix_domain) Maximum send buffer set to: '%d'."

#define NO_SYSLOG       "(1501): IP or network must be present in syslog" \
                        " access list (allowed-ips). Syslog server disabled."
#define CONN_TO     "Connected to '%s' (%s queue)"
#define MAIL_DIS    "E-Mail notification disabled. Clean Exit."

/* Debug Messages */
#define STARTED_MSG "Starting ..."
#define FOUND_USER  "Found user/group ..."
#define ASINIT      "Active response initialized ..."
#define READ_CONFIG "Read configuration ..."

/* Wait operations */
#define WAITING_MSG     "Process locked due to agent is offline. Waiting for connection..."
#define WAITING_FREE    "Agent is now online. Process unlocked, continuing..."
#define SERVER_UNAV     "Server unavailable. Setting lock."
#define SERVER_UP       "Server responded. Releasing lock."
#define LOCK_RES        "Agent auto-restart locked for %d seconds."

/* Buffer alerts */
#define DISABLED_BUFFER "Agent buffer disabled."
#define WARN_BUFFER     "Agent buffer at %d %%."
#define FULL_BUFFER     "Agent buffer is full: Events may be lost."
#define FLOODED_BUFFER  "Agent buffer is flooded: Producing too many events."
#define NORMAL_BUFFER   "Agent buffer is under %d %%. Working properly again."
#define TOLERANCE_TIME  "Tolerance time set to Zero, defined flooding condition when buffer is full."

/* OSSEC alert messages */
#define OS_AD_STARTED   "ossec: Ossec started."
#define OS_AG_STARTED   "ossec: Agent started: '%s->%s'."
#define OS_AG_DISCON    "ossec: Agent disconnected: '%s'."
#define OS_AG_REMOVED   "ossec: Agent removed: '%s'."

#define OS_NORMAL_BUFFER  "wazuh: Agent buffer: 'normal'."
#define OS_WARN_BUFFER  "wazuh: Agent buffer: '%d%%'."
#define OS_FULL_BUFFER  "wazuh: Agent buffer: 'full'."
#define OS_FLOOD_BUFFER "wazuh: Agent buffer: 'flooded'."

/* WIN32 errors */
#define CONF_ERROR      "Could not read (%s) (Make sure config exists and executable is running with Administrative privileges)."
#define GMF_ERROR       "Could not run GetModuleFileName."
#define GMF_BUFF_ERROR  "Could not get path because it is too long and was shrunk by (%d) characters with a max of (%d)."
#define GMF_UNKN_ERROR  "Could not run GetModuleFileName which returned (%ld)."

#endif /* ERROR_MESSAGES_H */<|MERGE_RESOLUTION|>--- conflicted
+++ resolved
@@ -371,11 +371,8 @@
 #define VU_REPORT_NVD_REF_ERROR     "(5579): Could not fill the report with the CVE references from the NVD for agent '%.3d'"
 #define VU_REPORT_NVD_SCORE_ERROR   "(5580): Could not fill the report with the CVE score from the NVD for agent '%.3d'"
 #define VU_REPORT_OVAL_ERROR        "(5581): Could not fill the report with the CVE info from the Vendor feed for agent '%.3d'"
-<<<<<<< HEAD
-#define VU_GET_DEB_STATUS_FEED      "(5582): Couldn't get the Debian feed '%s' to check the status of the packages. This can lead to many false positives."
-=======
 #define VU_NVD_EMPTY                "(5582): Unavailable vulnerabilities at the NVD database. The scan is aborted."
->>>>>>> b6ca110e
+#define VU_GET_DEB_STATUS_FEED      "(5583): Couldn't get the Debian feed '%s' to check the status of the packages. This can lead to many false positives."
 
 /* File integrity monitoring error messages*/
 #define FIM_ERROR_ADD_FILE                          "(6600): Unable to add file to db: '%s'"
