/* Copyright (C) 2015-2021, Wazuh Inc.
 * All rights reserved.
 *
 * This program is free software; you can redistribute it
 * and/or modify it under the terms of the GNU General Public
 * License (version 2) as published by the FSF - Free Software
 * Foundation.
 */

#include "shared.h"

#ifndef WIN32
#define LOG_FILE "/logs/active-responses.log"
#else
#define LOG_FILE "active-response\\active-responses.log"
#endif
#define ECHO "/bin/echo"
#define PASSWD "/usr/bin/passwd"
#define CHUSER "/usr/bin/chuser"
#define BUFFERSIZE 4096
#define LOGSIZE 8192
#define COMMANDSIZE 2048

/**
 * Write the incomming message in active-responses log file.
 * @param ar_name Name of active response.
 * @param msg Incomming message to write.
 * */
void write_debug_file (const char *ar_name, const char *msg);

/**
 * Get the json structure from input
 * @param input Input to validate
 * @return JSON input or NULL on Invalid.
 * */
cJSON* get_json_from_input (const char *input);

/**
 * Get command from input
 * @param input Input
 * @return char * with the command or NULL on fail
 * */
char* get_command (cJSON *input);

/**
 * Get username from input
 * @param input Input
 * @return char * with the username or NULL on fail
 * */
char* get_username_from_json (cJSON *input);

/**
 * Get srcip from input
 * @param input Input
 * @return char * with the srcip or NULL on fail
 * */
char* get_srcip_from_json (cJSON *input);

<<<<<<< HEAD
/**
 * Check for valid IP and version
 * @param ip IP
 * @return IP version or -1 on fail
 * */
int get_ip_version (char *ip);
=======
#ifndef WIN32
/**
 * Write process pid to lock simultaneous executions of the script
 * @param lock_path Path of the folder to lock
 * @param lock_pid_path Path of the file to lock
 * @param log_path Messages log file
 * @param proc_name Name of the proces to lock/unlock
 * */
void lock (const char *lock_path, const char *lock_pid_path, const char *log_path, const char *proc_name);

/**
 * Remove lock
 * @param lock_path Path of the folder to lock
 * @param log_path Messages log file
 * */
void unlock (const char *lock_path, const char *log_path);

/**
 * Check ip version from a string
 * @param ip Ip to check version
 * @retval 4 If ip is ipv4
 * @retval 6 If ip is ipv6
 * @retval OS_INVALID on Invalid IP or error
 * */
int get_ip_version (char * ip);
#endif
>>>>>>> 51b9ee8f
<|MERGE_RESOLUTION|>--- conflicted
+++ resolved
@@ -56,15 +56,8 @@
  * */
 char* get_srcip_from_json (cJSON *input);
 
-<<<<<<< HEAD
-/**
- * Check for valid IP and version
- * @param ip IP
- * @return IP version or -1 on fail
- * */
-int get_ip_version (char *ip);
-=======
 #ifndef WIN32
+
 /**
  * Write process pid to lock simultaneous executions of the script
  * @param lock_path Path of the folder to lock
@@ -88,6 +81,6 @@
  * @retval 6 If ip is ipv6
  * @retval OS_INVALID on Invalid IP or error
  * */
-int get_ip_version (char * ip);
-#endif
->>>>>>> 51b9ee8f
+int get_ip_version (char *ip);
+
+#endif