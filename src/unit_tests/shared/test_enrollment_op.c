#include <stdarg.h>
#include <stddef.h>
#include <setjmp.h>
#include <cmocka.h>
#include <stdio.h>
#include <string.h>

#include "shared.h"
#include "os_auth/check_cert.h"
#include "os_auth/auth.h"

#include "../wrappers/common.h"
#include "../wrappers/posix/stat_wrappers.h"
#include "../wrappers/wazuh/shared/debug_op_wrappers.h"
#include "../wrappers/wazuh/shared/file_op_wrappers.h"
#include "../wrappers/wazuh/shared/validate_op_wrappers.h"
#include "../wrappers/externals/openssl/bio_wrappers.h"
#include "../wrappers/externals/openssl/ssl_lib_wrappers.h"
#include "../wrappers/wazuh/os_auth/os_auth_wrappers.h"

#define NEW_AGENT1      "Agent1"
#define AGENT1_ID       "001"
#define NEW_IP1         "192.0.0.0"
#define RAW_KEY         "6dd186d1740f6c80d4d380ebe72c8061db175881e07e809eb44404c836a7ef96"

extern int w_enrollment_concat_src_ip(char *buff, const char* sender_ip, const int use_src_ip);
extern void w_enrollment_concat_group(char *buff, const char* centralized_group);
extern void w_enrollment_concat_key(char *buff, keyentry* key_entry);
extern void w_enrollment_verify_ca_certificate(const SSL *ssl, const char *ca_cert, const char *hostname);
extern int w_enrollment_connect(w_enrollment_ctx *cfg, const char * server_address);
extern int w_enrollment_send_message(w_enrollment_ctx *cfg);
extern int w_enrollment_store_key_entry(const char* keys);
extern int w_enrollment_process_agent_key(char *buffer);
extern int w_enrollment_process_response(SSL *ssl);
extern char *w_enrollment_extract_agent_name(const w_enrollment_ctx *cfg);
extern void w_enrollment_load_pass(w_enrollment_cert *cert_cfg);

/*************** WRAPS ************************/

extern SSL *__real_SSL_new(SSL_CTX *ctx);

extern FILE * __real_fopen ( const char * filename, const char * mode );
FILE * __wrap_fopen ( const char * filename, const char * mode ) {
    if(!test_mode)
        return __real_fopen(filename, mode);
    check_expected(filename);
    check_expected(mode);
    return mock_ptr_type(FILE *);
}

extern char * __real_fgets(char * buf, int size, FILE *stream);
char * __wrap_fgets(char * buf, int size, FILE *stream) {
    if(!test_mode)
        return __real_fgets(buf, size, stream);
    snprintf(buf, size, "%s", mock_ptr_type(char*));
    check_expected(size);
    check_expected(stream);
    return mock_ptr_type(char *);
}

extern int __real_fclose ( FILE * stream );
int __wrap_fclose ( FILE * stream ) {
    if(!test_mode)
        return __real_fclose(stream);
    return 0;
}

int __wrap_TempFile(File *file, const char *source, int copy) {
    file->name = mock_type(char *);
    file->fp = mock_type(FILE *);
    check_expected(source);
    check_expected(copy);
    return mock_type(int);
}

int __wrap_OS_MoveFile(const char *src, const char *dst) {
    check_expected(src);
    check_expected(dst);
    return mock_type(int);
}

#ifndef WIN32
extern int __real_fprintf ( FILE * stream, const char * format, ... );
int __wrap_fprintf ( FILE * stream, const char * format, ... ) {
    char formatted_msg[OS_MAXSTR];
    va_list args;

    va_start(args, format);
    vsnprintf(formatted_msg, OS_MAXSTR, format, args);
    va_end(args);

    if(!test_mode)
        return __real_fprintf(stream, formatted_msg);

    check_expected(stream);
    check_expected(formatted_msg);
    return 0;
}
#endif

void keyentry_init (keyentry *key, char *name, char *id, char *ip, char *raw_key) {
    os_calloc(1, sizeof(os_ip), key->ip);
    key->ip->ip = ip ? strdup(ip) : NULL;
    key->name = name ? strdup(name) : NULL;
    key->id = id ? strdup(id) : NULL;
    key->raw_key = raw_key ? strdup(raw_key) : NULL;
}

void free_keyentry (keyentry *key) {
    os_free(key->ip->ip);
    os_free(key->ip);
    os_free(key->name);
    os_free(key->id);
    os_free(key->raw_key);
}

// Setup / Teardown global
int setup_file_ops(void **state) {
    test_mode = 1;
    return 0;
}

int teardown_file_ops(void **state) {
    test_mode = 0;
    return 0;
}

// Setup
int test_setup_concats(void **state) {
    char *buf;
    os_calloc(OS_SIZE_65536 + OS_SIZE_4096 + 1, sizeof(char), buf);
    buf[OS_SIZE_65536 + OS_SIZE_4096] = '\0';
    *state = buf;
    return 0;
}

//Teardown
int test_teardown_concats(void **state) {
    free(*state);
    return 0;
}

// Setup
int test_setup_context(void **state) {
    w_enrollment_target* local_target;
    local_target = w_enrollment_target_init();
    local_target->manager_name = strdup("valid_hostname");
    local_target->agent_name = NULL;
    local_target->sender_ip = NULL;
    local_target->port = 1234;
    local_target->centralized_group = NULL;
    w_enrollment_cert* local_cert;
    local_cert = w_enrollment_cert_init();
    local_cert->agent_cert = strdup("CERT");
    local_cert->agent_key = strdup("KEY");
    local_cert->ca_cert = strdup("CA_CERT");
    // Keys initialization
    keystore *keys = NULL;
    os_calloc(1, sizeof(keystore), keys);
    keys->keysize = 0;
    w_enrollment_ctx *cfg = w_enrollment_init(local_target, local_cert, keys);
    *state = cfg;
    return 0;
}

//Teardown
int test_teardown_context(void **state) {
    w_enrollment_ctx *cfg = *state;
    os_free(cfg->target_cfg->manager_name);
    os_free(cfg->target_cfg->centralized_group);
    os_free(cfg->target_cfg->agent_name);
    os_free(cfg->target_cfg->sender_ip);
    os_free(cfg->target_cfg);
<<<<<<< HEAD
    w_enrollment_cert_destroy(cfg->cert_cfg);
=======
    os_free(cfg->cert_cfg->agent_cert);
    os_free(cfg->cert_cfg->agent_key);
    os_free(cfg->cert_cfg->authpass);
    os_free(cfg->cert_cfg->ca_cert);
    os_free(cfg->cert_cfg->ciphers);
    os_free(cfg->cert_cfg->authpass_file);
    os_free(cfg->cert_cfg);
    os_free(cfg->keys);
>>>>>>> e8578b4e
    if(cfg->ssl) {
        SSL_free(cfg->ssl);
    }
    w_enrollment_destroy(cfg);
    return 0;
}

//Setup
int test_setup_context_2(void **state) {
    w_enrollment_target* local_target;
    local_target = w_enrollment_target_init();
    local_target->manager_name = strdup("valid_hostname");
    local_target->agent_name = strdup("test_agent");
    local_target->sender_ip = strdup("192.168.1.1");
    local_target->port = 1234;
    local_target->centralized_group = strdup("test_group");
    w_enrollment_cert* local_cert;
    local_cert = w_enrollment_cert_init();
    local_cert->authpass = strdup("test_password");
    local_cert->agent_cert = strdup("CERT");
    local_cert->agent_key = strdup("KEY");
    local_cert->ca_cert = strdup("CA_CERT");
    // Keys initialization
    keystore *keys = NULL;
    os_calloc(1, sizeof(keystore), keys);
    keys->keysize = 0;
    w_enrollment_ctx *cfg = w_enrollment_init(local_target, local_cert, keys);
    *state = cfg;
    return 0;
}

//Setup
int test_setup_context_3(void **state) {
    w_enrollment_target* local_target;
    local_target = w_enrollment_target_init();
    local_target->manager_name = strdup("valid_hostname");
    local_target->agent_name = strdup("Invalid\'!@Hostname\'");
    local_target->sender_ip = NULL;
    local_target->port = 1234;
    local_target->centralized_group = NULL;
    w_enrollment_cert* local_cert;
    local_cert = w_enrollment_cert_init();
    local_cert->agent_cert = strdup("CERT");
    local_cert->agent_key = strdup("KEY");
    local_cert->ca_cert = strdup("CA_CERT");
    // Keys initialization
    keystore *keys = NULL;
    os_calloc(1, sizeof(keystore), keys);
    keys->keysize = 0;
    w_enrollment_ctx *cfg = w_enrollment_init(local_target, local_cert, keys);
    *state = cfg;
    return 0;
}

//Setup
int test_setup_w_enrollment_request_key(void **state) {
    w_enrollment_target* local_target;
    local_target = w_enrollment_target_init();
    local_target->manager_name = strdup("valid_hostname");
    local_target->agent_name = strdup("test_agent");
    local_target->sender_ip = strdup("192.168.1.1");
    local_target->port = 1234;
    local_target->centralized_group = strdup("test_group");
    w_enrollment_cert* local_cert;
    local_cert = w_enrollment_cert_init();
    local_cert->auto_method = 0;
    local_cert->authpass = strdup("test_password");
    local_cert->agent_cert = strdup("CERT");
    local_cert->agent_key = strdup("KEY");
    local_cert->ca_cert = strdup("CA_CERT");
    // Keys initialization
    keystore *keys = NULL;
    os_calloc(1, sizeof(keystore), keys);
    keys->keysize = 0;
    w_enrollment_ctx *cfg = w_enrollment_init(local_target, local_cert, keys);
    *state = cfg;
    test_mode = 1;
    return 0;
}

//Teardown
int test_teardown_w_enrollment_request_key(void **state) {
    w_enrollment_ctx *cfg = *state;
    os_free(cfg->target_cfg->agent_name);
    os_free(cfg->target_cfg->centralized_group);
    os_free(cfg->target_cfg->manager_name);
    os_free(cfg->target_cfg->sender_ip);
    os_free(cfg->target_cfg);
<<<<<<< HEAD
    w_enrollment_cert_destroy(cfg->cert_cfg);
=======
    os_free(cfg->cert_cfg->agent_cert);
    os_free(cfg->cert_cfg->agent_key);
    os_free(cfg->cert_cfg->authpass);
    os_free(cfg->cert_cfg->ca_cert);
    os_free(cfg->cert_cfg->ciphers);
    os_free(cfg->cert_cfg->authpass_file);
    os_free(cfg->cert_cfg);
    os_free(cfg->keys);
>>>>>>> e8578b4e
    w_enrollment_destroy(cfg);
    test_mode = 0;
    return 0;
}

//Setup
int test_setup_ssl_context(void **state) {
    SSL_CTX *ctx = get_ssl_context(DEFAULT_CIPHERS, 0);
    SSL *ssl = __real_SSL_new(ctx);
    SSL_CTX_free(ctx);
    *state = ssl;
    setup_file_ops(state);
    return 0;
}

//Teardown
int test_teardown_ssl_context(void **state) {
    SSL_free(*state);
    teardown_file_ops(state);
    return 0;
}

int test_setup_enrollment_load_pass(void **state) {
    w_enrollment_cert *cert_cfg = w_enrollment_cert_init();
    *state = cert_cfg;
    test_mode = 1;
    return 0;
}

int test_teardown_enrollment_load_pass(void **state) {
    w_enrollment_cert *cert_cfg;
    cert_cfg = *state;
<<<<<<< HEAD
    w_enrollment_cert_destroy(cert_cfg);

=======
    os_free(cert_cfg->ciphers);
    os_free(cert_cfg->authpass);
    os_free(cert_cfg->authpass_file);
    os_free(cert_cfg);
>>>>>>> e8578b4e
    test_mode = 0;
    return 0;
}

/**********************************************/
/************* w_enrollment_concat_src_ip ****************/
void test_w_enrollment_concat_src_ip_invalid_ip(void **state) {
    char *buf = *state;
    const char* sender_ip = "256.300.1";
    expect_string(__wrap_OS_IsValidIP, ip_address, sender_ip);
    expect_value(__wrap_OS_IsValidIP, final_ip, NULL);
    will_return(__wrap_OS_IsValidIP, 0);

    expect_string(__wrap__merror, formatted_msg, "Invalid IP address provided for sender IP.");
    int ret = w_enrollment_concat_src_ip(buf, sender_ip, 0);
    assert_int_equal(ret, -1);
}

void test_w_enrollment_concat_src_ip_valid_ip(void **state) {
    char *buf = *state;
    const char* sender_ip = "192.168.1.1";
    expect_string(__wrap_OS_IsValidIP, ip_address, sender_ip);
    expect_value(__wrap_OS_IsValidIP, final_ip, NULL);
    will_return(__wrap_OS_IsValidIP, 1);

    int ret = w_enrollment_concat_src_ip(buf, sender_ip, 0);
    assert_int_equal(ret, 0);
    assert_string_equal(buf, " IP:'192.168.1.1'");
}

void test_w_enrollment_concat_src_ip_empty_ip(void **state) {
    char *buf = *state;
    const char* sender_ip = NULL;

    int ret = w_enrollment_concat_src_ip(buf, sender_ip, 1);
    assert_int_equal(ret, 0);
    assert_string_equal(buf, " IP:'src'");
}

void test_w_enrollment_concat_src_ip_incomaptible_opt(void **state) {
    char *buf = *state;
    const char* sender_ip ="192.168.1.1";

    expect_string(__wrap__merror, formatted_msg, "Incompatible sender_ip options: Forcing IP while using use_source_ip flag.");
    int ret = w_enrollment_concat_src_ip(buf, sender_ip, 1);
    assert_int_equal(ret, -1);
}

void test_w_enrollment_concat_src_ip_default(void **state) {
    char *buf = *state;
    const char* sender_ip = NULL;

    int ret = w_enrollment_concat_src_ip(buf, sender_ip, 0);
    assert_int_equal(ret, 0);
    assert_string_equal(buf, "");
}

void test_w_enrollment_concat_src_ip_empty_buff(void **state) {
    expect_assert_failure(w_enrollment_concat_src_ip(NULL, NULL, 0));
}

/**********************************************/
/************* w_enrollment_concat_group ****************/
void test_w_enrollment_concat_group_empty_buff(void **state) {
    expect_assert_failure(w_enrollment_concat_group(NULL, "EXAMPLE_GROUP"));
}

void test_w_enrollment_concat_group_empty_group(void **state) {
    char *buf = *state;
    expect_assert_failure(w_enrollment_concat_group(buf, NULL));
}

void test_w_enrollment_concat_group(void **state) {
    char *buf = *state;
    const char *group = "EXAMPLE_GROUP";
    w_enrollment_concat_group(buf, group);
    assert_string_equal(buf, " G:'EXAMPLE_GROUP'");
}

/**********************************************/
/************* w_enrollment_concat_key ****************/
void test_w_enrollment_concat_key_empty_buff(void **state) {
    keyentry key;

    keyentry_init(&key, NEW_AGENT1, AGENT1_ID, NEW_IP1, NULL);

    expect_assert_failure(w_enrollment_concat_key(NULL, &key));

    free_keyentry(&key);
}

void test_w_enrollment_concat_key_empty_key_structure(void **state) {
    char *buf = *state;
    expect_assert_failure(w_enrollment_concat_key(buf, NULL));
}

void test_w_enrollment_concat_key(void **state) {
    char *buf = *state;
    keyentry key;

    keyentry_init(&key, NEW_AGENT1, AGENT1_ID, NEW_IP1, RAW_KEY);

    w_enrollment_concat_key(buf, &key);

    assert_string_equal(buf, " K:'0965e68d9935a35530910bf32d35052995efe7bd'");

    free_keyentry(&key);
}

/**********************************************/
/********** w_enrollment_verify_ca_certificate *************/
void test_w_enrollment_verify_ca_certificate_null_connection(void **state) {
    expect_assert_failure(w_enrollment_verify_ca_certificate(NULL, "certificate_path", "hostname"));
}

void test_w_enrollment_verify_ca_certificate_no_certificate(void **state) {
    SSL *ssl = *state;
    expect_string(__wrap__mdebug1, formatted_msg, "Registering agent to unverified manager");
    w_enrollment_verify_ca_certificate(ssl, NULL, "hostname");
}

void test_verificy_ca_certificate_invalid_certificate(void **state) {
    SSL *ssl = *state;
    const char *hostname = "hostname";
    expect_value(__wrap_check_x509_cert, ssl, ssl);
    expect_string(__wrap_check_x509_cert, manager, hostname);
    will_return(__wrap_check_x509_cert, VERIFY_FALSE);

    expect_string(__wrap__minfo, formatted_msg, "Verifying manager's certificate");
    expect_string(__wrap__merror, formatted_msg, "Unable to verify server certificate");
    w_enrollment_verify_ca_certificate(ssl, "BAD_CERTIFICATE", "hostname");
}

void test_verificy_ca_certificate_valid_certificate(void **state) {
    SSL *ssl = *state;
    const char *hostname = "hostname";
    expect_value(__wrap_check_x509_cert, ssl, ssl);
    expect_string(__wrap_check_x509_cert, manager, hostname);
    will_return(__wrap_check_x509_cert, VERIFY_TRUE);

    expect_string(__wrap__minfo, formatted_msg, "Verifying manager's certificate");
    expect_string(__wrap__minfo, formatted_msg, "Manager has been verified successfully");
    w_enrollment_verify_ca_certificate(ssl, "GOOD_CERTIFICATE", "hostname");
}

/**********************************************/
/********** w_enrollment_connect *******/
void test_w_enrollment_connect_empty_address(void **state) {
    w_enrollment_ctx *cfg = *state;
    expect_assert_failure(w_enrollment_connect(cfg, NULL));
}

void test_w_enrollment_connect_empty_config(void **state) {
    expect_assert_failure(w_enrollment_connect(NULL, "hostname"));
}

void test_w_enrollment_connect_invalid_hostname(void **state) {
    w_enrollment_ctx *cfg = *state;

    expect_string(__wrap_OS_GetHost, host, cfg->target_cfg->manager_name);
    will_return(__wrap_OS_GetHost, NULL);
    expect_string(__wrap__merror, formatted_msg, "Could not resolve hostname: valid_hostname\n");

    int ret = w_enrollment_connect(cfg, cfg->target_cfg->manager_name);
    assert_int_equal(ret, ENROLLMENT_WRONG_CONFIGURATION);
}

void test_w_enrollment_connect_could_not_setup(void **state) {
    w_enrollment_ctx *cfg = *state;

    expect_string(__wrap_OS_GetHost, host, cfg->target_cfg->manager_name);
    will_return(__wrap_OS_GetHost, strdup("127.0.0.1"));
    expect_value(__wrap_os_ssl_keys, is_server, 0);
    expect_value(__wrap_os_ssl_keys, os_dir, NULL);
    expect_string(__wrap_os_ssl_keys, ciphers, DEFAULT_CIPHERS);
    expect_string(__wrap_os_ssl_keys, cert, "CERT");
    expect_string(__wrap_os_ssl_keys, key, "KEY");
    expect_string(__wrap_os_ssl_keys, ca_cert, "CA_CERT");
    expect_value(__wrap_os_ssl_keys, auto_method, 0);
    will_return(__wrap_os_ssl_keys, NULL);

    expect_string(__wrap__merror, formatted_msg, "Could not set up SSL connection! Check ceritification configuration.");
    int ret = w_enrollment_connect(cfg, cfg->target_cfg->manager_name);
    assert_int_equal(ret, ENROLLMENT_WRONG_CONFIGURATION);
}

void test_w_enrollment_connect_socket_error(void **state) {
    w_enrollment_ctx *cfg = *state;
    SSL_CTX *ctx = get_ssl_context(DEFAULT_CIPHERS, 0);

    // GetHost
    expect_string(__wrap_OS_GetHost, host, cfg->target_cfg->manager_name);
    will_return(__wrap_OS_GetHost, strdup("127.0.0.1"));
    // os_ssl_keys
    expect_value(__wrap_os_ssl_keys, is_server, 0);
    expect_value(__wrap_os_ssl_keys, os_dir, NULL);
    expect_string(__wrap_os_ssl_keys, ciphers, DEFAULT_CIPHERS);
    expect_string(__wrap_os_ssl_keys, cert, "CERT");
    expect_string(__wrap_os_ssl_keys, key, "KEY");
    expect_string(__wrap_os_ssl_keys, ca_cert, "CA_CERT");
    expect_value(__wrap_os_ssl_keys, auto_method, 0);
    will_return(__wrap_os_ssl_keys, ctx);
    // OS_ConnectTCP
    expect_value(__wrap_OS_ConnectTCP, _port, 1234);
    expect_string(__wrap_OS_ConnectTCP, _ip, "127.0.0.1");
    expect_value(__wrap_OS_ConnectTCP, ipv6, 0);
    will_return(__wrap_OS_ConnectTCP, -1);

    expect_string(__wrap__merror, formatted_msg, "Unable to connect to 127.0.0.1:1234");
    int ret = w_enrollment_connect(cfg, cfg->target_cfg->manager_name);
    assert_int_equal(ret, ENROLLMENT_CONNECTION_FAILURE);
}

void test_w_enrollment_connect_SSL_connect_error(void **state) {
    w_enrollment_ctx *cfg = *state;
    SSL_CTX *ctx = get_ssl_context(DEFAULT_CIPHERS, 0);
    // GetHost
    expect_string(__wrap_OS_GetHost, host, cfg->target_cfg->manager_name);
    will_return(__wrap_OS_GetHost, strdup("127.0.0.1"));
    // os_ssl_keys
    expect_value(__wrap_os_ssl_keys, is_server, 0);
    expect_value(__wrap_os_ssl_keys, os_dir, NULL);
    expect_string(__wrap_os_ssl_keys, ciphers, DEFAULT_CIPHERS);
    expect_string(__wrap_os_ssl_keys, cert, "CERT");
    expect_string(__wrap_os_ssl_keys, key, "KEY");
    expect_string(__wrap_os_ssl_keys, ca_cert, "CA_CERT");
    expect_value(__wrap_os_ssl_keys, auto_method, 0);
    will_return(__wrap_os_ssl_keys, ctx);
    // OS_ConnectTCP
    expect_value(__wrap_OS_ConnectTCP, _port, 1234);
    expect_string(__wrap_OS_ConnectTCP, _ip, "127.0.0.1");
    expect_value(__wrap_OS_ConnectTCP, ipv6, 0);
    will_return(__wrap_OS_ConnectTCP, 5);
    // Connect SSL
    expect_value(__wrap_SSL_new, ctx, ctx);
    cfg->ssl = __real_SSL_new(ctx);
    will_return(__wrap_SSL_new, cfg->ssl);
    will_return(__wrap_SSL_connect, -1);

    expect_value(__wrap_SSL_get_error, i, -1);
    will_return(__wrap_SSL_get_error, 100);
    expect_string(__wrap__merror, formatted_msg, "SSL error (100). Connection refused by the manager. Maybe the port specified is incorrect.");

    // Close socket
    expect_value(__wrap_OS_CloseSocket, sock, 5);
    will_return(__wrap_OS_CloseSocket, 0);

    int ret = w_enrollment_connect(cfg, cfg->target_cfg->manager_name);
    assert_int_equal(ret, ENROLLMENT_CONNECTION_FAILURE);
}

void test_w_enrollment_connect_success(void **state) {
    w_enrollment_ctx *cfg = *state;
    SSL_CTX *ctx = get_ssl_context(DEFAULT_CIPHERS, 0);
    // GetHost
    expect_string(__wrap_OS_GetHost, host, cfg->target_cfg->manager_name);
    will_return(__wrap_OS_GetHost, strdup("127.0.0.1"));
    // os_ssl_keys
    expect_value(__wrap_os_ssl_keys, is_server, 0);
    expect_value(__wrap_os_ssl_keys, os_dir, NULL);
    expect_string(__wrap_os_ssl_keys, ciphers, DEFAULT_CIPHERS);
    expect_string(__wrap_os_ssl_keys, cert, "CERT");
    expect_string(__wrap_os_ssl_keys, key, "KEY");
    expect_string(__wrap_os_ssl_keys, ca_cert, "CA_CERT");
    expect_value(__wrap_os_ssl_keys, auto_method, 0);
    will_return(__wrap_os_ssl_keys, ctx);
    // OS_ConnectTCP
    expect_value(__wrap_OS_ConnectTCP, _port, 1234);
    expect_string(__wrap_OS_ConnectTCP, _ip, "127.0.0.1");
    expect_value(__wrap_OS_ConnectTCP, ipv6, 0);
    will_return(__wrap_OS_ConnectTCP, 5);
    // Connect SSL
    expect_value(__wrap_SSL_new, ctx, ctx);
    cfg->ssl = __real_SSL_new(ctx);
    will_return(__wrap_SSL_new, cfg->ssl);
    will_return(__wrap_SSL_connect, 1);

    expect_string(__wrap__mdebug1, formatted_msg, "Connected to 127.0.0.1:1234");

    // verify_ca_certificate
    expect_value(__wrap_check_x509_cert, ssl, cfg->ssl);
    expect_string(__wrap_check_x509_cert, manager, cfg->target_cfg->manager_name);
    will_return(__wrap_check_x509_cert, VERIFY_TRUE);
    expect_string(__wrap__minfo, formatted_msg, "Verifying manager's certificate");
    expect_string(__wrap__minfo, formatted_msg, "Manager has been verified successfully");

    int ret = w_enrollment_connect(cfg, cfg->target_cfg->manager_name);
    assert_int_equal(ret, 5);
}

/**********************************************/
/********** w_enrollment_send_message *******/
void test_w_enrollment_send_message_empty_config(void **state) {
    expect_assert_failure(w_enrollment_send_message(NULL));
}

void test_w_enrollment_send_message_wrong_hostname(void **state) {
    w_enrollment_ctx *cfg = *state;
#ifdef WIN32
    will_return(wrap_gethostname, NULL);
    will_return(wrap_gethostname, -1);
#else
    will_return(__wrap_gethostname, NULL);
    will_return(__wrap_gethostname, -1);
#endif
    expect_string(__wrap__merror, formatted_msg, "Unable to extract hostname. Custom agent name not set.");
    int ret = w_enrollment_send_message(cfg);
    assert_int_equal(ret, -1);
}

void test_w_enrollment_send_message_invalid_hostname(void **state) {
    w_enrollment_ctx *cfg = *state;
    expect_string(__wrap__merror, formatted_msg, "Invalid agent name \"Invalid\'!@Hostname\'\". Please pick a valid name.");
    int ret = w_enrollment_send_message(cfg);
    assert_int_equal(ret, -1);
}

void test_w_enrollment_send_message_fix_invalid_hostname(void **state) {
    w_enrollment_ctx *cfg = *state;
#ifdef WIN32
    will_return(wrap_gethostname, "Invalid\'!@Hostname\'");
    will_return(wrap_gethostname, 0);
#else
    will_return(__wrap_gethostname, "Invalid\'!@Hostname\'");
    will_return(__wrap_gethostname, 0);
#endif
    // If gethostname returns an invalid string should be fixed by OS_ConvertToValidAgentName
    expect_string(__wrap__minfo, formatted_msg, "Using agent name as: InvalidHostname");
    expect_value(__wrap_SSL_write, ssl, cfg->ssl);
    expect_string(__wrap_SSL_write, buf, "OSSEC A:'InvalidHostname'\n");
    will_return(__wrap_SSL_write, -1);
    expect_string(__wrap__merror, formatted_msg, "SSL write error (unable to send message.)");
    expect_string(__wrap__merror, formatted_msg, "If Agent verification is enabled, agent key and certificates are required!");
    int ret = w_enrollment_send_message(cfg);
    assert_int_equal(ret, -1);
}

void test_w_enrollment_send_message_concat_src_ip_error(void **state) {
    w_enrollment_ctx *cfg = *state;
#ifdef WIN32
    will_return(wrap_gethostname, "host.name");
    will_return(wrap_gethostname, 0);
#else
    will_return(__wrap_gethostname, "host.name");
    will_return(__wrap_gethostname, 0);
#endif
    expect_string(__wrap__minfo, formatted_msg, "Using agent name as: host.name");

    // Force an incompatible sender_ip and use_src_ip combination
    cfg->target_cfg->sender_ip = strdup("192.168.1.1");
    cfg->target_cfg->use_src_ip = 1;
    expect_string(__wrap__merror, formatted_msg, "Incompatible sender_ip options: Forcing IP while using use_source_ip flag.");

    int ret = w_enrollment_send_message(cfg);
    assert_int_equal(ret, -1);
}

void test_w_enrollment_send_message_ssl_error(void **state) {
    w_enrollment_ctx *cfg = *state;
#ifdef WIN32
    will_return(wrap_gethostname, "host.name");
    will_return(wrap_gethostname, 0);
#else
    will_return(__wrap_gethostname, "host.name");
    will_return(__wrap_gethostname, 0);
#endif
    expect_string(__wrap__minfo, formatted_msg, "Using agent name as: host.name");
    expect_value(__wrap_SSL_write, ssl, cfg->ssl);
    expect_string(__wrap_SSL_write, buf, "OSSEC A:'host.name'\n");
    will_return(__wrap_SSL_write, -1);
    expect_string(__wrap__merror, formatted_msg, "SSL write error (unable to send message.)");
    expect_string(__wrap__merror, formatted_msg, "If Agent verification is enabled, agent key and certificates are required!");
    int ret = w_enrollment_send_message(cfg);
    assert_int_equal(ret, -1);
}

void test_w_enrollment_send_message_success(void **state) {
    w_enrollment_ctx *cfg = *state;
    // Configuring a key to be concatenated
    cfg->keys->keyentries = (keyentry **)realloc(cfg->keys->keyentries,
                                            (cfg->keys->keysize + 2) * sizeof(keyentry *));
    cfg->keys->keyentries[cfg->keys->keysize + 1] = NULL;
    os_calloc(1, sizeof(keyentry), cfg->keys->keyentries[cfg->keys->keysize]);
    keyentry_init(cfg->keys->keyentries[cfg->keys->keysize], NEW_AGENT1, AGENT1_ID, NEW_IP1, RAW_KEY);
    cfg->keys->keysize = 1;
    expect_string(__wrap__minfo, formatted_msg, "Using agent name as: test_agent");
    expect_string(__wrap_OS_IsValidIP, ip_address, "192.168.1.1");
    expect_value(__wrap_OS_IsValidIP, final_ip, NULL);
    will_return(__wrap_OS_IsValidIP, 1);
    expect_value(__wrap_SSL_write, ssl, cfg->ssl);
    expect_string(__wrap_SSL_write, buf, "OSSEC PASS: test_password OSSEC A:'test_agent' G:'test_group' IP:'192.168.1.1' K:'0965e68d9935a35530910bf32d35052995efe7bd'\n");
    will_return(__wrap_SSL_write, 0);
    expect_string(__wrap__mdebug1, formatted_msg,"Request sent to manager");
    int ret = w_enrollment_send_message(cfg);
    assert_int_equal(ret, 0);
    // Free the configured key memory
    for (unsigned int i = 0; i <= cfg->keys->keysize; i++) {
        if (cfg->keys->keyentries[i]) {
            OS_FreeKey(cfg->keys->keyentries[i]);
            cfg->keys->keyentries[i] = NULL;
        }
    }
    os_free(cfg->keys->keyentries);
}

void test_w_enrollment_send_message_success_different_hostname(void **state) {
    w_enrollment_ctx *cfg = *state;
    // Configuring a key to be concatenated
    cfg->keys->keyentries = (keyentry **)realloc(cfg->keys->keyentries,
                                            (cfg->keys->keysize + 2) * sizeof(keyentry *));
    cfg->keys->keyentries[cfg->keys->keysize + 1] = NULL;
    os_calloc(1, sizeof(keyentry), cfg->keys->keyentries[cfg->keys->keysize]);
    keyentry_init(cfg->keys->keyentries[cfg->keys->keysize], NEW_AGENT1, AGENT1_ID, NEW_IP1, RAW_KEY);
    cfg->keys->keysize = 1;
    // Configuring hostname
#ifdef WIN32
    will_return(wrap_gethostname, "host.name");
    will_return(wrap_gethostname, 0);
#else
    will_return(__wrap_gethostname, "host.name");
    will_return(__wrap_gethostname, 0);
#endif
    expect_string(__wrap__minfo, formatted_msg, "Using agent name as: host.name");
    expect_value(__wrap_SSL_write, ssl, cfg->ssl);
    expect_string(__wrap_SSL_write, buf, "OSSEC A:'host.name' K:'0965e68d9935a35530910bf32d35052995efe7bd'\n");
    will_return(__wrap_SSL_write, 0);
    expect_string(__wrap__mdebug1, formatted_msg,"Request sent to manager");
    int ret = w_enrollment_send_message(cfg);
    assert_int_equal(ret, 0);
    // Free the configured key memory
    for (unsigned int i = 0; i <= cfg->keys->keysize; i++) {
        if (cfg->keys->keyentries[i]) {
            OS_FreeKey(cfg->keys->keyentries[i]);
            cfg->keys->keyentries[i] = NULL;
        }
    }
    os_free(cfg->keys->keyentries);
}

/**********************************************/
/********** w_enrollment_send_message *******/
void test_w_enrollment_store_key_entry_null_key(void **state) {
    expect_assert_failure(w_enrollment_store_key_entry(NULL));
}

void test_w_enrollment_store_key_entry_cannot_open(void **state) {
    const char* key_string = "KEY EXAMPLE STRING";
    char key_file[1024];
#ifdef WIN32
    expect_string(__wrap_fopen, filename, KEYS_FILE);
    expect_string(__wrap_fopen, mode, "w");
    will_return(__wrap_fopen, 0);
#else
    expect_string(__wrap_TempFile, source, KEYS_FILE);
    expect_value(__wrap_TempFile, copy, 0);
    will_return(__wrap_TempFile, NULL);
    will_return(__wrap_TempFile, NULL);
    will_return(__wrap_TempFile, -1);
#endif
    snprintf(key_file, 1024, "(1103): Could not open file '%s' due to [(2)-(No such file or directory)].", KEYS_FILE);
    expect_string(__wrap__merror, formatted_msg, key_file);
    int ret = w_enrollment_store_key_entry(key_string);
    assert_int_equal(ret, -1);
}

#ifndef WIN32
void test_w_enrollment_store_key_entry_chmod_fail(void **state) {
    FILE file;
    const char* key_string = "KEY EXAMPLE STRING";
    char key_file[1024];

    expect_string(__wrap_TempFile, source, KEYS_FILE);
    expect_value(__wrap_TempFile, copy, 0);
    will_return(__wrap_TempFile, "client.keys.temp");
    will_return(__wrap_TempFile, 6);
    will_return(__wrap_TempFile, 0);

    expect_string(__wrap_chmod, path, "client.keys.temp");
    will_return(__wrap_chmod, -1);

    snprintf(key_file, 1024, "(1127): Could not chmod object '%s' due to [(2)-(No such file or directory)].", "client.keys.temp");
    expect_string(__wrap__merror, formatted_msg, key_file);

    int ret = w_enrollment_store_key_entry(key_string);
    assert_int_equal(ret, -1);
}
#endif

void test_w_enrollment_store_key_entry_success(void **state) {
    FILE file;
    const char* key_string = "KEY EXAMPLE STRING";
#ifdef WIN32
    expect_string(__wrap_fopen, filename, KEYS_FILE);
    expect_string(__wrap_fopen, mode, "w");
    will_return(__wrap_fopen, &file);

    expect_value(wrap_fprintf, __stream, &file);
    expect_string(wrap_fprintf, formatted_msg, "KEY EXAMPLE STRING\n");
    will_return(wrap_fprintf, 0);
#else
    expect_string(__wrap_TempFile, source, KEYS_FILE);
    expect_value(__wrap_TempFile, copy, 0);
    will_return(__wrap_TempFile, strdup("client.keys.temp"));
    will_return(__wrap_TempFile, 6);
    will_return(__wrap_TempFile, 0);

    expect_string(__wrap_chmod, path, "client.keys.temp");
    will_return(__wrap_chmod, 0);

    expect_value(__wrap_fprintf, stream, 6);
    expect_string(__wrap_fprintf, formatted_msg, "KEY EXAMPLE STRING\n");

    expect_string(__wrap_OS_MoveFile, src, "client.keys.temp");
    expect_string(__wrap_OS_MoveFile, dst, KEYS_FILE);
    will_return(__wrap_OS_MoveFile, 0);
#endif
    int ret = w_enrollment_store_key_entry(key_string);
    assert_int_equal(ret, 0);
}

/**********************************************/
/********** w_enrollment_send_message *******/
void test_w_enrollment_process_agent_key_empty_buff(void **state) {
    expect_assert_failure(w_enrollment_process_agent_key(NULL));
}

void test_w_enrollment_process_agent_key_short_buff(void **state) {
    expect_assert_failure(w_enrollment_process_agent_key("short"));
}

void test_w_enrollment_process_agent_key_invalid_format(void **state) {
    char key[] = "OSSEC KEY WRONG FORMAT";
    expect_string(__wrap__merror, formatted_msg, "Invalid keys format received.");
    w_enrollment_process_agent_key(key);
}

void test_w_enrollment_process_agent_key_invalid_key(void **state) {
    char key[] = "OSSEC K:'006 ubuntu1610 NOT_AN_IP 95fefb8f0fe86bb8121f3f5621f2916c15a998728b3d50479aa64e6430b5a9f'";
    expect_string(__wrap_OS_IsValidIP, ip_address, "NOT_AN_IP");
    expect_value(__wrap_OS_IsValidIP, final_ip, NULL);
    will_return(__wrap_OS_IsValidIP, 0);
    expect_string(__wrap__merror, formatted_msg, "One of the received key parameters does not have a valid format");
    int ret = w_enrollment_process_agent_key(key);
    assert_int_equal(ret,-1);
}

void test_w_enrollment_process_agent_key_valid_key(void **state) {
    char key[] = "OSSEC K:'006 ubuntu1610 192.168.1.1 95fefb8f0fe86bb8121f3f5621f2916c15a998728b3d50479aa64e6430b5a9f'";
    expect_string(__wrap_OS_IsValidIP, ip_address, "192.168.1.1");
    expect_value(__wrap_OS_IsValidIP, final_ip, NULL);
    will_return(__wrap_OS_IsValidIP, 1);
#ifdef WIN32
    expect_string(__wrap_fopen, filename, KEYS_FILE);
    expect_string(__wrap_fopen, mode, "w");
    will_return(__wrap_fopen, 4);

    expect_value(wrap_fprintf, __stream, 4);
    expect_string(wrap_fprintf, formatted_msg, "006 ubuntu1610 192.168.1.1 95fefb8f0fe86bb8121f3f5621f2916c15a998728b3d50479aa64e6430b5a9f\n");
    will_return(wrap_fprintf, 0);
#else
    expect_string(__wrap_TempFile, source, KEYS_FILE);
    expect_value(__wrap_TempFile, copy, 0);
    will_return(__wrap_TempFile, strdup("client.keys.temp"));
    will_return(__wrap_TempFile, 4);
    will_return(__wrap_TempFile, 0);

    expect_string(__wrap_chmod, path, "client.keys.temp");
    will_return(__wrap_chmod, 0);

    expect_value(__wrap_fprintf, stream, 4);
    expect_string(__wrap_fprintf, formatted_msg, "006 ubuntu1610 192.168.1.1 95fefb8f0fe86bb8121f3f5621f2916c15a998728b3d50479aa64e6430b5a9f\n");

    expect_string(__wrap_OS_MoveFile, src, "client.keys.temp");
    expect_string(__wrap_OS_MoveFile, dst, KEYS_FILE);
    will_return(__wrap_OS_MoveFile, 0);
#endif
    expect_string(__wrap__minfo, formatted_msg, "Valid key received");
    int ret = w_enrollment_process_agent_key(key);
    assert_int_equal(ret,0);
}

/**********************************************/
/******* w_enrollment_process_response ********/
void test_w_enrollment_process_response_ssl_null(void **state) {
    expect_assert_failure(w_enrollment_process_response(NULL));
}

void test_w_enrollment_process_response_ssl_error(void **state) {
     SSL *ssl = *state;
    expect_string(__wrap__minfo, formatted_msg, "Waiting for server reply");
    expect_value(__wrap_SSL_read, ssl, ssl);
    expect_any(__wrap_SSL_read, buf);
    expect_any(__wrap_SSL_read, num);
    will_return(__wrap_SSL_read, "");
    will_return(__wrap_SSL_read, -1);

    expect_value(__wrap_SSL_get_error, i, -1);
    will_return(__wrap_SSL_get_error, SSL_ERROR_WANT_READ);

    expect_string(__wrap__merror, formatted_msg, "SSL read (unable to receive message)");
    expect_string(__wrap__merror, formatted_msg, "If Agent verification is enabled, agent key and certificates may be incorrect!");

    int ret = w_enrollment_process_response(ssl);
    assert_int_equal(ret, -1);
}

void test_w_enrollment_process_response_message_error(void **state) {
    SSL *ssl = *state;
    expect_string(__wrap__minfo, formatted_msg, "Waiting for server reply");

    expect_value(__wrap_SSL_read, ssl, ssl);
    expect_any(__wrap_SSL_read, buf);
    expect_any(__wrap_SSL_read, num);

    will_return(__wrap_SSL_read, "ERROR: Unable to add agent.");
    will_return(__wrap_SSL_read, strlen("ERROR: Unable to add agent."));

    expect_string(__wrap__merror, formatted_msg, "Unable to add agent. (from manager)");

    expect_value(__wrap_SSL_read, ssl, ssl);
    expect_any(__wrap_SSL_read, buf);
    expect_any(__wrap_SSL_read, num);
    will_return(__wrap_SSL_read, "");
    will_return(__wrap_SSL_read, 0);

    expect_value(__wrap_SSL_get_error, i, 0);
    will_return(__wrap_SSL_get_error, SSL_ERROR_NONE);

    expect_string(__wrap__mdebug1, formatted_msg, "Connection closed.");

    int ret = w_enrollment_process_response(ssl);
    assert_int_equal(ret, -1);
}

void test_w_enrollment_process_response_success(void **state) {
    const char *string = "OSSEC K:'006 ubuntu1610 192.168.1.1 95fefb8f0fe86bb8121f3f5621f2916c15a998728b3d50479aa64e6430b5a9f'";
    SSL *ssl = *state;
    expect_string(__wrap__minfo, formatted_msg, "Waiting for server reply");
    expect_value(__wrap_SSL_read, ssl, ssl);
    expect_any(__wrap_SSL_read, buf);
    expect_any(__wrap_SSL_read, num);
    will_return(__wrap_SSL_read, string);
    will_return(__wrap_SSL_read, strlen(string));

    // w_enrollment_process_agent_key
    {
        expect_string(__wrap_OS_IsValidIP, ip_address, "192.168.1.1");
        expect_value(__wrap_OS_IsValidIP, final_ip, NULL);
        will_return(__wrap_OS_IsValidIP, 1);
#ifdef WIN32
        expect_string(__wrap_fopen, filename, KEYS_FILE);
        expect_string(__wrap_fopen, mode, "w");
        will_return(__wrap_fopen, 4);

        expect_value(wrap_fprintf, __stream, 4);
        expect_string(wrap_fprintf, formatted_msg, "006 ubuntu1610 192.168.1.1 95fefb8f0fe86bb8121f3f5621f2916c15a998728b3d50479aa64e6430b5a9f\n");
        will_return(wrap_fprintf, 0);
#else
        expect_string(__wrap_TempFile, source, KEYS_FILE);
        expect_value(__wrap_TempFile, copy, 0);
        will_return(__wrap_TempFile, strdup("client.keys.temp"));
        will_return(__wrap_TempFile, 4);
        will_return(__wrap_TempFile, 0);

        expect_string(__wrap_chmod, path, "client.keys.temp");
        will_return(__wrap_chmod, 0);

        expect_value(__wrap_fprintf, stream, 4);
        expect_string(__wrap_fprintf, formatted_msg, "006 ubuntu1610 192.168.1.1 95fefb8f0fe86bb8121f3f5621f2916c15a998728b3d50479aa64e6430b5a9f\n");

        expect_string(__wrap_OS_MoveFile, src, "client.keys.temp");
        expect_string(__wrap_OS_MoveFile, dst, KEYS_FILE);
        will_return(__wrap_OS_MoveFile, 0);
#endif
        expect_string(__wrap__minfo, formatted_msg, "Valid key received");
    }
    expect_value(__wrap_SSL_get_error, i, strlen(string));
    will_return(__wrap_SSL_get_error, SSL_ERROR_NONE);
    expect_string(__wrap__mdebug1, formatted_msg, "Connection closed.");

    int ret = w_enrollment_process_response(ssl);
    assert_int_equal(ret, 0);
}

/**********************************************/
/******* w_enrollment_request_key ********/
void test_w_enrollment_request_key_null_cfg(void **state) {
    expect_assert_failure(w_enrollment_request_key(NULL, "server_adress"));
}

void test_w_enrollment_request_key(void **state) {
    w_enrollment_ctx *cfg = *state;
    SSL_CTX *ctx = get_ssl_context(DEFAULT_CIPHERS, 0);

    expect_string(__wrap__minfo, formatted_msg, "Requesting a key from server: valid_hostname");

    // Close socket
    expect_value(__wrap_OS_CloseSocket, sock, 5);
    will_return(__wrap_OS_CloseSocket, 0);

    // w_enrollment_connect
    {
        // GetHost
        expect_string(__wrap_OS_GetHost, host, cfg->target_cfg->manager_name);
        will_return(__wrap_OS_GetHost, strdup("192.168.1.1"));
        // os_ssl_keys
        expect_value(__wrap_os_ssl_keys, is_server, 0);
        expect_value(__wrap_os_ssl_keys, os_dir, NULL);
        expect_string(__wrap_os_ssl_keys, ciphers, DEFAULT_CIPHERS);
        expect_string(__wrap_os_ssl_keys, cert, "CERT");
        expect_string(__wrap_os_ssl_keys, key, "KEY");
        expect_string(__wrap_os_ssl_keys, ca_cert, "CA_CERT");
        expect_value(__wrap_os_ssl_keys, auto_method, 0);
        will_return(__wrap_os_ssl_keys, ctx);
        // OS_ConnectTCP
        expect_value(__wrap_OS_ConnectTCP, _port, 1234);
        expect_string(__wrap_OS_ConnectTCP, _ip, "192.168.1.1");
        expect_value(__wrap_OS_ConnectTCP, ipv6, 0);
        will_return(__wrap_OS_ConnectTCP, 5);
        // Connect SSL
        expect_value(__wrap_SSL_new, ctx, ctx);
        cfg->ssl = __real_SSL_new(ctx);
        will_return(__wrap_SSL_new, cfg->ssl);
        will_return(__wrap_SSL_connect, 1);

        expect_string(__wrap__mdebug1, formatted_msg, "Connected to 192.168.1.1:1234");

        // verify_ca_certificate
        expect_value(__wrap_check_x509_cert, ssl, cfg->ssl);
        expect_string(__wrap_check_x509_cert, manager, cfg->target_cfg->manager_name);
        will_return(__wrap_check_x509_cert, VERIFY_TRUE);
        expect_string(__wrap__minfo, formatted_msg, "Verifying manager's certificate");
        expect_string(__wrap__minfo, formatted_msg, "Manager has been verified successfully");
    }
    // w_enrollment_send_message
    {
        expect_string(__wrap__minfo, formatted_msg, "Using agent name as: test_agent");
        expect_string(__wrap_OS_IsValidIP, ip_address, "192.168.1.1");
        expect_value(__wrap_OS_IsValidIP, final_ip, NULL);
        will_return(__wrap_OS_IsValidIP, 1);
        expect_value(__wrap_SSL_write, ssl, cfg->ssl);
        expect_string(__wrap_SSL_write, buf, "OSSEC PASS: test_password OSSEC A:'test_agent' G:'test_group' IP:'192.168.1.1'\n");
        will_return(__wrap_SSL_write, 0);
        expect_string(__wrap__mdebug1, formatted_msg,"Request sent to manager");
    }
    // w_enrollment_process_response
    {
        const char *string = "OSSEC K:'006 ubuntu1610 192.168.1.1 95fefb8f0fe86bb8121f3f5621f2916c15a998728b3d50479aa64e6430b5a9f'";
        expect_string(__wrap__minfo, formatted_msg, "Waiting for server reply");
        expect_value(__wrap_SSL_read, ssl, cfg->ssl);
        expect_any(__wrap_SSL_read, buf);
        expect_any(__wrap_SSL_read, num);
        will_return(__wrap_SSL_read, string);
        will_return(__wrap_SSL_read, strlen(string));

        // w_enrollment_process_agent_key
        {
            expect_string(__wrap_OS_IsValidIP, ip_address, "192.168.1.1");
            expect_value(__wrap_OS_IsValidIP, final_ip, NULL);
            will_return(__wrap_OS_IsValidIP, 1);
#ifdef WIN32
            expect_string(__wrap_fopen, filename, KEYS_FILE);
            expect_string(__wrap_fopen, mode, "w");
            will_return(__wrap_fopen, 4);

            expect_value(wrap_fprintf, __stream, 4);
            expect_string(wrap_fprintf, formatted_msg, "006 ubuntu1610 192.168.1.1 95fefb8f0fe86bb8121f3f5621f2916c15a998728b3d50479aa64e6430b5a9f\n");
            will_return(wrap_fprintf, 0);
#else
            expect_string(__wrap_TempFile, source, KEYS_FILE);
            expect_value(__wrap_TempFile, copy, 0);
            will_return(__wrap_TempFile, strdup("client.keys.temp"));
            will_return(__wrap_TempFile, 4);
            will_return(__wrap_TempFile, 0);

            expect_string(__wrap_chmod, path, "client.keys.temp");
            will_return(__wrap_chmod, 0);

            expect_value(__wrap_fprintf, stream, 4);
            expect_string(__wrap_fprintf, formatted_msg, "006 ubuntu1610 192.168.1.1 95fefb8f0fe86bb8121f3f5621f2916c15a998728b3d50479aa64e6430b5a9f\n");

            expect_string(__wrap_OS_MoveFile, src, "client.keys.temp");
            expect_string(__wrap_OS_MoveFile, dst, KEYS_FILE);
            will_return(__wrap_OS_MoveFile, 0);
#endif
            expect_string(__wrap__minfo, formatted_msg, "Valid key received");
        }
        expect_value(__wrap_SSL_get_error, i, strlen(string));
        will_return(__wrap_SSL_get_error, SSL_ERROR_NONE);
        expect_string(__wrap__mdebug1, formatted_msg, "Connection closed.");
    }
    int ret = w_enrollment_request_key(cfg, NULL);
    assert_int_equal(ret, 0);
}

/**********************************************/
/******* w_enrollment_extract_agent_name ********/
void test_w_enrollment_extract_agent_name_localhost_allowed(void **state) {
    w_enrollment_ctx *cfg = *state;
    cfg->allow_localhost = true; // Allow localhost
#ifdef WIN32
    will_return(wrap_gethostname, "localhost");
    will_return(wrap_gethostname, 0);
#else
    will_return(__wrap_gethostname, "localhost");
    will_return(__wrap_gethostname, 0);
#endif
    char *lhostname = w_enrollment_extract_agent_name(cfg);
    assert_string_equal( lhostname, "localhost");
    os_free(lhostname);
}

void test_w_enrollment_extract_agent_name_localhost_not_allowed(void **state) {
    w_enrollment_ctx *cfg = *state;
    cfg->allow_localhost = false; // Do not allow localhost
#ifdef WIN32
    will_return(wrap_gethostname, "localhost");
    will_return(wrap_gethostname, 0);
#else
    will_return(__wrap_gethostname, "localhost");
    will_return(__wrap_gethostname, 0);
#endif
    expect_string(__wrap__merror, formatted_msg, "(4104): Invalid hostname: 'localhost'.");

    char *lhostname = w_enrollment_extract_agent_name(cfg);
    assert_int_equal( lhostname, NULL);
}

/******* w_enrollment_load_pass ********/
void test_w_enrollment_load_pass_null_cert(void **state) {
    expect_assert_failure(w_enrollment_load_pass(NULL));
}

void test_w_enrollment_load_pass_empty_file(void **state) {
    w_enrollment_cert *cert = *state;

    expect_string(__wrap_fopen, filename, AUTHD_PASS);
    expect_string(__wrap_fopen, mode, "r");
    will_return(__wrap_fopen, 4);
#ifdef WIN32
    expect_value(wrap_fgets, __stream, 4);
    will_return(wrap_fgets, "");
#else
    expect_value(__wrap_fgets, size, 4095);
    expect_value(__wrap_fgets, stream, 4);
    will_return(__wrap_fgets, "");
    will_return(__wrap_fgets, NULL);
#endif
    char buff[1024];
    snprintf(buff, 1024, "Using password specified on file: %s", AUTHD_PASS);
    expect_string(__wrap__minfo, formatted_msg, buff);
    expect_string(__wrap__minfo, formatted_msg, "No authentication password provided");

    w_enrollment_load_pass(cert);
    assert_int_equal(cert->authpass, NULL);
}

void test_w_enrollment_load_pass_file_with_content(void **state) {
    w_enrollment_cert *cert = *state;

    expect_string(__wrap_fopen, filename, AUTHD_PASS);
    expect_string(__wrap_fopen, mode, "r");
    will_return(__wrap_fopen, 4);
#ifdef WIN32
    expect_value(wrap_fgets, __stream, 4);
    will_return(wrap_fgets, "content_password");
#else
    expect_value(__wrap_fgets, size, 4095);
    expect_value(__wrap_fgets, stream, 4);
    will_return(__wrap_fgets, "content_password");
    will_return(__wrap_fgets, "content_password");
#endif
    char buff[1024];
    snprintf(buff, 1024, "Using password specified on file: %s", AUTHD_PASS);
    expect_string(__wrap__minfo, formatted_msg, buff);

    w_enrollment_load_pass(cert);
    assert_string_equal(cert->authpass, "content_password");
}

/**********************************************/
int main() {
    const struct CMUnitTest tests[] = {
        // w_enrollment_concat_src_ip
        cmocka_unit_test_setup_teardown(test_w_enrollment_concat_src_ip_invalid_ip, test_setup_concats, test_teardown_concats),
        cmocka_unit_test_setup_teardown(test_w_enrollment_concat_src_ip_valid_ip, test_setup_concats, test_teardown_concats),
        cmocka_unit_test_setup_teardown(test_w_enrollment_concat_src_ip_empty_ip, test_setup_concats, test_teardown_concats),
        cmocka_unit_test_setup_teardown(test_w_enrollment_concat_src_ip_incomaptible_opt, test_setup_concats, test_teardown_concats),
        cmocka_unit_test(test_w_enrollment_concat_src_ip_empty_buff),
        // w_enrollment_concat_group
        cmocka_unit_test(test_w_enrollment_concat_group_empty_buff),
        cmocka_unit_test_setup_teardown(test_w_enrollment_concat_group_empty_group, test_setup_concats, test_teardown_concats),
        cmocka_unit_test_setup_teardown(test_w_enrollment_concat_group, test_setup_concats, test_teardown_concats),
        // w_enrollment_concat_key
        cmocka_unit_test(test_w_enrollment_concat_key_empty_buff),
        cmocka_unit_test_setup_teardown(test_w_enrollment_concat_key_empty_key_structure, test_setup_concats, test_teardown_concats),
        cmocka_unit_test_setup_teardown(test_w_enrollment_concat_key, test_setup_concats, test_teardown_concats),
        //  w_enrollment_verify_ca_certificate
        cmocka_unit_test_setup_teardown(test_w_enrollment_verify_ca_certificate_null_connection, test_setup_ssl_context, test_teardown_ssl_context),
        cmocka_unit_test_setup_teardown(test_w_enrollment_verify_ca_certificate_no_certificate, test_setup_ssl_context, test_teardown_ssl_context),
        cmocka_unit_test_setup_teardown(test_verificy_ca_certificate_invalid_certificate, test_setup_ssl_context, test_teardown_ssl_context),
        cmocka_unit_test_setup_teardown(test_verificy_ca_certificate_valid_certificate, test_setup_ssl_context, test_teardown_ssl_context),
        // w_enrollment_connect
        cmocka_unit_test_setup_teardown(test_w_enrollment_connect_empty_address, test_setup_context, test_teardown_context),
        cmocka_unit_test_setup_teardown(test_w_enrollment_connect_empty_config, test_setup_context, test_teardown_context),
        cmocka_unit_test_setup_teardown(test_w_enrollment_connect_invalid_hostname, test_setup_context, test_teardown_context),
        cmocka_unit_test_setup_teardown(test_w_enrollment_connect_could_not_setup, test_setup_context, test_teardown_context),
        cmocka_unit_test_setup_teardown(test_w_enrollment_connect_socket_error, test_setup_context, test_teardown_context),
        cmocka_unit_test_setup_teardown(test_w_enrollment_connect_SSL_connect_error, test_setup_context, test_teardown_context),
        cmocka_unit_test_setup_teardown(test_w_enrollment_connect_success, test_setup_context, test_teardown_context),
        // w_enrollment_send_message
        cmocka_unit_test(test_w_enrollment_send_message_empty_config),
        cmocka_unit_test_setup_teardown(test_w_enrollment_send_message_wrong_hostname, test_setup_context, test_teardown_context),
        cmocka_unit_test_setup_teardown(test_w_enrollment_send_message_invalid_hostname, test_setup_context_3, test_teardown_context),
        cmocka_unit_test_setup_teardown(test_w_enrollment_send_message_fix_invalid_hostname, test_setup_context, test_teardown_context),
        cmocka_unit_test_setup_teardown(test_w_enrollment_send_message_concat_src_ip_error, test_setup_context, test_teardown_context),
        cmocka_unit_test_setup_teardown(test_w_enrollment_send_message_ssl_error, test_setup_context, test_teardown_context),
        cmocka_unit_test_setup_teardown(test_w_enrollment_send_message_success, test_setup_context_2, test_teardown_context),
        cmocka_unit_test_setup_teardown(test_w_enrollment_send_message_success_different_hostname, test_setup_context, test_teardown_context),
        // w_enrollment_store_key_entry
        cmocka_unit_test_setup_teardown(test_w_enrollment_store_key_entry_null_key, setup_file_ops, teardown_file_ops),
        cmocka_unit_test_setup_teardown(test_w_enrollment_store_key_entry_cannot_open, setup_file_ops, teardown_file_ops),
#ifndef WIN32
        cmocka_unit_test_setup_teardown(test_w_enrollment_store_key_entry_chmod_fail, setup_file_ops, teardown_file_ops),
#endif
        cmocka_unit_test_setup_teardown(test_w_enrollment_store_key_entry_success, setup_file_ops, teardown_file_ops),
        // w_enrollment_process_agent_key
        cmocka_unit_test(test_w_enrollment_process_agent_key_empty_buff),
        cmocka_unit_test(test_w_enrollment_process_agent_key_short_buff),
        cmocka_unit_test(test_w_enrollment_process_agent_key_invalid_format),
        cmocka_unit_test(test_w_enrollment_process_agent_key_invalid_key),
        cmocka_unit_test_setup_teardown(test_w_enrollment_process_agent_key_valid_key, setup_file_ops, teardown_file_ops),
        // w_enrollment_process_response
        cmocka_unit_test(test_w_enrollment_process_response_ssl_null),
        cmocka_unit_test_setup_teardown(test_w_enrollment_process_response_ssl_error, test_setup_ssl_context, test_teardown_ssl_context),
        cmocka_unit_test_setup_teardown(test_w_enrollment_process_response_message_error, test_setup_ssl_context, test_teardown_ssl_context),
        cmocka_unit_test_setup_teardown(test_w_enrollment_process_response_success, test_setup_ssl_context, test_teardown_ssl_context),
        // w_enrollment_request_key (wrapper)
        cmocka_unit_test(test_w_enrollment_request_key_null_cfg),
        cmocka_unit_test_setup_teardown(test_w_enrollment_request_key, test_setup_w_enrollment_request_key, test_teardown_w_enrollment_request_key),
        // w_enrollment_extract_agent_name
        cmocka_unit_test_setup_teardown(test_w_enrollment_extract_agent_name_localhost_allowed, test_setup_context, test_teardown_context),
        cmocka_unit_test_setup_teardown(test_w_enrollment_extract_agent_name_localhost_not_allowed, test_setup_context, test_teardown_context),
        // w_enrollment_load_pass
        cmocka_unit_test(test_w_enrollment_load_pass_null_cert),
        cmocka_unit_test_setup_teardown(test_w_enrollment_load_pass_empty_file, test_setup_enrollment_load_pass, test_teardown_enrollment_load_pass),
        cmocka_unit_test_setup_teardown(test_w_enrollment_load_pass_file_with_content, test_setup_enrollment_load_pass, test_teardown_enrollment_load_pass),
    };

    return cmocka_run_group_tests(tests, NULL, NULL);
}<|MERGE_RESOLUTION|>--- conflicted
+++ resolved
@@ -171,18 +171,8 @@
     os_free(cfg->target_cfg->agent_name);
     os_free(cfg->target_cfg->sender_ip);
     os_free(cfg->target_cfg);
-<<<<<<< HEAD
     w_enrollment_cert_destroy(cfg->cert_cfg);
-=======
-    os_free(cfg->cert_cfg->agent_cert);
-    os_free(cfg->cert_cfg->agent_key);
-    os_free(cfg->cert_cfg->authpass);
-    os_free(cfg->cert_cfg->ca_cert);
-    os_free(cfg->cert_cfg->ciphers);
-    os_free(cfg->cert_cfg->authpass_file);
-    os_free(cfg->cert_cfg);
     os_free(cfg->keys);
->>>>>>> e8578b4e
     if(cfg->ssl) {
         SSL_free(cfg->ssl);
     }
@@ -271,24 +261,14 @@
     os_free(cfg->target_cfg->manager_name);
     os_free(cfg->target_cfg->sender_ip);
     os_free(cfg->target_cfg);
-<<<<<<< HEAD
     w_enrollment_cert_destroy(cfg->cert_cfg);
-=======
-    os_free(cfg->cert_cfg->agent_cert);
-    os_free(cfg->cert_cfg->agent_key);
-    os_free(cfg->cert_cfg->authpass);
-    os_free(cfg->cert_cfg->ca_cert);
-    os_free(cfg->cert_cfg->ciphers);
-    os_free(cfg->cert_cfg->authpass_file);
-    os_free(cfg->cert_cfg);
     os_free(cfg->keys);
->>>>>>> e8578b4e
+
     w_enrollment_destroy(cfg);
     test_mode = 0;
     return 0;
 }
 
-//Setup
 int test_setup_ssl_context(void **state) {
     SSL_CTX *ctx = get_ssl_context(DEFAULT_CIPHERS, 0);
     SSL *ssl = __real_SSL_new(ctx);
@@ -315,15 +295,8 @@
 int test_teardown_enrollment_load_pass(void **state) {
     w_enrollment_cert *cert_cfg;
     cert_cfg = *state;
-<<<<<<< HEAD
     w_enrollment_cert_destroy(cert_cfg);
 
-=======
-    os_free(cert_cfg->ciphers);
-    os_free(cert_cfg->authpass);
-    os_free(cert_cfg->authpass_file);
-    os_free(cert_cfg);
->>>>>>> e8578b4e
     test_mode = 0;
     return 0;
 }
@@ -797,7 +770,7 @@
 
     expect_string(__wrap_TempFile, source, KEYS_FILE);
     expect_value(__wrap_TempFile, copy, 0);
-    will_return(__wrap_TempFile, "client.keys.temp");
+    will_return(__wrap_TempFile, strdup("client.keys.temp"));
     will_return(__wrap_TempFile, 6);
     will_return(__wrap_TempFile, 0);
 
