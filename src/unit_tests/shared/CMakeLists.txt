--- conflicted
+++ resolved
@@ -56,7 +56,6 @@
 list(APPEND shared_tests_flags " ")
 
 if(${TARGET} STREQUAL "server")
-<<<<<<< HEAD
 list(APPEND shared_tests_names "test_bzip2_op")
 list(APPEND shared_tests_flags "-Wl,--wrap=fopen,--wrap=fread,--wrap=fclose,--wrap=fwrite,--wrap=BZ2_bzWriteOpen \
                                 -Wl,--wrap=BZ2_bzWriteClose64 -Wl,--wrap=BZ2_bzReadClose,--wrap=BZ2_bzReadOpen \
@@ -67,10 +66,6 @@
 list(APPEND shared_tests_flags "-Wl,--wrap=OS_StrIsNum,--wrap=_merror,--wrap=w_time_delay,--wrap=time,--wrap=_mwarn \
                                 -Wl,--wrap=OSRegex_Compile -Wl,--wrap=OSRegex_Execute")
 
-=======
-    list(APPEND shared_tests_names "test_bzip2_op")
-    list(APPEND shared_tests_flags "-Wl,--wrap=fopen,--wrap=fread,--wrap=fclose,--wrap=fwrite,--wrap=BZ2_bzWriteOpen,--wrap=BZ2_bzWriteClose64,--wrap=BZ2_bzReadClose,--wrap=BZ2_bzReadOpen,--wrap=BZ2_bzRead,--wrap=BZ2_bzWrite,--wrap=_mdebug2")
->>>>>>> 161e27b8
 endif()
 
 set(SYSCHECK_OP_BASE_FLAGS "-Wl,--wrap,rmdir_ex -Wl,--wrap,wreaddir -Wl,--wrap,_mdebug1 -Wl,--wrap,_mdebug2 \
@@ -89,7 +84,6 @@
 endif()
 
 if(NOT ${TARGET} STREQUAL "winagent")
-<<<<<<< HEAD
 list(APPEND shared_tests_names "test_audit_op")
 list(APPEND shared_tests_flags "-Wl,--wrap,_merror -Wl,--wrap,_mdebug1 -Wl,--wrap,_mdebug2 -Wl,--wrap,audit_send \
                                 -Wl,--wrap,select -Wl,--wrap,audit_get_reply -Wl,--wrap,wpopenv -Wl,--wrap,fgets \
@@ -102,20 +96,10 @@
 
 list(APPEND shared_tests_names "test_privsep_op")
 list(APPEND shared_tests_flags "-Wl,--wrap=sysconf,--wrap=getpwnam_r,--wrap=getgrnam_r,--wrap=getpid")
-=======
-    list(APPEND shared_tests_names "test_audit_op")
-    list(APPEND shared_tests_flags "-Wl,--wrap,_merror -Wl,--wrap,_mdebug1 -Wl,--wrap,_mdebug2 -Wl,--wrap,audit_send -Wl,--wrap,select -Wl,--wrap,audit_get_reply \
-                                -Wl,--wrap,wpopenv -Wl,--wrap,fgets -Wl,--wrap,wpclose -Wl,--wrap,audit_open -Wl,--wrap,audit_add_watch_dir \
-                                -Wl,--wrap,audit_update_watch_perms -Wl,--wrap,audit_errno_to_name -Wl,--wrap,audit_rule_fieldpair_data \
-                                -Wl,--wrap,audit_add_rule_data -Wl,--wrap,audit_delete_rule_data -Wl,--wrap,audit_close")
 
-    list(APPEND shared_tests_names "test_privsep_op")
-    list(APPEND shared_tests_flags "-Wl,--wrap=sysconf,--wrap=getpwnam_r,--wrap=getgrnam_r")
-
-    list(APPEND shared_tests_names "test_mq_op")
-    list(APPEND shared_tests_flags "-Wl,--wrap,OS_BindUnixDomain -Wl,--wrap,OS_ConnectUnixDomain -Wl,--wrap,sleep \
-                                    -Wl,--wrap,_mdebug1 -Wl,--wrap,OS_getsocketsize -Wl,--wrap,_merror")
->>>>>>> 161e27b8
+list(APPEND shared_tests_names "test_mq_op")
+list(APPEND shared_tests_flags "-Wl,--wrap,OS_BindUnixDomain -Wl,--wrap,OS_ConnectUnixDomain -Wl,--wrap,sleep \
+                                -Wl,--wrap,_mdebug1 -Wl,--wrap,OS_getsocketsize -Wl,--wrap,_merror")
 endif()
 
 
