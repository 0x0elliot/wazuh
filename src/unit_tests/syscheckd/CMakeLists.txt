# Generate syscheck library
file(GLOB sysfiles ${SRC_FOLDER}/syscheckd/*.o)
list(REMOVE_ITEM sysfiles ${SRC_FOLDER}/syscheckd/main.o)

file(GLOB rootfiles ${SRC_FOLDER}/rootcheck/*.o)

if(${TARGET} STREQUAL "winagent")
  # Exclude winagent files
  list(FILTER sysfiles EXCLUDE REGEX ".*-event.o$")
  list(FILTER rootfiles EXCLUDE REGEX ".*_rk.o$")

  # Add test wrappers
  file(GLOB test_wrapper_files
       ${SRC_FOLDER}/unit_tests/wrappers/externals/*.o
       ${SRC_FOLDER}/unit_tests/wrappers/externals/audit/*.o
       ${SRC_FOLDER}/unit_tests/wrappers/externals/bzip2/*.o
       ${SRC_FOLDER}/unit_tests/wrappers/externals/cJSON/*.o
       ${SRC_FOLDER}/unit_tests/wrappers/externals/openssl/*.o
       ${SRC_FOLDER}/unit_tests/wrappers/externals/procpc/*.o
       ${SRC_FOLDER}/unit_tests/wrappers/externals/sqlite/*.o
       ${SRC_FOLDER}/unit_tests/wrappers/libc/*.o
       ${SRC_FOLDER}/unit_tests/wrappers/linux/*.o
       ${SRC_FOLDER}/unit_tests/wrappers/posix/*.o
       ${SRC_FOLDER}/unit_tests/wrappers/wazuh/*.o
       ${SRC_FOLDER}/unit_tests/wrappers/wazuh/os_crypto/*.o
       ${SRC_FOLDER}/unit_tests/wrappers/wazuh/os_net/*.o
       ${SRC_FOLDER}/unit_tests/wrappers/wazuh/os_regex/*.o
       ${SRC_FOLDER}/unit_tests/wrappers/wazuh/shared/*.o
       ${SRC_FOLDER}/unit_tests/wrappers/wazuh/syscheckd/*.o
       ${SRC_FOLDER}/unit_tests/wrappers/wazuh/wazuh_db/*.o
       ${SRC_FOLDER}/unit_tests/wrappers/wazuh/wazuh_modules/*.o
       ${SRC_FOLDER}/unit_tests/wrappers/windows/*.o
       ${SRC_FOLDER}/unit_tests/wrappers/windows/libc/*.o
       )
  list(APPEND sysfiles ${test_wrapper_files})
endif()

add_library(SYSCHECK_O STATIC ${sysfiles})
add_library(ROOTCHECK_O STATIC ${rootfiles})

set_source_files_properties(
  ${sysfiles}
  ${rootfiles}
  PROPERTIES
  EXTERNAL_OBJECT true
  GENERATED true
  )

set_target_properties(
  SYSCHECK_O
  ROOTCHECK_O
  PROPERTIES
  LINKER_LANGUAGE C
  )

target_link_libraries(SYSCHECK_O ROOTCHECK_O ${WAZUHLIB} ${WAZUHEXT} -lpthread)

# Generate syscheckd-event library
if(${TARGET} STREQUAL "winagent")
  file(GLOB syscheck_event_files ${SRC_FOLDER}/syscheckd/*-event.o)

  add_library(SYSCHECK_EVENT_O STATIC ${syscheck_event_files})

  set_source_files_properties(
    ${syscheck_event_files}
    PROPERTIES
    EXTERNAL_OBJECT true
    GENERATED true
    )

  set_target_properties(
    SYSCHECK_EVENT_O
    ROOTCHECK_O
    PROPERTIES
    LINKER_LANGUAGE C
    )

  target_link_libraries(SYSCHECK_EVENT_O ROOTCHECK_O ${WAZUHLIB} ${WAZUHEXT} -lpthread)
endif()

# Generate Syscheckd tests
list(APPEND syscheckd_tests_names "test_syscom")
list(APPEND syscheckd_tests_flags "-Wl,--wrap,getSyscheckConfig -Wl,--wrap,getRootcheckConfig \
                                   -Wl,--wrap,getSyscheckInternalOptions -Wl,--wrap,fim_sync_push_msg \
                                   -Wl,--wrap,_mdebug1")

set(CREATE_DB_BASE_FLAGS "-Wl,--wrap,_minfo -Wl,--wrap,_merror -Wl,--wrap,_mwarn -Wl,--wrap,_mdebug1 \
                          -Wl,--wrap,_mdebug2 -Wl,--wrap,fim_send_scan_info -Wl,--wrap,send_syscheck_msg \
                          -Wl,--wrap,readdir -Wl,--wrap,opendir -Wl,--wrap,closedir -Wl,--wrap,realtime_adddir \
                          -Wl,--wrap,HasFilesystem -Wl,--wrap,fim_db_get_path -Wl,--wrap,fim_db_get_paths_from_inode \
                          -Wl,--wrap,delete_target_file -Wl,--wrap,fim_db_insert -Wl,--wrap,OS_MD5_SHA1_SHA256_File \
                          -Wl,--wrap,seechanges_addfile -Wl,--wrap,fim_db_delete_not_scanned \
                          -Wl,--wrap,fim_db_set_all_unscanned -Wl,--wrap,fim_db_set_scanned -Wl,--wrap,get_user \
                          -Wl,--wrap,get_group -Wl,--wrap,fim_db_remove_path -Wl,--wrap,isChroot \
                          -Wl,--wrap,fim_db_get_not_scanned -Wl,--wrap,fim_db_set_all_unscanned \
                          -Wl,--wrap,fim_db_get_count_entry_path -Wl,--wrap,fim_db_get_path_range \
                          -Wl,--wrap,fim_db_process_missing_entry -Wl,--wrap,send_log_msg -Wl,--wrap,stat")

list(APPEND syscheckd_tests_names "test_create_db")
if(${TARGET} STREQUAL "winagent")
  list(APPEND syscheckd_tests_flags "${CREATE_DB_BASE_FLAGS} -Wl,--wrap=w_get_file_permissions \
                                     -Wl,--wrap=decode_win_permissions,--wrap=pthread_mutex_lock \
                                     -Wl,--wrap=pthread_mutex_unlock,--wrap=w_get_file_attrs,--wrap=os_winreg_check")
else()
  list(APPEND syscheckd_tests_flags "${CREATE_DB_BASE_FLAGS} -Wl,--wrap=lstat -Wl,--wrap=count_watches")
endif()

<<<<<<< HEAD
list(APPEND syscheckd_tests_names "test_syscheck_audit")
if(${TARGET} STREQUAL "winagent")
  list(APPEND syscheckd_tests_flags " ")
else()
  list(APPEND syscheckd_tests_flags "-Wl,--wrap,OS_ConnectUnixDomain -Wl,--wrap,fprintf -Wl,--wrap,IsSocket \
                                     -Wl,--wrap,IsFile -Wl,--wrap,IsDir -Wl,--wrap,IsLink -Wl,--wrap,IsFile \
                                     -Wl,--wrap,audit_restart -Wl,--wrap,_minfo -Wl,--wrap,_merror -Wl,--wrap,fopen \
                                     -Wl,--wrap,fclose -Wl,--wrap,symlink -Wl,--wrap,unlink -Wl,--wrap,fwrite \
                                     -Wl,--wrap,audit_open -Wl,--wrap,audit_get_rule_list -Wl,--wrap,audit_close \
                                     -Wl,--wrap,_mdebug1 -Wl,--wrap,_mwarn -Wl,--wrap,W_Vector_length \
                                     -Wl,--wrap,search_audit_rule -Wl,--wrap,audit_add_rule \
                                     -Wl,--wrap,W_Vector_insert_unique -Wl,--wrap,SendMSG \
                                     -Wl,--wrap,fim_whodata_event -Wl,--wrap,fflush -Wl,--wrap,fgets \
                                     -Wl,--wrap,openproc -Wl,--wrap,readproc -Wl,--wrap,freeproc \
                                     -Wl,--wrap,closeproc -Wl,--wrap,_mdebug2 -Wl,--wrap,get_user \
                                     -Wl,--wrap,get_group -Wl,--wrap,realpath -Wl,--wrap,readlink -Wl,--wrap,fread \
                                     -Wl,--wrap,fseek -Wl,--wrap,remove -Wl,--wrap,atexit -Wl,--wrap,getpid")
=======
if(NOT ${TARGET} STREQUAL "winagent")
  list(APPEND syscheckd_tests_names "test_syscheck_audit")
  list(APPEND syscheckd_tests_flags "-Wl,--wrap,OS_ConnectUnixDomain -Wl,--wrap,IsSocket -Wl,--wrap,IsFile -Wl,--wrap,IsDir -Wl,--wrap,IsLink -Wl,--wrap,IsFile -Wl,--wrap,audit_restart \
                       -Wl,--wrap,_minfo -Wl,--wrap,_merror -Wl,--wrap,fopen -Wl,--wrap,fwrite -Wl,--wrap,fprintf -Wl,--wrap,fclose -Wl,--wrap,symlink -Wl,--wrap,unlink \
                       -Wl,--wrap,audit_open -Wl,--wrap,audit_get_rule_list -Wl,--wrap,audit_close -Wl,--wrap,_mdebug1 -Wl,--wrap,_mwarn -Wl,--wrap,W_Vector_length -Wl,--wrap,search_audit_rule \
                       -Wl,--wrap,audit_add_rule -Wl,--wrap,W_Vector_insert_unique -Wl,--wrap,SendMSG -Wl,--wrap,fim_whodata_event -Wl,--wrap,audit_delete_rule \
                       -Wl,--wrap,openproc -Wl,--wrap,readproc -Wl,--wrap,freeproc -Wl,--wrap,closeproc -Wl,--wrap,_mdebug2 -Wl,--wrap,get_user -Wl,--wrap,get_group -Wl,--wrap,realpath \
                       -Wl,--wrap,pthread_cond_init -Wl,--wrap,pthread_cond_wait -Wl,--wrap,pthread_mutex_lock -Wl,--wrap,pthread_mutex_unlock -Wl,--wrap,CreateThread \
                       -Wl,--wrap,select -Wl,--wrap,recv -Wl,--wrap,sleep -Wl,--wrap,readlink")
>>>>>>> 161e27b8
endif()

set(SEECHANGES_BASE_FLAGS "-Wl,--wrap,_merror -Wl,--wrap,_mwarn -Wl,--wrap,lstat -Wl,--wrap,stat -Wl,--wrap,abspath \
                           -Wl,--wrap,wfopen -Wl,--wrap,fread -Wl,--wrap,fopen -Wl,--wrap,fclose -Wl,--wrap,fwrite \
                           -Wl,--wrap,w_compress_gzfile -Wl,--wrap,IsDir -Wl,--wrap,mkdir  -Wl,--wrap,fflush \
                           -Wl,--wrap,w_uncompress_gzfile -Wl,--wrap,OS_MD5_File -Wl,--wrap,File_DateofChange \
                           -Wl,--wrap,rename -Wl,--wrap,system -Wl,--wrap,fseek -Wl,--wrap,remove,--wrap=fprintf \
                           -Wl,--wrap=fgets -Wl,--wrap,atexit -Wl,--wrap,getpid,--wrap=_mdebug2")

list(APPEND syscheckd_tests_names "test_seechanges")
if(${TARGET} STREQUAL "agent")
  list(APPEND syscheckd_tests_flags "${SEECHANGES_BASE_FLAGS} -Wl,--wrap=isChroot,--wrap=unlink")
elseif(${TARGET} STREQUAL "winagent")
  list(APPEND syscheckd_tests_flags "${SEECHANGES_BASE_FLAGS} -Wl,--wrap=_unlink")
else()
  list(APPEND syscheckd_tests_flags "${SEECHANGES_BASE_FLAGS} -Wl,--wrap=unlink")
endif()

set(RUN_REALTIME_BASE_FLAGS "-Wl,--wrap,inotify_init -Wl,--wrap,inotify_add_watch -Wl,--wrap,OSHash_Get_ex \
                             -Wl,--wrap,OSHash_Add_ex -Wl,--wrap,OSHash_Update_ex -Wl,--wrap,read \
                             -Wl,--wrap,OSHash_Create -Wl,--wrap,OSHash_Get -Wl,--wrap,rbtree_insert \
                             -Wl,--wrap,_merror -Wl,--wrap,W_Vector_insert_unique -Wl,--wrap,_mwarn \
                             -Wl,--wrap,_mdebug1 -Wl,--wrap,_mdebug2 -Wl,--wrap,_merror_exit -Wl,--wrap,send_log_msg \
                             -Wl,--wrap,rbtree_keys -Wl,--wrap,fim_realtime_event -Wl,--wrap,OSHash_Delete_ex \
                             -Wl,--wrap=OSHash_Begin -Wl,--wrap=OSHash_Next -Wl,--wrap=pthread_mutex_lock \
                             -Wl,--wrap=pthread_mutex_unlock -Wl,--wrap=getpid -Wl,--wrap=atexit -Wl,--wrap=os_random")

list(APPEND syscheckd_tests_names "test_run_realtime")
if(${TARGET} STREQUAL "agent")
  list(APPEND syscheckd_tests_flags "${RUN_REALTIME_BASE_FLAGS} -Wl,--wrap=isChroot")
elseif(${TARGET} STREQUAL "winagent")
  list(APPEND syscheckd_tests_flags "${RUN_REALTIME_BASE_FLAGS} -Wl,--wrap=fim_configuration_directory")

  # Create event channel tests for run_realtime
  list(APPEND syscheckd_event_tests_names "test_run_realtime_event")
  list(APPEND syscheckd_event_tests_flags "${RUN_REALTIME_BASE_FLAGS} -Wl,--wrap=whodata_audit_start \
                                           -Wl,--wrap=check_path_type,--wrap=set_winsacl,--wrap=w_directory_exists")
else()
  list(APPEND syscheckd_tests_flags "${RUN_REALTIME_BASE_FLAGS}")
endif()

set(SYSCHECK_CONFIG_BASE_FLAGS "-Wl,--wrap,_merror -Wl,--wrap,_mdebug1 -Wl,--wrap,_mwarn")

list(APPEND syscheckd_tests_names "test_syscheck_config")
if(${TARGET} STREQUAL "agent")
  list(APPEND syscheckd_tests_flags "${SYSCHECK_CONFIG_BASE_FLAGS} -Wl,--wrap=isChroot")
else()
  list(APPEND syscheckd_tests_flags "${SYSCHECK_CONFIG_BASE_FLAGS}")
endif()

set(SYSCHECK_BASE_FLAGS "-Wl,--wrap,_mwarn -Wl,--wrap,_mdebug1 -Wl,--wrap,_merror -Wl,--wrap,_merror_exit \
                         -Wl,--wrap,_minfo -Wl,--wrap,fim_db_init -Wl,--wrap,getDefine_Int")
list(APPEND syscheckd_tests_names "test_syscheck")
if(${TARGET} STREQUAL "winagent")
  list(APPEND syscheckd_tests_flags "${SYSCHECK_BASE_FLAGS} \
                                    -Wl,--wrap=Read_Syscheck_Config \
                                    -Wl,--wrap=os_wait \
                                    -Wl,--wrap=rootcheck_init \
                                    -Wl,--wrap=start_daemon \
                                    -Wl,--wrap=File_DateofChange")

else()
  list(APPEND syscheckd_tests_flags "${SYSCHECK_BASE_FLAGS}")
endif()

set(FIM_SYNC_BASE_FLAGS "-Wl,--wrap,fim_send_sync_msg -Wl,--wrap,_mwarn -Wl,--wrap,_mdebug1 \
                         -Wl,--wrap,_merror -Wl,--wrap,_mdebug2 -Wl,--wrap,queue_push_ex \
                         -Wl,--wrap,fim_db_get_row_path -Wl,--wrap,fim_db_get_data_checksum \
                         -Wl,--wrap,dbsync_check_msg -Wl,--wrap,fim_send_sync_msg -Wl,--wrap,fim_db_get_count_range \
                         -Wl,--wrap,fim_db_get_path -Wl,--wrap,fim_entry_json -Wl,--wrap,fim_db_data_checksum_range \
                         -Wl,--wrap,dbsync_state_msg -Wl,--wrap,fim_db_sync_path_range \
                         -Wl,--wrap,fim_db_get_path_range")

list(APPEND syscheckd_tests_names "test_fim_sync")
if(${TARGET} STREQUAL "winagent")
  list(APPEND syscheckd_tests_flags "${FIM_SYNC_BASE_FLAGS} -Wl,--wrap=pthread_mutex_lock,--wrap=pthread_mutex_unlock")
else()
  list(APPEND syscheckd_tests_flags "${FIM_SYNC_BASE_FLAGS} -Wl,--wrap,time")
endif()

set(RUN_CHECK_BASE_FLAGS "-Wl,--wrap,_minfo -Wl,--wrap,_merror -Wl,--wrap,_mdebug1 -Wl,--wrap,_mdebug2 \
                          -Wl,--wrap,_merror_exit -Wl,--wrap,sleep -Wl,--wrap,SendMSG -Wl,--wrap,StartMQ \
                          -Wl,--wrap,realtime_adddir -Wl,--wrap,audit_set_db_consistency -Wl,--wrap,fim_checker \
                          -Wl,--wrap,fim_db_get_path_range -Wl,--wrap,fim_db_delete_range -Wl,--wrap,lstat \
                          -Wl,--wrap,fim_configuration_directory -Wl,--wrap,inotify_rm_watch -Wl,--wrap,os_random \
                          -Wl,--wrap,stat -Wl,--wrap,getpid")

list(APPEND syscheckd_tests_names "test_run_check")
if(${TARGET} STREQUAL "agent")
  list(APPEND syscheckd_tests_flags "${RUN_CHECK_BASE_FLAGS} -Wl,--wrap=isChroot,--wrap=sleep -Wl,--wrap,time")
elseif(${TARGET} STREQUAL "winagent")
  list(APPEND syscheckd_tests_flags "${RUN_CHECK_BASE_FLAGS} -Wl,--wrap=realtime_start")

  # Create event channel tests for run_check
  list(APPEND syscheckd_event_tests_names "test_run_check_event")
  list(APPEND syscheckd_event_tests_flags "${RUN_CHECK_BASE_FLAGS} -Wl,--wrap=realtime_start,--wrap=run_whodata_scan \
                                                                    -Wl,--wrap=audit_restore")
else()
  list(APPEND syscheckd_tests_flags "${RUN_CHECK_BASE_FLAGS} -Wl,--wrap=sleep,--wrap,time")
endif()

set(FIM_DB_BASE_FLAGS "-Wl,--wrap=w_is_file,--wrap=remove,--wrap=sqlite3_open_v2,--wrap=sqlite3_exec,--wrap=_merror \
                       -Wl,--wrap=sqlite3_prepare_v2,--wrap=sqlite3_step,--wrap=sqlite3_finalize \
                       -Wl,--wrap=sqlite3_close_v2 -Wl,--wrap=chmod,--wrap=sqlite3_free,--wrap=sqlite3_reset \
                       -Wl,--wrap=sqlite3_clear_bindings -Wl,--wrap=sqlite3_errmsg,--wrap=sqlite3_bind_int \
                       -Wl,--wrap=sqlite3_bind_text,--wrap=sqlite3_column_int -Wl,--wrap=sqlite3_column_text \
                       -Wl,--wrap=fim_send_sync_msg,--wrap=dbsync_state_msg -Wl,--wrap=fim_entry_json \
                       -Wl,--wrap=sqlite3_last_insert_rowid,--wrap=EVP_DigestUpdate \
                       -Wl,--wrap=fim_configuration_directory,--wrap=fim_json_event,--wrap=send_syscheck_msg \
<<<<<<< HEAD
                       -Wl,--wrap=delete_target_file,--wrap=_minfo,--wrap=_mdebug1,--wrap=_mdebug2 -Wl,--wrap=fseek \
                       -Wl,--wrap=fclose,--wrap=fopen,--wrap=getpid,--wrap=fflush -Wl,--wrap=wstr_escape_json \
                       -Wl,--wrap=sqlite3_bind_int64,--wrap=sqlite3_column_int64 -Wl,--wrap=fread,--wrap=fwrite \
                       -Wl,--wrap=fprintf,--wrap=fgets,--wrap=stat,--wrap=wstr_split")
=======
                       -Wl,--wrap=delete_target_file,--wrap=_minfo,--wrap=_mdebug1,--wrap=_mdebug2 \
                       -Wl,--wrap=fseek,--wrap=fclose,--wrap=fopen,--wrap=getpid,--wrap=fflush \
                       -Wl,--wrap=fgets,--wrap=wstr_escape_json,--wrap=sqlite3_bind_int64,--wrap=sqlite3_column_int64 \
                       -Wl,--wrap=os_random")
>>>>>>> 161e27b8

list(APPEND syscheckd_tests_names "test_fim_db")
if(${TARGET} STREQUAL "agent")
  list(APPEND syscheckd_tests_flags "${FIM_DB_BASE_FLAGS} -Wl,--wrap=isChroot -Wl,--wrap=usleep,--wrap=time")
elseif(${TARGET} STREQUAL "winagent")
  list(APPEND syscheckd_tests_flags "${FIM_DB_BASE_FLAGS}")
else()
list(APPEND syscheckd_tests_flags "${FIM_DB_BASE_FLAGS} -Wl,--wrap=usleep,--wrap=time")
endif()

if(${TARGET} STREQUAL "winagent")
  list(APPEND syscheckd_tests_names "test_win_registry")
  list(APPEND syscheckd_tests_flags "-Wl,--wrap=_mdebug2,--wrap=fim_registry_event,--wrap=EVP_DigestUpdate \
                                     -Wl,--wrap=_mdebug1 -Wl,--wrap=_mwarn")

  list(APPEND syscheckd_event_tests_names "test_win_whodata")
<<<<<<< HEAD
  list(APPEND syscheckd_event_tests_flags "-Wl,--wrap=_mdebug2,--wrap=_merror,--wrap=_mdebug1,--wrap=_mwarn \
                                           -Wl,--wrap=wstr_replace -Wl,--wrap=SendMSG,--wrap,OSHash_Add_ex \
                                           -Wl,--wrap=free_whodata_event,--wrap=IsFile -Wl,--wrap=remove \
                                           -Wl,--wrap=wm_exec,--wrap=fopen,--wrap=fclose,--wrap=atexit \
                                           -Wl,--wrap=OSHash_Delete_ex,--wrap=_mterror,--wrap=check_path_type \
                                           -Wl,--wrap=_minfo -Wl,--wrap=OSHash_Create \
                                           -Wl,--wrap=OSHash_SetFreeDataPointer,--wrap=fim_whodata_event \
                                           -Wl,--wrap=fim_configuration_directory,--wrap=fim_checker,--wrap=OSHash_Get \
                                           -Wl,--wrap=convert_windows_string,--wrap=OSHash_Get_ex,--wrap=FOREVER \
                                           -Wl,--wrap=fflush,--wrap=fread,--wrap=fseek,--wrap=fwrite,--wrap=fprintf \
                                           -Wl,--wrap=fgets -Wl,--wrap=wstr_split")
=======
  list(APPEND syscheckd_event_tests_flags "-Wl,--wrap=_mdebug2,--wrap=_merror,--wrap=_mdebug1,--wrap=_mwarn,--wrap=wstr_replace \
                                           -Wl,--wrap=SendMSG,--wrap,OSHash_Add_ex,--wrap=IsFile \
                                           -Wl,--wrap=remove,--wrap=wm_exec,--wrap=fopen,--wrap=fclose,--wrap=atexit \
                                           -Wl,--wrap=OSHash_Delete_ex,--wrap=_mterror,--wrap=check_path_type,--wrap=_minfo \
                                           -Wl,--wrap=OSHash_Create,--wrap=OSHash_SetFreeDataPointer,--wrap=fim_whodata_event \
                                           -Wl,--wrap=fim_checker,--wrap=OSHash_Get \
                                           -Wl,--wrap=convert_windows_string,--wrap=OSHash_Get_ex,--wrap=FOREVER \
                                           -Wl,--wrap=pthread_rwlock_wrlock,--wrap=pthread_rwlock_unlock")
>>>>>>> 161e27b8
endif()

# Compiling tests
list(LENGTH syscheckd_tests_names count)
math(EXPR count "${count} - 1")
foreach(counter RANGE ${count})
    list(GET syscheckd_tests_names ${counter} test_name)
    list(GET syscheckd_tests_flags ${counter} test_flags)

    add_executable(${test_name} ${test_name}.c)

    target_link_libraries(
      ${test_name}
      SYSCHECK_O
      ${TEST_DEPS}
    )

    if(NOT test_flags STREQUAL " ")
        target_link_libraries(
            ${test_name}
            ${test_flags}
        )
    endif()
    add_test(NAME ${test_name} COMMAND ${test_name})
endforeach()

if(${TARGET} STREQUAL "winagent")
  # Compile event channel tests
  list(LENGTH syscheckd_event_tests_names count)
  math(EXPR count "${count} - 1")
  foreach(counter RANGE ${count})
      list(GET syscheckd_event_tests_names ${counter} test_name)
      list(GET syscheckd_event_tests_flags ${counter} test_flags)

      string(REPLACE "_event" ".c" test_file ${test_name})
      add_executable(${test_name} ${test_file})

      target_link_libraries(
        ${test_name}
        SYSCHECK_EVENT_O
        ${TEST_EVENT_DEPS}
      )

      target_compile_definitions(${test_name} PUBLIC WIN_WHODATA)

      if(NOT test_flags STREQUAL " ")
          target_link_libraries(
              ${test_name}
              ${test_flags}
          )
      endif()
      add_test(NAME ${test_name} COMMAND ${test_name})
  endforeach()
endif()<|MERGE_RESOLUTION|>--- conflicted
+++ resolved
@@ -105,35 +105,25 @@
   list(APPEND syscheckd_tests_flags "${CREATE_DB_BASE_FLAGS} -Wl,--wrap=lstat -Wl,--wrap=count_watches")
 endif()
 
-<<<<<<< HEAD
 list(APPEND syscheckd_tests_names "test_syscheck_audit")
 if(${TARGET} STREQUAL "winagent")
   list(APPEND syscheckd_tests_flags " ")
 else()
   list(APPEND syscheckd_tests_flags "-Wl,--wrap,OS_ConnectUnixDomain -Wl,--wrap,fprintf -Wl,--wrap,IsSocket \
-                                     -Wl,--wrap,IsFile -Wl,--wrap,IsDir -Wl,--wrap,IsLink -Wl,--wrap,IsFile \
+                                     -Wl,--wrap,IsFile -Wl,--wrap,IsDir -Wl,--wrap,IsLink -Wl,--wrap,select \
                                      -Wl,--wrap,audit_restart -Wl,--wrap,_minfo -Wl,--wrap,_merror -Wl,--wrap,fopen \
                                      -Wl,--wrap,fclose -Wl,--wrap,symlink -Wl,--wrap,unlink -Wl,--wrap,fwrite \
                                      -Wl,--wrap,audit_open -Wl,--wrap,audit_get_rule_list -Wl,--wrap,audit_close \
                                      -Wl,--wrap,_mdebug1 -Wl,--wrap,_mwarn -Wl,--wrap,W_Vector_length \
-                                     -Wl,--wrap,search_audit_rule -Wl,--wrap,audit_add_rule \
-                                     -Wl,--wrap,W_Vector_insert_unique -Wl,--wrap,SendMSG \
+                                     -Wl,--wrap,search_audit_rule -Wl,--wrap,audit_add_rule -Wl,--wrap,recv \
+                                     -Wl,--wrap,pthread_cond_init -Wl,--wrap,pthread_cond_wait -Wl,--wrap,pthread_mutex_lock \
+                                     -Wl,--wrap,pthread_mutex_unlock -Wl,--wrap,CreateThread -Wl,--wrap,sleep \
+                                     -Wl,--wrap,W_Vector_insert_unique -Wl,--wrap,SendMSG -Wl,--wrap,audit_delete_rule \
                                      -Wl,--wrap,fim_whodata_event -Wl,--wrap,fflush -Wl,--wrap,fgets \
                                      -Wl,--wrap,openproc -Wl,--wrap,readproc -Wl,--wrap,freeproc \
                                      -Wl,--wrap,closeproc -Wl,--wrap,_mdebug2 -Wl,--wrap,get_user \
                                      -Wl,--wrap,get_group -Wl,--wrap,realpath -Wl,--wrap,readlink -Wl,--wrap,fread \
                                      -Wl,--wrap,fseek -Wl,--wrap,remove -Wl,--wrap,atexit -Wl,--wrap,getpid")
-=======
-if(NOT ${TARGET} STREQUAL "winagent")
-  list(APPEND syscheckd_tests_names "test_syscheck_audit")
-  list(APPEND syscheckd_tests_flags "-Wl,--wrap,OS_ConnectUnixDomain -Wl,--wrap,IsSocket -Wl,--wrap,IsFile -Wl,--wrap,IsDir -Wl,--wrap,IsLink -Wl,--wrap,IsFile -Wl,--wrap,audit_restart \
-                       -Wl,--wrap,_minfo -Wl,--wrap,_merror -Wl,--wrap,fopen -Wl,--wrap,fwrite -Wl,--wrap,fprintf -Wl,--wrap,fclose -Wl,--wrap,symlink -Wl,--wrap,unlink \
-                       -Wl,--wrap,audit_open -Wl,--wrap,audit_get_rule_list -Wl,--wrap,audit_close -Wl,--wrap,_mdebug1 -Wl,--wrap,_mwarn -Wl,--wrap,W_Vector_length -Wl,--wrap,search_audit_rule \
-                       -Wl,--wrap,audit_add_rule -Wl,--wrap,W_Vector_insert_unique -Wl,--wrap,SendMSG -Wl,--wrap,fim_whodata_event -Wl,--wrap,audit_delete_rule \
-                       -Wl,--wrap,openproc -Wl,--wrap,readproc -Wl,--wrap,freeproc -Wl,--wrap,closeproc -Wl,--wrap,_mdebug2 -Wl,--wrap,get_user -Wl,--wrap,get_group -Wl,--wrap,realpath \
-                       -Wl,--wrap,pthread_cond_init -Wl,--wrap,pthread_cond_wait -Wl,--wrap,pthread_mutex_lock -Wl,--wrap,pthread_mutex_unlock -Wl,--wrap,CreateThread \
-                       -Wl,--wrap,select -Wl,--wrap,recv -Wl,--wrap,sleep -Wl,--wrap,readlink")
->>>>>>> 161e27b8
 endif()
 
 set(SEECHANGES_BASE_FLAGS "-Wl,--wrap,_merror -Wl,--wrap,_mwarn -Wl,--wrap,lstat -Wl,--wrap,stat -Wl,--wrap,abspath \
@@ -243,17 +233,10 @@
                        -Wl,--wrap=fim_send_sync_msg,--wrap=dbsync_state_msg -Wl,--wrap=fim_entry_json \
                        -Wl,--wrap=sqlite3_last_insert_rowid,--wrap=EVP_DigestUpdate \
                        -Wl,--wrap=fim_configuration_directory,--wrap=fim_json_event,--wrap=send_syscheck_msg \
-<<<<<<< HEAD
                        -Wl,--wrap=delete_target_file,--wrap=_minfo,--wrap=_mdebug1,--wrap=_mdebug2 -Wl,--wrap=fseek \
                        -Wl,--wrap=fclose,--wrap=fopen,--wrap=getpid,--wrap=fflush -Wl,--wrap=wstr_escape_json \
                        -Wl,--wrap=sqlite3_bind_int64,--wrap=sqlite3_column_int64 -Wl,--wrap=fread,--wrap=fwrite \
-                       -Wl,--wrap=fprintf,--wrap=fgets,--wrap=stat,--wrap=wstr_split")
-=======
-                       -Wl,--wrap=delete_target_file,--wrap=_minfo,--wrap=_mdebug1,--wrap=_mdebug2 \
-                       -Wl,--wrap=fseek,--wrap=fclose,--wrap=fopen,--wrap=getpid,--wrap=fflush \
-                       -Wl,--wrap=fgets,--wrap=wstr_escape_json,--wrap=sqlite3_bind_int64,--wrap=sqlite3_column_int64 \
-                       -Wl,--wrap=os_random")
->>>>>>> 161e27b8
+                       -Wl,--wrap=fprintf,--wrap=fgets,--wrap=stat,--wrap=wstr_split,--wrap=os_random")
 
 list(APPEND syscheckd_tests_names "test_fim_db")
 if(${TARGET} STREQUAL "agent")
@@ -270,28 +253,17 @@
                                      -Wl,--wrap=_mdebug1 -Wl,--wrap=_mwarn")
 
   list(APPEND syscheckd_event_tests_names "test_win_whodata")
-<<<<<<< HEAD
   list(APPEND syscheckd_event_tests_flags "-Wl,--wrap=_mdebug2,--wrap=_merror,--wrap=_mdebug1,--wrap=_mwarn \
                                            -Wl,--wrap=wstr_replace -Wl,--wrap=SendMSG,--wrap,OSHash_Add_ex \
                                            -Wl,--wrap=free_whodata_event,--wrap=IsFile -Wl,--wrap=remove \
                                            -Wl,--wrap=wm_exec,--wrap=fopen,--wrap=fclose,--wrap=atexit \
                                            -Wl,--wrap=OSHash_Delete_ex,--wrap=_mterror,--wrap=check_path_type \
-                                           -Wl,--wrap=_minfo -Wl,--wrap=OSHash_Create \
+                                           -Wl,--wrap=_minfo -Wl,--wrap=OSHash_Create -Wl,--wrap=pthread_rwlock_unlock\
                                            -Wl,--wrap=OSHash_SetFreeDataPointer,--wrap=fim_whodata_event \
                                            -Wl,--wrap=fim_configuration_directory,--wrap=fim_checker,--wrap=OSHash_Get \
                                            -Wl,--wrap=convert_windows_string,--wrap=OSHash_Get_ex,--wrap=FOREVER \
                                            -Wl,--wrap=fflush,--wrap=fread,--wrap=fseek,--wrap=fwrite,--wrap=fprintf \
-                                           -Wl,--wrap=fgets -Wl,--wrap=wstr_split")
-=======
-  list(APPEND syscheckd_event_tests_flags "-Wl,--wrap=_mdebug2,--wrap=_merror,--wrap=_mdebug1,--wrap=_mwarn,--wrap=wstr_replace \
-                                           -Wl,--wrap=SendMSG,--wrap,OSHash_Add_ex,--wrap=IsFile \
-                                           -Wl,--wrap=remove,--wrap=wm_exec,--wrap=fopen,--wrap=fclose,--wrap=atexit \
-                                           -Wl,--wrap=OSHash_Delete_ex,--wrap=_mterror,--wrap=check_path_type,--wrap=_minfo \
-                                           -Wl,--wrap=OSHash_Create,--wrap=OSHash_SetFreeDataPointer,--wrap=fim_whodata_event \
-                                           -Wl,--wrap=fim_checker,--wrap=OSHash_Get \
-                                           -Wl,--wrap=convert_windows_string,--wrap=OSHash_Get_ex,--wrap=FOREVER \
-                                           -Wl,--wrap=pthread_rwlock_wrlock,--wrap=pthread_rwlock_unlock")
->>>>>>> 161e27b8
+                                           -Wl,--wrap=fgets -Wl,--wrap=wstr_split -Wl,--wrap=pthread_rwlock_wrlock")
 endif()
 
 # Compiling tests
