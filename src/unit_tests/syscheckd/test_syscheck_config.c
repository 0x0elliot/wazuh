/*
 * Copyright (C) 2015-2020, Wazuh Inc.
 *
 * This program is free software; you can redistribute it
 * and/or modify it under the terms of the GNU General Public
 * License (version 2) as published by the FSF - Free Software
 * Foundation.
 */

#include <stdarg.h>
#include <stddef.h>
#include <setjmp.h>
#include <cmocka.h>
#include <stdio.h>
#include <string.h>

#include "../syscheckd/syscheck.h"
#include "../config/syscheck-config.h"

#include "../wrappers/wazuh/shared/debug_op_wrappers.h"

/* redefinitons/wrapping */

static int restart_syscheck(void **state)
{
    cJSON *data = *state;
    if (data) {
        cJSON_Delete(data);
    }
    Free_Syscheck(&syscheck);
    memset(&syscheck, 0, sizeof(syscheck_config));
    return 0;
}


/* tests */

void test_Read_Syscheck_Config_success(void **state)
{
    (void) state;
    int ret;

    expect_any_always(__wrap__mdebug1, formatted_msg);
    expect_any_always(__wrap__mwarn, formatted_msg);

#ifdef TEST_AGENT
    will_return_always(__wrap_isChroot, 1);
#endif

    ret = Read_Syscheck_Config("test_syscheck_max_dir.conf");

    assert_int_equal(ret, 0);
    assert_int_equal(syscheck.rootcheck, 0);

    assert_int_equal(syscheck.disabled, 0);
    assert_int_equal(syscheck.skip_fs.nfs, 1);
    assert_int_equal(syscheck.skip_fs.dev, 1);
    assert_int_equal(syscheck.skip_fs.sys, 1);
    assert_int_equal(syscheck.skip_fs.proc, 1);
    assert_int_equal(syscheck.scan_on_start, 1);
    assert_int_equal(syscheck.time, 43200);
    assert_non_null(syscheck.ignore);
    assert_non_null(syscheck.ignore_regex);
    assert_non_null(syscheck.nodiff);
    assert_non_null(syscheck.nodiff_regex);
    assert_null(syscheck.scan_day);
    assert_null(syscheck.scan_time);
    assert_non_null(syscheck.dir);
    // Directories configuration have 100 directories in one line. It only can monitor 64 per line.
    // With the first 10 directories in other lines, the count should be 74 (75 should be NULL)
    for (int i = 0; i < 74; i++){
        assert_non_null(syscheck.dir[i]);
    }
    assert_null(syscheck.dir[74]);
    assert_non_null(syscheck.opts);
    assert_int_equal(syscheck.enable_synchronization, 1);
    assert_int_equal(syscheck.restart_audit, 1);
    assert_int_equal(syscheck.enable_whodata, 1);
    assert_null(syscheck.realtime);
    assert_int_equal(syscheck.audit_healthcheck, 1);
    assert_int_equal(syscheck.process_priority, 10);
    assert_int_equal(syscheck.allow_remote_prefilter_cmd, true);
    assert_non_null(syscheck.prefilter_cmd);    // It should be a valid binary absolute path
    assert_int_equal(syscheck.sync_interval, 600);
    assert_int_equal(syscheck.sync_response_timeout, 30);
    assert_int_equal(syscheck.sync_queue_size, 64);
    assert_int_equal(syscheck.max_eps, 200);
    assert_int_equal(syscheck.disk_quota_enabled, true);
    assert_int_equal(syscheck.disk_quota_limit, 1024 * 1024);
    assert_int_equal(syscheck.file_size_enabled, true);
    assert_int_equal(syscheck.file_size_limit, 50 * 1024);
    assert_int_equal(syscheck.diff_folder_size, 0);
    assert_non_null(syscheck.diff_size_limit);
}

void test_Read_Syscheck_Config_invalid(void **state)
{
    (void) state;
    int ret;

    expect_any_always(__wrap__mdebug1, formatted_msg);
    expect_string(__wrap__merror, formatted_msg, "(1226): Error reading XML file 'invalid.conf': XMLERR: File 'invalid.conf' not found. (line 0).");
    ret = Read_Syscheck_Config("invalid.conf");

    assert_int_equal(ret, OS_INVALID);
}

void test_Read_Syscheck_Config_undefined(void **state)
{
    (void) state;
    int ret;

    expect_any_always(__wrap__mdebug1, formatted_msg);
#ifdef TEST_AGENT
    will_return_always(__wrap_isChroot, 1);
#endif

    ret = Read_Syscheck_Config("test_syscheck2.conf");

    assert_int_equal(ret, 0);
    assert_int_equal(syscheck.rootcheck, 0);

    assert_int_equal(syscheck.disabled, 0);
    assert_int_equal(syscheck.skip_fs.nfs, 0);
    assert_int_equal(syscheck.skip_fs.dev, 0);
    assert_int_equal(syscheck.skip_fs.sys, 0);
    assert_int_equal(syscheck.skip_fs.proc, 0);
    assert_int_equal(syscheck.scan_on_start, 0);
    assert_int_equal(syscheck.time, 43200);
    assert_null(syscheck.ignore);
    assert_null(syscheck.ignore_regex);
    assert_null(syscheck.nodiff);
    assert_null(syscheck.nodiff_regex);
    assert_null(syscheck.scan_day);
    assert_null(syscheck.scan_time);
    assert_non_null(syscheck.dir);
    assert_non_null(syscheck.opts);
    assert_int_equal(syscheck.enable_synchronization, 0);
    assert_int_equal(syscheck.restart_audit, 0);
    assert_int_equal(syscheck.enable_whodata, 1);
    assert_null(syscheck.realtime);
    assert_int_equal(syscheck.audit_healthcheck, 0);
    assert_int_equal(syscheck.process_priority, 10);
    assert_int_equal(syscheck.allow_remote_prefilter_cmd, false);
    assert_null(syscheck.prefilter_cmd);
    assert_int_equal(syscheck.sync_interval, 600);
    assert_int_equal(syscheck.sync_response_timeout, 30);
    assert_int_equal(syscheck.sync_queue_size, 64);
    assert_int_equal(syscheck.max_eps, 200);
    assert_int_equal(syscheck.disk_quota_enabled, true);
    assert_int_equal(syscheck.disk_quota_limit, 2 * 1024 * 1024);
    assert_int_equal(syscheck.file_size_enabled, true);
    assert_int_equal(syscheck.file_size_limit, 5);
    assert_int_equal(syscheck.diff_folder_size, 0);
    assert_non_null(syscheck.diff_size_limit);
}

void test_Read_Syscheck_Config_unparsed(void **state)
{
    (void) state;
    int ret;

    expect_any_always(__wrap__mdebug1, formatted_msg);
#ifdef TEST_AGENT
    will_return_always(__wrap_isChroot, 1);
#endif

    ret = Read_Syscheck_Config("test_empty_config.conf");

    assert_int_equal(ret, 1);

    // Default values
    assert_int_equal(syscheck.rootcheck, 0);
    assert_int_equal(syscheck.disabled, 1);
    assert_int_equal(syscheck.skip_fs.nfs, 1);
    assert_int_equal(syscheck.skip_fs.dev, 1);
    assert_int_equal(syscheck.skip_fs.sys, 1);
    assert_int_equal(syscheck.skip_fs.proc, 1);
    assert_int_equal(syscheck.scan_on_start, 1);
    assert_int_equal(syscheck.time, 43200);
    assert_null(syscheck.ignore);
    assert_null(syscheck.ignore_regex);
    assert_null(syscheck.nodiff);
    assert_null(syscheck.nodiff_regex);
    assert_null(syscheck.scan_day);
    assert_null(syscheck.scan_time);
#ifndef TEST_WINAGENT
    assert_null(syscheck.dir);
#else
    assert_non_null(syscheck.dir);
#endif
    assert_null(syscheck.opts);
    assert_int_equal(syscheck.enable_synchronization, 1);
    assert_int_equal(syscheck.restart_audit, 1);
    assert_int_equal(syscheck.enable_whodata, 0);
    assert_null(syscheck.realtime);
    assert_int_equal(syscheck.audit_healthcheck, 1);
    assert_int_equal(syscheck.process_priority, 10);
    assert_int_equal(syscheck.allow_remote_prefilter_cmd, false);
    assert_null(syscheck.prefilter_cmd);
    assert_int_equal(syscheck.sync_interval, 300);
    assert_int_equal(syscheck.sync_response_timeout, 30);
    assert_int_equal(syscheck.sync_queue_size, 16384);
    assert_int_equal(syscheck.max_eps, 100);
    assert_int_equal(syscheck.disk_quota_enabled, true);
    assert_int_equal(syscheck.disk_quota_limit, 1024 * 1024);
    assert_int_equal(syscheck.file_size_enabled, true);
    assert_int_equal(syscheck.file_size_limit, 50 * 1024);
    assert_int_equal(syscheck.diff_folder_size, 0);
    assert_null(syscheck.diff_size_limit);
}

void test_getSyscheckConfig(void **state)
{
    (void) state;
    cJSON * ret;

    expect_any_always(__wrap__mdebug1, formatted_msg);
#ifdef TEST_AGENT
    will_return_always(__wrap_isChroot, 1);
#endif

    Read_Syscheck_Config("test_syscheck.conf");

    ret = getSyscheckConfig();
    *state = ret;

    assert_non_null(ret);
    assert_int_equal(cJSON_GetArraySize(ret), 1);

    cJSON *sys_items = cJSON_GetObjectItem(ret, "syscheck");
<<<<<<< HEAD
#if defined(TEST_SERVER) || defined(TEST_AGENT)
    assert_int_equal(cJSON_GetArraySize(sys_items), 19);
    #elif defined(TEST_WINAGENT)
    assert_int_equal(cJSON_GetArraySize(sys_items), 22);
#endif
=======
    #if defined(TEST_SERVER) || defined(TEST_AGENT)
    assert_int_equal(cJSON_GetArraySize(sys_items), 20);
    #elif defined(TEST_WINAGENT)
    assert_int_equal(cJSON_GetArraySize(sys_items), 23);
    #endif
>>>>>>> d07006d0

    cJSON *disabled = cJSON_GetObjectItem(sys_items, "disabled");
    assert_string_equal(cJSON_GetStringValue(disabled), "no");
    cJSON *frequency = cJSON_GetObjectItem(sys_items, "frequency");
    assert_int_equal(frequency->valueint, 43200);

    cJSON *file_limit = cJSON_GetObjectItem(sys_items, "file_limit");
    cJSON *file_limit_enabled = cJSON_GetObjectItem(file_limit, "enabled");
    assert_string_equal(cJSON_GetStringValue(file_limit_enabled), "yes");
    cJSON *file_limit_entries = cJSON_GetObjectItem(file_limit, "entries");
    assert_int_equal(file_limit_entries->valueint, 50000);

    cJSON *diff = cJSON_GetObjectItem(sys_items, "diff");

    cJSON *disk_quota = cJSON_GetObjectItem(diff, "disk_quota");
    cJSON *disk_quota_enabled = cJSON_GetObjectItem(disk_quota, "enabled");
    assert_string_equal(cJSON_GetStringValue(disk_quota_enabled), "yes");
    cJSON *disk_quota_limit = cJSON_GetObjectItem(disk_quota, "limit");
    assert_int_equal(disk_quota_limit->valueint, 1024 * 1024);

    cJSON *file_size = cJSON_GetObjectItem(diff, "file_size");
    cJSON *file_size_enabled = cJSON_GetObjectItem(file_size, "enabled");
    assert_string_equal(cJSON_GetStringValue(file_size_enabled), "yes");
    cJSON *file_size_limit = cJSON_GetObjectItem(file_size, "limit");
    assert_int_equal(file_size_limit->valueint, 50 * 1024);

    cJSON *skip_nfs = cJSON_GetObjectItem(sys_items, "skip_nfs");
    assert_string_equal(cJSON_GetStringValue(skip_nfs), "yes");
    cJSON *skip_dev = cJSON_GetObjectItem(sys_items, "skip_dev");
    assert_string_equal(cJSON_GetStringValue(skip_dev), "yes");
    cJSON *skip_sys = cJSON_GetObjectItem(sys_items, "skip_sys");
    assert_string_equal(cJSON_GetStringValue(skip_sys), "yes");
    cJSON *skip_proc = cJSON_GetObjectItem(sys_items, "skip_proc");
    assert_string_equal(cJSON_GetStringValue(skip_proc), "yes");
    cJSON *scan_on_start = cJSON_GetObjectItem(sys_items, "scan_on_start");
    assert_string_equal(cJSON_GetStringValue(scan_on_start), "yes");

    cJSON *sys_dir = cJSON_GetObjectItem(sys_items, "directories");
#if defined(TEST_SERVER) || defined(TEST_AGENT)
    assert_int_equal(cJSON_GetArraySize(sys_dir), 6);
    #elif defined(TEST_WINAGENT)
    assert_int_equal(cJSON_GetArraySize(sys_dir), 10);
#endif


    cJSON *sys_nodiff = cJSON_GetObjectItem(sys_items, "nodiff");
    assert_int_equal(cJSON_GetArraySize(sys_nodiff), 1);

    cJSON *sys_ignore = cJSON_GetObjectItem(sys_items, "ignore");
#if defined(TEST_SERVER) || defined(TEST_AGENT)
    assert_int_equal(cJSON_GetArraySize(sys_ignore), 12);
    #elif defined(TEST_WINAGENT)
    assert_int_equal(cJSON_GetArraySize(sys_ignore), 2);
#endif

#ifdef TEST_WINAGENT
    cJSON *sys_ignore_regex = cJSON_GetObjectItem(sys_items, "ignore_sregex");
    assert_int_equal(cJSON_GetArraySize(sys_ignore_regex), 1);

    cJSON *sys_windows_audit_interval = cJSON_GetObjectItem(sys_items, "windows_audit_interval");
    assert_int_equal(sys_windows_audit_interval->valueint, 0);

    cJSON *sys_registry = cJSON_GetObjectItem(sys_items, "registry");
    assert_int_equal(cJSON_GetArraySize(sys_registry), 33);
    cJSON *sys_registry_ignore = cJSON_GetObjectItem(sys_items, "registry_ignore");
    assert_int_equal(cJSON_GetArraySize(sys_registry_ignore), 11);
    cJSON *sys_registry_ignore_sregex = cJSON_GetObjectItem(sys_items, "registry_ignore_sregex");
    assert_int_equal(cJSON_GetArraySize(sys_registry_ignore_sregex), 1);
#endif

#ifndef TEST_WINAGENT
    cJSON *sys_whodata = cJSON_GetObjectItem(sys_items, "whodata");
    cJSON *whodata_restart_audit = cJSON_GetObjectItem(sys_whodata, "restart_audit");
    assert_string_equal(cJSON_GetStringValue(whodata_restart_audit), "yes");
    cJSON *whodata_audit_key = cJSON_GetObjectItem(sys_whodata, "audit_key");
    assert_int_equal(cJSON_GetArraySize(whodata_audit_key), 2);
    cJSON *whodata_startup_healthcheck = cJSON_GetObjectItem(sys_whodata, "startup_healthcheck");
    assert_string_equal(cJSON_GetStringValue(whodata_startup_healthcheck), "yes");
#endif

    cJSON *allow_remote_prefilter_cmd = cJSON_GetObjectItem(sys_items, "allow_remote_prefilter_cmd");
    assert_string_equal(cJSON_GetStringValue(allow_remote_prefilter_cmd), "yes");
    cJSON *prefilter_cmd = cJSON_GetObjectItem(sys_items, "prefilter_cmd");
#ifndef TEST_WINAGENT
    assert_string_equal(cJSON_GetStringValue(prefilter_cmd), "/bin/ls");
#else
    assert_string_equal(cJSON_GetStringValue(prefilter_cmd), "c:\\windows\\system32\\cmd.exe");
#endif

    cJSON *sys_synchronization = cJSON_GetObjectItem(sys_items, "synchronization");
    cJSON *synchronization_enabled = cJSON_GetObjectItem(sys_synchronization, "enabled");
    assert_string_equal(cJSON_GetStringValue(synchronization_enabled), "yes");
    cJSON *synchronization_max_interval = cJSON_GetObjectItem(sys_synchronization, "max_interval");
    assert_int_equal(synchronization_max_interval->valueint, 3600);
    cJSON *synchronization_interval = cJSON_GetObjectItem(sys_synchronization, "interval");
    assert_int_equal(synchronization_interval->valueint, 600);
    cJSON *synchronization_response_timeout = cJSON_GetObjectItem(sys_synchronization, "response_timeout");
    assert_int_equal(synchronization_response_timeout->valueint, 30);
    cJSON *synchronization_queue_size = cJSON_GetObjectItem(sys_synchronization, "queue_size");
    assert_int_equal(synchronization_queue_size->valueint, 64);

    cJSON *sys_max_eps = cJSON_GetObjectItem(sys_items, "max_eps");
    assert_int_equal(sys_max_eps->valueint, 200);
    cJSON *sys_process_priority = cJSON_GetObjectItem(sys_items, "process_priority");
    assert_int_equal(sys_process_priority->valueint, 10);

    cJSON *database = cJSON_GetObjectItem(sys_items, "database");
    assert_string_equal(cJSON_GetStringValue(database), "disk");
}

void test_getSyscheckConfig_no_audit(void **state)
{
    (void) state;
    cJSON * ret;

    expect_any_always(__wrap__mdebug1, formatted_msg);
#ifdef TEST_AGENT
    will_return_always(__wrap_isChroot, 1);
#endif

    Read_Syscheck_Config("test_syscheck2.conf");

    ret = getSyscheckConfig();
    *state = ret;

    assert_non_null(ret);
    assert_int_equal(cJSON_GetArraySize(ret), 1);

    cJSON *sys_items = cJSON_GetObjectItem(ret, "syscheck");
<<<<<<< HEAD
#ifndef TEST_WINAGENT
    assert_int_equal(cJSON_GetArraySize(sys_items), 15);
#else
    assert_int_equal(cJSON_GetArraySize(sys_items), 18);
#endif
=======
    #ifndef TEST_WINAGENT
    assert_int_equal(cJSON_GetArraySize(sys_items), 16);
    #else
    assert_int_equal(cJSON_GetArraySize(sys_items), 19);
    #endif
>>>>>>> d07006d0

    cJSON *disabled = cJSON_GetObjectItem(sys_items, "disabled");
    assert_string_equal(cJSON_GetStringValue(disabled), "no");
    cJSON *frequency = cJSON_GetObjectItem(sys_items, "frequency");
    assert_int_equal(frequency->valueint, 43200);

    cJSON *file_limit = cJSON_GetObjectItem(sys_items, "file_limit");
    cJSON *file_limit_enabled = cJSON_GetObjectItem(file_limit, "enabled");
    assert_string_equal(cJSON_GetStringValue(file_limit_enabled), "yes");
    cJSON *file_limit_entries = cJSON_GetObjectItem(file_limit, "entries");
    assert_int_equal(file_limit_entries->valueint, 50000);

    cJSON *diff = cJSON_GetObjectItem(sys_items, "diff");

    cJSON *disk_quota = cJSON_GetObjectItem(diff, "disk_quota");
    cJSON *disk_quota_enabled = cJSON_GetObjectItem(disk_quota, "enabled");
    assert_string_equal(cJSON_GetStringValue(disk_quota_enabled), "yes");
    cJSON *disk_quota_limit = cJSON_GetObjectItem(disk_quota, "limit");
    assert_int_equal(disk_quota_limit->valueint, 2 * 1024 * 1024);

    cJSON *file_size = cJSON_GetObjectItem(diff, "file_size");
    cJSON *file_size_enabled = cJSON_GetObjectItem(file_size, "enabled");
    assert_string_equal(cJSON_GetStringValue(file_size_enabled), "yes");
    cJSON *file_size_limit = cJSON_GetObjectItem(file_size, "limit");
    assert_int_equal(file_size_limit->valueint, 5);

    cJSON *skip_nfs = cJSON_GetObjectItem(sys_items, "skip_nfs");
    assert_string_equal(cJSON_GetStringValue(skip_nfs), "no");
    cJSON *skip_dev = cJSON_GetObjectItem(sys_items, "skip_dev");
    assert_string_equal(cJSON_GetStringValue(skip_dev), "no");
    cJSON *skip_sys = cJSON_GetObjectItem(sys_items, "skip_sys");
    assert_string_equal(cJSON_GetStringValue(skip_sys), "no");
    cJSON *skip_proc = cJSON_GetObjectItem(sys_items, "skip_proc");
    assert_string_equal(cJSON_GetStringValue(skip_proc), "no");
    cJSON *scan_on_start = cJSON_GetObjectItem(sys_items, "scan_on_start");
    assert_string_equal(cJSON_GetStringValue(scan_on_start), "no");

    cJSON *sys_dir = cJSON_GetObjectItem(sys_items, "directories");
#ifndef TEST_WINAGENT
    assert_int_equal(cJSON_GetArraySize(sys_dir), 8);
#else
    assert_int_equal(cJSON_GetArraySize(sys_dir), 10);
#endif

    cJSON *sys_nodiff = cJSON_GetObjectItem(sys_items, "nodiff");
    assert_null(sys_nodiff);

    cJSON *sys_ignore = cJSON_GetObjectItem(sys_items, "ignore");
    assert_null(sys_ignore);

#ifndef TEST_WINAGENT
    cJSON *sys_whodata = cJSON_GetObjectItem(sys_items, "whodata");
    cJSON *whodata_restart_audit = cJSON_GetObjectItem(sys_whodata, "restart_audit");
    assert_string_equal(cJSON_GetStringValue(whodata_restart_audit), "no");
    cJSON *whodata_audit_key = cJSON_GetObjectItem(sys_whodata, "audit_key");
    assert_null(whodata_audit_key);
    cJSON *whodata_startup_healthcheck = cJSON_GetObjectItem(sys_whodata, "startup_healthcheck");
    assert_string_equal(cJSON_GetStringValue(whodata_startup_healthcheck), "no");
#else
    cJSON *windows_audit_interval = cJSON_GetObjectItem(sys_items, "windows_audit_interval");
    assert_int_equal(windows_audit_interval->valueint, 0);
    cJSON *win_registry = cJSON_GetObjectItem(sys_items, "registry");
    assert_int_equal(cJSON_GetArraySize(win_registry), 33);
    cJSON *win_registry_ignore = cJSON_GetObjectItem(sys_items, "registry_ignore");
    assert_int_equal(cJSON_GetArraySize(win_registry_ignore), 11);
    cJSON *win_registry_ignore_regex = cJSON_GetObjectItem(sys_items, "registry_ignore_sregex");
    assert_int_equal(cJSON_GetArraySize(win_registry_ignore_regex), 1);
#endif

    cJSON *allow_remote_prefilter_cmd = cJSON_GetObjectItem(sys_items, "allow_remote_prefilter_cmd");
    assert_string_equal(cJSON_GetStringValue(allow_remote_prefilter_cmd), "no");
    cJSON *prefilter_cmd = cJSON_GetObjectItem(sys_items, "prefilter_cmd");
    assert_null(prefilter_cmd);

    cJSON *sys_synchronization = cJSON_GetObjectItem(sys_items, "synchronization");
    cJSON *synchronization_enabled = cJSON_GetObjectItem(sys_synchronization, "enabled");
    assert_string_equal(cJSON_GetStringValue(synchronization_enabled), "no");
    cJSON *synchronization_max_interval = cJSON_GetObjectItem(sys_synchronization, "max_interval");
    assert_int_equal(synchronization_max_interval->valueint, 3600);
    cJSON *synchronization_interval = cJSON_GetObjectItem(sys_synchronization, "interval");
    assert_int_equal(synchronization_interval->valueint, 600);
    cJSON *synchronization_response_timeout = cJSON_GetObjectItem(sys_synchronization, "response_timeout");
    assert_int_equal(synchronization_response_timeout->valueint, 30);
    cJSON *synchronization_queue_size = cJSON_GetObjectItem(sys_synchronization, "queue_size");
    assert_int_equal(synchronization_queue_size->valueint, 64);

    cJSON *database = cJSON_GetObjectItem(sys_items, "database");
    assert_string_equal(cJSON_GetStringValue(database), "memory");
}

#ifndef TEST_WINAGENT
void test_getSyscheckConfig_no_directories(void **state)
{
    (void) state;
    cJSON * ret;

    expect_any_always(__wrap__mdebug1, formatted_msg);
#ifdef TEST_AGENT
    will_return_always(__wrap_isChroot, 1);
#endif

    Read_Syscheck_Config("test_empty_config.conf");

    ret = getSyscheckConfig();

    assert_null(ret);
}
#else
void test_getSyscheckConfig_no_directories(void **state)
{
    (void) state;
    cJSON * ret;

    expect_any_always(__wrap__mdebug1, formatted_msg);

#ifdef TEST_AGENT
    will_return_always(__wrap_isChroot, 1);
#endif

    Read_Syscheck_Config("test_empty_config.conf");

    ret = getSyscheckConfig();


    assert_non_null(ret);
    assert_int_equal(cJSON_GetArraySize(ret), 1);

    cJSON *sys_items = cJSON_GetObjectItem(ret, "syscheck");
    assert_int_equal(cJSON_GetArraySize(sys_items), 17);
    cJSON *disabled = cJSON_GetObjectItem(sys_items, "disabled");
    assert_string_equal(cJSON_GetStringValue(disabled), "yes");
    cJSON *frequency = cJSON_GetObjectItem(sys_items, "frequency");
    assert_int_equal(frequency->valueint, 43200);

    cJSON *file_limit = cJSON_GetObjectItem(sys_items, "file_limit");
    cJSON *file_limit_enabled = cJSON_GetObjectItem(file_limit, "enabled");
    assert_string_equal(cJSON_GetStringValue(file_limit_enabled), "yes");
    cJSON *file_limit_entries = cJSON_GetObjectItem(file_limit, "entries");
    assert_int_equal(file_limit_entries->valueint, 100000);

    cJSON *diff = cJSON_GetObjectItem(sys_items, "diff");

    cJSON *disk_quota = cJSON_GetObjectItem(diff, "disk_quota");
    cJSON *disk_quota_enabled = cJSON_GetObjectItem(disk_quota, "enabled");
    assert_string_equal(cJSON_GetStringValue(disk_quota_enabled), "yes");
    cJSON *disk_quota_limit = cJSON_GetObjectItem(disk_quota, "limit");
    assert_int_equal(disk_quota_limit->valueint, 1024 * 1024);

    cJSON *file_size = cJSON_GetObjectItem(diff, "file_size");
    cJSON *file_size_enabled = cJSON_GetObjectItem(file_size, "enabled");
    assert_string_equal(cJSON_GetStringValue(file_size_enabled), "yes");
    cJSON *file_size_limit = cJSON_GetObjectItem(file_size, "limit");
    assert_int_equal(file_size_limit->valueint, 50 * 1024);

    cJSON *skip_nfs = cJSON_GetObjectItem(sys_items, "skip_nfs");
    assert_string_equal(cJSON_GetStringValue(skip_nfs), "yes");
    cJSON *skip_dev = cJSON_GetObjectItem(sys_items, "skip_dev");
    assert_string_equal(cJSON_GetStringValue(skip_dev), "yes");
    cJSON *skip_sys = cJSON_GetObjectItem(sys_items, "skip_sys");
    assert_string_equal(cJSON_GetStringValue(skip_sys), "yes");
    cJSON *skip_proc = cJSON_GetObjectItem(sys_items, "skip_proc");
    assert_string_equal(cJSON_GetStringValue(skip_proc), "yes");
    cJSON *scan_on_start = cJSON_GetObjectItem(sys_items, "scan_on_start");
    assert_string_equal(cJSON_GetStringValue(scan_on_start), "yes");
    cJSON *directories = cJSON_GetObjectItem(sys_items, "directories");
    assert_int_equal(cJSON_GetArraySize(directories), 0);
    cJSON *windows_audit_interval = cJSON_GetObjectItem(sys_items, "windows_audit_interval");
    assert_int_equal(windows_audit_interval->valueint, 0);
    cJSON *registry = cJSON_GetObjectItem(sys_items, "registry");
    assert_int_equal(cJSON_GetArraySize(registry), 0);
    cJSON *allow_remote_prefilter_cmd = cJSON_GetObjectItem(sys_items, "allow_remote_prefilter_cmd");
    assert_string_equal(cJSON_GetStringValue(allow_remote_prefilter_cmd), "no");
    cJSON *max_eps = cJSON_GetObjectItem(sys_items, "max_eps");
    assert_int_equal(max_eps->valueint, 100);
    cJSON *process_priority = cJSON_GetObjectItem(sys_items, "process_priority");
    assert_int_equal(process_priority->valueint, 10);

    cJSON *synchronization = cJSON_GetObjectItem(sys_items, "synchronization");
    assert_int_equal(cJSON_GetArraySize(synchronization), 6);
    cJSON *enabled = cJSON_GetObjectItem(synchronization, "enabled");
    assert_string_equal(cJSON_GetStringValue(enabled), "yes");
    cJSON *max_interval = cJSON_GetObjectItem(synchronization, "max_interval");
    assert_int_equal(max_interval->valueint, 3600);
    cJSON *interval = cJSON_GetObjectItem(synchronization, "interval");
    assert_int_equal(interval->valueint, 300);
    cJSON *response_timeout = cJSON_GetObjectItem(synchronization, "response_timeout");
    assert_int_equal(response_timeout->valueint, 30);
    cJSON *queue_size = cJSON_GetObjectItem(synchronization, "queue_size");
    assert_int_equal(queue_size->valueint, 16384);
    cJSON *sync_max_eps = cJSON_GetObjectItem(synchronization, "max_eps");
    assert_int_equal(sync_max_eps->valueint, 10);
}
#endif

void test_SyscheckConf_DirectoriesWithCommas(void **state) {
    (void) state;
    int ret;

    expect_any_always(__wrap__mdebug1, formatted_msg);

#ifdef TEST_AGENT
    will_return_always(__wrap_isChroot, 1);
#endif

    ret = Read_Syscheck_Config("test_syscheck3.conf");
    assert_int_equal(ret, 0);

    #ifdef WIN32
    assert_string_equal(syscheck.dir[0], "c:\\,testcommas");
    assert_string_equal(syscheck.dir[1], "c:\\test,commas");
    assert_string_equal(syscheck.dir[2], "c:\\testcommas,");
    #else
    assert_string_equal(syscheck.dir[0], "/,testcommas");
    assert_string_equal(syscheck.dir[1], "/test,commas");
    assert_string_equal(syscheck.dir[2], "/testcommas,");
    #endif
}

void test_getSyscheckInternalOptions(void **state)
{
    (void) state;
    cJSON * ret;

    expect_any_always(__wrap__mdebug1, formatted_msg);
#ifdef TEST_AGENT
    will_return_always(__wrap_isChroot, 1);
#endif

    Read_Syscheck_Config("test_syscheck.conf");

    ret = getSyscheckInternalOptions();
    *state = ret;

    assert_non_null(ret);
    assert_int_equal(cJSON_GetArraySize(ret), 1);
    cJSON *items = cJSON_GetObjectItem(ret, "internal");
    assert_int_equal(cJSON_GetArraySize(items), 2);
    cJSON *sys_items = cJSON_GetObjectItem(items, "syscheck");
    assert_int_equal(cJSON_GetArraySize(sys_items), 6);
    cJSON *root_items = cJSON_GetObjectItem(items, "rootcheck");
    assert_int_equal(cJSON_GetArraySize(root_items), 1);
}


int main(void) {
    const struct CMUnitTest tests[] = {
        cmocka_unit_test_teardown(test_Read_Syscheck_Config_success, restart_syscheck),
        cmocka_unit_test_teardown(test_Read_Syscheck_Config_invalid, restart_syscheck),
        cmocka_unit_test_teardown(test_Read_Syscheck_Config_undefined, restart_syscheck),
        cmocka_unit_test_teardown(test_Read_Syscheck_Config_unparsed, restart_syscheck),
        cmocka_unit_test_teardown(test_getSyscheckConfig, restart_syscheck),
        cmocka_unit_test_teardown(test_getSyscheckConfig_no_audit, restart_syscheck),
        cmocka_unit_test_teardown(test_getSyscheckConfig_no_directories, restart_syscheck),
        cmocka_unit_test_teardown(test_getSyscheckInternalOptions, restart_syscheck),
        cmocka_unit_test_teardown(test_SyscheckConf_DirectoriesWithCommas, restart_syscheck),
    };

    return cmocka_run_group_tests(tests, NULL, NULL);
}<|MERGE_RESOLUTION|>--- conflicted
+++ resolved
@@ -229,19 +229,11 @@
     assert_int_equal(cJSON_GetArraySize(ret), 1);
 
     cJSON *sys_items = cJSON_GetObjectItem(ret, "syscheck");
-<<<<<<< HEAD
-#if defined(TEST_SERVER) || defined(TEST_AGENT)
-    assert_int_equal(cJSON_GetArraySize(sys_items), 19);
-    #elif defined(TEST_WINAGENT)
-    assert_int_equal(cJSON_GetArraySize(sys_items), 22);
-#endif
-=======
     #if defined(TEST_SERVER) || defined(TEST_AGENT)
     assert_int_equal(cJSON_GetArraySize(sys_items), 20);
     #elif defined(TEST_WINAGENT)
     assert_int_equal(cJSON_GetArraySize(sys_items), 23);
     #endif
->>>>>>> d07006d0
 
     cJSON *disabled = cJSON_GetObjectItem(sys_items, "disabled");
     assert_string_equal(cJSON_GetStringValue(disabled), "no");
@@ -371,19 +363,11 @@
     assert_int_equal(cJSON_GetArraySize(ret), 1);
 
     cJSON *sys_items = cJSON_GetObjectItem(ret, "syscheck");
-<<<<<<< HEAD
-#ifndef TEST_WINAGENT
-    assert_int_equal(cJSON_GetArraySize(sys_items), 15);
-#else
-    assert_int_equal(cJSON_GetArraySize(sys_items), 18);
-#endif
-=======
     #ifndef TEST_WINAGENT
     assert_int_equal(cJSON_GetArraySize(sys_items), 16);
     #else
     assert_int_equal(cJSON_GetArraySize(sys_items), 19);
     #endif
->>>>>>> d07006d0
 
     cJSON *disabled = cJSON_GetObjectItem(sys_items, "disabled");
     assert_string_equal(cJSON_GetStringValue(disabled), "no");
