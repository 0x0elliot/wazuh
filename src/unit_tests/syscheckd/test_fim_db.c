--- conflicted
+++ resolved
@@ -170,13 +170,12 @@
  * Successfully wrappes a wraps_fim_db_insert_data() call
  * */
 static void wraps_fim_db_insert_data_success(int row_id) {
-<<<<<<< HEAD
-    expect_any(__wrap_sqlite3_bind_int64, index);
-    expect_any(__wrap_sqlite3_bind_int64, value);
-    will_return(__wrap_sqlite3_bind_int64, 0);
-
-=======
->>>>>>> e2df9964
+    if (row_id == 0) {
+        expect_any(__wrap_sqlite3_bind_int64, index);
+        expect_any(__wrap_sqlite3_bind_int64, value);
+        will_return(__wrap_sqlite3_bind_int64, 0);
+    }
+
     will_return(__wrap_sqlite3_reset, SQLITE_OK);
     will_return(__wrap_sqlite3_clear_bindings, SQLITE_OK);
     will_return_count(__wrap_sqlite3_bind_int, 0, 3);
@@ -184,7 +183,6 @@
     will_return(__wrap_sqlite3_step, SQLITE_DONE);
 
     if (row_id == 0) {
-        will_return(__wrap_sqlite3_bind_int64, 0);
         will_return(__wrap_sqlite3_last_insert_rowid, 1);
     }
 }
@@ -774,36 +772,12 @@
     test_fim_db_insert_data *test_data = *state;
     will_return(__wrap_sqlite3_reset, SQLITE_OK);
     will_return(__wrap_sqlite3_clear_bindings, SQLITE_OK);
-<<<<<<< HEAD
     expect_any_always(__wrap_sqlite3_bind_int, index);
     expect_any_always(__wrap_sqlite3_bind_int, value);
-    will_return_always(__wrap_sqlite3_bind_int, 0);
+    will_return_count(__wrap_sqlite3_bind_int, 0, 6);
     expect_any_always(__wrap_sqlite3_bind_text, pos);
     expect_any_always(__wrap_sqlite3_bind_text, buffer);
-    will_return_always(__wrap_sqlite3_bind_text, 0);
-    will_return(__wrap_sqlite3_step, SQLITE_ERROR);
-    will_return(__wrap_sqlite3_errmsg, "ERROR MESSAGE");
-    expect_string(__wrap__merror, formatted_msg, "Step error inserting path '/test/path': ERROR MESSAGE");
-    int ret;
-    ret = fim_db_insert_path(test_data->fim_sql, test_data->entry->path, test_data->entry->data, 1);
-    assert_int_equal(ret, FIMDB_ERR);
-}
-
-void test_fim_db_insert_path_constraint_error(void **state) {
-    test_fim_db_insert_data *test_data = *state;
-    will_return_always(__wrap_sqlite3_reset, SQLITE_OK);
-    will_return_always(__wrap_sqlite3_clear_bindings, SQLITE_OK);
-    expect_any_always(__wrap_sqlite3_bind_int, index);
-    expect_any_always(__wrap_sqlite3_bind_int, value);
-    will_return_always(__wrap_sqlite3_bind_int, 0);
-    expect_any_always(__wrap_sqlite3_bind_text, pos);
-    expect_any_always(__wrap_sqlite3_bind_text, buffer);
-    will_return_always(__wrap_sqlite3_bind_text, 0);
-    will_return(__wrap_sqlite3_step, SQLITE_CONSTRAINT);
-=======
-    will_return_count(__wrap_sqlite3_bind_int, 0, 6);
     will_return_count(__wrap_sqlite3_bind_text, 0, 2);
->>>>>>> e2df9964
     will_return(__wrap_sqlite3_step, SQLITE_ERROR);
     will_return(__wrap_sqlite3_errmsg, "ERROR MESSAGE");
     expect_string(__wrap__merror, formatted_msg, "Step error replacing path '/test/path': ERROR MESSAGE");
@@ -812,42 +786,17 @@
     assert_int_equal(ret, FIMDB_ERR);
 }
 
-<<<<<<< HEAD
-void test_fim_db_insert_path_constraint_success(void **state) {
+
+void test_fim_db_insert_path_success(void **state) {
     test_fim_db_insert_data *test_data = *state;
     will_return_always(__wrap_sqlite3_reset, SQLITE_OK);
     will_return_always(__wrap_sqlite3_clear_bindings, SQLITE_OK);
     expect_any_always(__wrap_sqlite3_bind_int, index);
     expect_any_always(__wrap_sqlite3_bind_int, value);
-    will_return_always(__wrap_sqlite3_bind_int, 0);
+    will_return_count(__wrap_sqlite3_bind_int, 0, 6);
     expect_any_always(__wrap_sqlite3_bind_text, pos);
     expect_any_always(__wrap_sqlite3_bind_text, buffer);
-    will_return_always(__wrap_sqlite3_bind_text, 0);
-    will_return(__wrap_sqlite3_step, SQLITE_CONSTRAINT);
-    will_return(__wrap_sqlite3_step, SQLITE_DONE);
-    int ret;
-    ret = fim_db_insert_path(test_data->fim_sql, test_data->entry->path, test_data->entry->data, 1);
-    assert_int_equal(ret, FIMDB_OK);
-}
-
-void test_fim_db_insert_path_success(void **state) {
-    test_fim_db_insert_data *test_data = *state;
-    will_return_always(__wrap_sqlite3_reset, SQLITE_OK);
-    will_return_always(__wrap_sqlite3_clear_bindings, SQLITE_OK);
-    expect_any_always(__wrap_sqlite3_bind_int, index);
-    expect_any_always(__wrap_sqlite3_bind_int, value);
-    will_return_always(__wrap_sqlite3_bind_int, 0);
-    expect_any_always(__wrap_sqlite3_bind_text, pos);
-    expect_any_always(__wrap_sqlite3_bind_text, buffer);
-    will_return_always(__wrap_sqlite3_bind_text, 0);
-=======
-void test_fim_db_insert_path_success(void **state) {
-    test_fim_db_insert_data *test_data = *state;
-    will_return(__wrap_sqlite3_reset, SQLITE_OK);
-    will_return(__wrap_sqlite3_clear_bindings, SQLITE_OK);
-    will_return_count(__wrap_sqlite3_bind_int, 0, 6);
     will_return_count(__wrap_sqlite3_bind_text, 0, 2);
->>>>>>> e2df9964
     will_return(__wrap_sqlite3_step, SQLITE_DONE);
     int ret;
     ret = fim_db_insert_path(test_data->fim_sql, test_data->entry->path, test_data->entry->data, 1);
@@ -870,38 +819,93 @@
         }
         will_return(__wrap_sqlite3_step, SQLITE_ROW);
 
-<<<<<<< HEAD
-#ifdef TEST_WINAGENT
-    expect_any(__wrap_sqlite3_bind_text, pos);
-    expect_any(__wrap_sqlite3_bind_text, buffer);
-    will_return(__wrap_sqlite3_bind_text, 0);
-#else
+        expect_value(__wrap_sqlite3_column_int, iCol, 0);
+        will_return(__wrap_sqlite3_column_int, 50000);
+    }
+
+    expect_string(__wrap__mdebug1, formatted_msg, "Couldn't insert '/test/path' entry into DB. The DB is full, please check your configuration.");
+
+    syscheck.database = test_data->fim_sql;
+    ret = fim_db_insert(test_data->fim_sql, test_data->entry->path, test_data->entry->data, NULL);
+    syscheck.database = NULL;
+    assert_int_equal(ret, FIMDB_FULL);
+}
+
+#ifndef TEST_WINAGENT
+void test_fim_db_insert_inode_id_nonull(void **state) {
+    test_fim_db_insert_data *test_data = *state;
+    int ret;
+
+    // Inside fim_db_clean_stmt
+    {
+        will_return(__wrap_sqlite3_reset, SQLITE_OK);
+        will_return(__wrap_sqlite3_clear_bindings, SQLITE_OK);
+    }
+
+    // Inside fim_db_bind_path
+    {
+        expect_any_always(__wrap_sqlite3_bind_int, index);
+        expect_any_always(__wrap_sqlite3_bind_int, value);
+        will_return(__wrap_sqlite3_bind_int, 0);
+
+        expect_any_always(__wrap_sqlite3_bind_text, pos);
+        expect_any_always(__wrap_sqlite3_bind_text, buffer);
+        will_return(__wrap_sqlite3_bind_text, 0);
+    }
+
+    will_return(__wrap_sqlite3_step, SQLITE_DONE);
+
+    expect_value(__wrap_sqlite3_column_int, iCol, 0);
+    will_return(__wrap_sqlite3_column_int, 1);
+
+    // Inside fim_db_clean_stmt
+    {
+        will_return(__wrap_sqlite3_reset, SQLITE_OK);
+        will_return(__wrap_sqlite3_clear_bindings, SQLITE_OK);
+    }
+
+    // Inside fim_db_bind_delete_data_id
+    {
+        will_return(__wrap_sqlite3_bind_int, 0);
+    }
+
+    will_return(__wrap_sqlite3_step, SQLITE_DONE);
+
+    // Inside fim_db_force_commit
+    {
+        wraps_fim_db_check_transaction();
+    }
+
+    // Inside fim_db_clean_stmt
+    {
+        will_return(__wrap_sqlite3_reset, SQLITE_OK);
+        will_return(__wrap_sqlite3_clear_bindings, SQLITE_OK);
+    }
+
     // Inside fim_db_bind_get_inode
     {
         expect_any(__wrap_sqlite3_bind_int64, index);
         expect_any(__wrap_sqlite3_bind_int64, value);
         will_return(__wrap_sqlite3_bind_int64, 0);
-        expect_any(__wrap_sqlite3_bind_int, index);
-        expect_any(__wrap_sqlite3_bind_int, value);
-        will_return(__wrap_sqlite3_bind_int, 0);
-    }
-#endif
-=======
-        expect_value(__wrap_sqlite3_column_int, iCol, 0);
-        will_return(__wrap_sqlite3_column_int, 50000);
-    }
->>>>>>> e2df9964
-
-    expect_string(__wrap__mdebug1, formatted_msg, "Couldn't insert '/test/path' entry into DB. The DB is full, please check your configuration.");
-
-    syscheck.database = test_data->fim_sql;
-    ret = fim_db_insert(test_data->fim_sql, test_data->entry->path, test_data->entry->data, NULL);
-    syscheck.database = NULL;
-    assert_int_equal(ret, FIMDB_FULL);
-}
-
-#ifndef TEST_WINAGENT
-void test_fim_db_insert_inode_id_nonull(void **state) {
+    }
+
+    will_return(__wrap_sqlite3_step, SQLITE_ROW);
+
+    expect_value(__wrap_sqlite3_column_int, iCol, 0);
+    will_return(__wrap_sqlite3_column_int, 1);
+
+    // Wrap functions for fim_db_insert_data() & fim_db_insert_path()
+    int inode_id = 1;
+    wraps_fim_db_insert_data_success(inode_id);
+    wraps_fim_db_insert_path_success();
+
+    wraps_fim_db_check_transaction();
+
+    ret = fim_db_insert(test_data->fim_sql, test_data->entry->path, test_data->entry->data, test_data->saved);
+    assert_int_equal(ret, FIMDB_OK);   // Success
+}
+
+void test_fim_db_insert_inode_id_null(void **state) {
     test_fim_db_insert_data *test_data = *state;
     int ret;
 
@@ -913,6 +917,12 @@
 
     // Inside fim_db_bind_path
     {
+        expect_any_always(__wrap_sqlite3_bind_int, index);
+        expect_any_always(__wrap_sqlite3_bind_int, value);
+        will_return(__wrap_sqlite3_bind_int, 0);
+
+        expect_any_always(__wrap_sqlite3_bind_text, pos);
+        expect_any_always(__wrap_sqlite3_bind_text, buffer);
         will_return(__wrap_sqlite3_bind_text, 0);
     }
 
@@ -945,58 +955,14 @@
         will_return(__wrap_sqlite3_clear_bindings, SQLITE_OK);
     }
 
-<<<<<<< HEAD
-#ifndef TEST_WINAGENT
-void test_fim_db_insert_inode_id_nonull(void **state) {
-    test_fim_db_insert_data *test_data = *state;
-    will_return(__wrap_sqlite3_reset, SQLITE_OK);
-    will_return(__wrap_sqlite3_clear_bindings, SQLITE_OK);
-    expect_any_always(__wrap_sqlite3_bind_int, index);
-    expect_any_always(__wrap_sqlite3_bind_int, value);
-    will_return_always(__wrap_sqlite3_bind_int, 0);
-    expect_any_always(__wrap_sqlite3_bind_text, pos);
-    expect_any_always(__wrap_sqlite3_bind_text, buffer);
-    will_return_always(__wrap_sqlite3_bind_text, 0);    // Needed for fim_db_insert_path()
-=======
     // Inside fim_db_bind_get_inode
     {
-        will_return(__wrap_sqlite3_bind_int, 0);
+        expect_any(__wrap_sqlite3_bind_int64, index);
+        expect_any(__wrap_sqlite3_bind_int64, value);
         will_return(__wrap_sqlite3_bind_int64, 0);
     }
->>>>>>> e2df9964
-
-    will_return(__wrap_sqlite3_step, SQLITE_ROW);
-
-    expect_value(__wrap_sqlite3_column_int, iCol, 0);
-    will_return(__wrap_sqlite3_column_int, 1);
-
-    // Wrap functions for fim_db_insert_data() & fim_db_insert_path()
-    int inode_id = 1;
-    wraps_fim_db_insert_data_success(inode_id);
-    wraps_fim_db_insert_path_success();
-
-    wraps_fim_db_check_transaction();
-
-    ret = fim_db_insert(test_data->fim_sql, test_data->entry->path, test_data->entry->data, test_data->saved);
-    assert_int_equal(ret, FIMDB_OK);   // Success
-}
-
-void test_fim_db_insert_inode_id_null(void **state) {
-    test_fim_db_insert_data *test_data = *state;
-<<<<<<< HEAD
-    will_return_count(__wrap_sqlite3_reset, SQLITE_OK, 2);
-    will_return_count(__wrap_sqlite3_clear_bindings, SQLITE_OK, 2);
-    expect_any_always(__wrap_sqlite3_bind_int, index);
-    expect_any_always(__wrap_sqlite3_bind_int, value);
-    will_return_always(__wrap_sqlite3_bind_int, 0);
-    expect_any_always(__wrap_sqlite3_bind_text, pos);
-    expect_any_always(__wrap_sqlite3_bind_text, buffer);
-    will_return_always(__wrap_sqlite3_bind_text, 0);
-    expect_any(__wrap_sqlite3_bind_int64, index);
-    expect_any(__wrap_sqlite3_bind_int64, value);
-    will_return(__wrap_sqlite3_bind_int64, 0);
-
-    will_return_count(__wrap_sqlite3_step, SQLITE_DONE, 2);
+
+    will_return(__wrap_sqlite3_step, SQLITE_DONE);
 
     // Wrap functions for fim_db_insert_data() & fim_db_insert_path()
     int inode_id = 0;
@@ -1005,167 +971,29 @@
 
     wraps_fim_db_check_transaction();
 
-=======
->>>>>>> e2df9964
+    ret = fim_db_insert(test_data->fim_sql, test_data->entry->path, test_data->entry->data, test_data->saved);
+    assert_int_equal(ret, FIMDB_OK);   // Success
+}
+
+void test_fim_db_insert_inode_id_null_error(void **state) {
+    test_fim_db_insert_data *test_data = *state;
     int ret;
-
-<<<<<<< HEAD
-void test_fim_db_insert_inode_id_null_error(void **state) {
-    test_fim_db_insert_data *test_data = *state;
-    will_return_count(__wrap_sqlite3_reset, SQLITE_OK, 2);
-    will_return_count(__wrap_sqlite3_clear_bindings, SQLITE_OK, 2);
-    expect_any_always(__wrap_sqlite3_bind_int, index);
-    expect_any_always(__wrap_sqlite3_bind_int, value);
-    will_return_always(__wrap_sqlite3_bind_int, 0);
-    expect_any_always(__wrap_sqlite3_bind_text, pos);
-    expect_any_always(__wrap_sqlite3_bind_text, buffer);
-    will_return_always(__wrap_sqlite3_bind_text, 0);
-    expect_any(__wrap_sqlite3_bind_int64, index);
-    expect_any(__wrap_sqlite3_bind_int64, value);
-    will_return(__wrap_sqlite3_bind_int64, 0);
-=======
+    test_data->entry->data->inode = 100;
+
     // Inside fim_db_clean_stmt
     {
         will_return(__wrap_sqlite3_reset, SQLITE_OK);
         will_return(__wrap_sqlite3_clear_bindings, SQLITE_OK);
     }
 
-    // Inside fim_db_bind_path
-    {
-        will_return(__wrap_sqlite3_bind_text, 0);
-    }
->>>>>>> e2df9964
-
-    will_return(__wrap_sqlite3_step, SQLITE_DONE);
-
-    expect_value(__wrap_sqlite3_column_int, iCol, 0);
-    will_return(__wrap_sqlite3_column_int, 1);
-
-    // Inside fim_db_clean_stmt
-    {
-        will_return(__wrap_sqlite3_reset, SQLITE_OK);
-        will_return(__wrap_sqlite3_clear_bindings, SQLITE_OK);
-    }
-
-<<<<<<< HEAD
-void test_fim_db_insert_inode_id_null_delete(void **state) {
-    test_fim_db_insert_data *test_data = *state;
-    will_return_count(__wrap_sqlite3_reset, SQLITE_OK, 4);
-    will_return_count(__wrap_sqlite3_clear_bindings, SQLITE_OK, 4);
-    expect_any_always(__wrap_sqlite3_bind_int, index);
-    expect_any_always(__wrap_sqlite3_bind_int, value);
-    will_return_always(__wrap_sqlite3_bind_int, 0);
-    expect_any_always(__wrap_sqlite3_bind_text, pos);
-    expect_any_always(__wrap_sqlite3_bind_text, buffer);
-    will_return_always(__wrap_sqlite3_bind_text, 0);
-    expect_any(__wrap_sqlite3_bind_int64, index);
-    expect_any(__wrap_sqlite3_bind_int64, value);
-    will_return(__wrap_sqlite3_bind_int64, 0);
-=======
-    // Inside fim_db_bind_delete_data_id
-    {
-        will_return(__wrap_sqlite3_bind_int, 0);
-    }
->>>>>>> e2df9964
-
-    will_return(__wrap_sqlite3_step, SQLITE_DONE);
-
-    // Inside fim_db_force_commit
-    {
-        wraps_fim_db_check_transaction();
-    }
-
-    // Inside fim_db_clean_stmt
-    {
-        will_return(__wrap_sqlite3_reset, SQLITE_OK);
-        will_return(__wrap_sqlite3_clear_bindings, SQLITE_OK);
-    }
-
     // Inside fim_db_bind_get_inode
     {
+        expect_any_always(__wrap_sqlite3_bind_int, index);
+        expect_any_always(__wrap_sqlite3_bind_int, value);
         will_return(__wrap_sqlite3_bind_int, 0);
-        will_return(__wrap_sqlite3_bind_int64, 0);
-    }
-
-    will_return(__wrap_sqlite3_step, SQLITE_DONE);
-
-    // Wrap functions for fim_db_insert_data() & fim_db_insert_path()
-    int inode_id = 0;
-    wraps_fim_db_insert_data_success(inode_id);
-    wraps_fim_db_insert_path_success();
-
-    wraps_fim_db_check_transaction();
-
-    ret = fim_db_insert(test_data->fim_sql, test_data->entry->path, test_data->entry->data, test_data->saved);
-    assert_int_equal(ret, FIMDB_OK);   // Success
-}
-
-void test_fim_db_insert_inode_id_null_error(void **state) {
-    test_fim_db_insert_data *test_data = *state;
-<<<<<<< HEAD
-    will_return_count(__wrap_sqlite3_reset, SQLITE_OK, 4);
-    will_return_count(__wrap_sqlite3_clear_bindings, SQLITE_OK, 4);
-    expect_any_always(__wrap_sqlite3_bind_int, index);
-    expect_any_always(__wrap_sqlite3_bind_int, value);
-    will_return_always(__wrap_sqlite3_bind_int, 0);
-    expect_any_always(__wrap_sqlite3_bind_text, pos);
-    expect_any_always(__wrap_sqlite3_bind_text, buffer);
-    will_return_always(__wrap_sqlite3_bind_text, 0);
-
-    expect_any(__wrap_sqlite3_bind_int64, index);
-    expect_any(__wrap_sqlite3_bind_int64, value);
-    will_return(__wrap_sqlite3_bind_int64, 0);
-
-    will_return(__wrap_sqlite3_step, SQLITE_DONE);
-    will_return(__wrap_sqlite3_step, SQLITE_ROW);
-
-    expect_value(__wrap_sqlite3_column_int64, iCol, 0);
-    will_return(__wrap_sqlite3_column_int64, 1);
-
-    will_return(__wrap_sqlite3_step, SQLITE_ROW);
-
-    expect_value(__wrap_sqlite3_column_int, iCol, 0);
-    will_return(__wrap_sqlite3_column_int, 1);
-
-    will_return(__wrap_sqlite3_step, SQLITE_ERROR);
-
-    will_return(__wrap_sqlite3_errmsg, "ERROR MESSAGE");
-    expect_string(__wrap__merror, formatted_msg, "Step error deleting data '/test/path' to insert in new row, the inode has changed: ERROR MESSAGE");
-
-=======
->>>>>>> e2df9964
-    int ret;
-    test_data->entry->data->inode = 100;
-
-<<<<<<< HEAD
-void test_fim_db_insert_inode_id_null_delete_row_error(void **state) {
-    test_fim_db_insert_data *test_data = *state;
-    will_return_count(__wrap_sqlite3_reset, SQLITE_OK, 3);
-    will_return_count(__wrap_sqlite3_clear_bindings, SQLITE_OK, 3);
-    expect_any_always(__wrap_sqlite3_bind_int, index);
-    expect_any_always(__wrap_sqlite3_bind_int, value);
-    will_return_always(__wrap_sqlite3_bind_int, 0);
-    expect_any_always(__wrap_sqlite3_bind_text, pos);
-    expect_any_always(__wrap_sqlite3_bind_text, buffer);
-    will_return_always(__wrap_sqlite3_bind_text, 0);
-
-    expect_any(__wrap_sqlite3_bind_int64, index);
-    expect_any(__wrap_sqlite3_bind_int64, value);
-    will_return(__wrap_sqlite3_bind_int64, 0);
-
-    will_return(__wrap_sqlite3_step, SQLITE_DONE);
-    will_return(__wrap_sqlite3_step, SQLITE_ROW);
-=======
-    // Inside fim_db_clean_stmt
-    {
-        will_return(__wrap_sqlite3_reset, SQLITE_OK);
-        will_return(__wrap_sqlite3_clear_bindings, SQLITE_OK);
-    }
->>>>>>> e2df9964
-
-    // Inside fim_db_bind_get_inode
-    {
-        will_return(__wrap_sqlite3_bind_int, 0);
+
+        expect_any(__wrap_sqlite3_bind_int64, index);
+        expect_any(__wrap_sqlite3_bind_int64, value);
         will_return(__wrap_sqlite3_bind_int64, 0);
     }
 
@@ -2952,14 +2780,7 @@
         cmocka_unit_test_setup_teardown(test_fim_db_insert_inode_id_nonull, test_fim_db_setup, test_fim_db_teardown),
         cmocka_unit_test_setup_teardown(test_fim_db_insert_inode_id_null, test_fim_db_setup, test_fim_db_teardown),
         cmocka_unit_test_setup_teardown(test_fim_db_insert_inode_id_null_error, test_fim_db_setup, test_fim_db_teardown),
-<<<<<<< HEAD
-        cmocka_unit_test_setup_teardown(test_fim_db_insert_inode_id_null_delete, test_fim_db_setup, test_fim_db_teardown),
-        cmocka_unit_test_setup_teardown(test_fim_db_insert_inode_id_null_delete_error, test_fim_db_setup, test_fim_db_teardown),
-        cmocka_unit_test_setup_teardown(test_fim_db_insert_inode_id_null_delete_row_error, test_fim_db_setup, test_fim_db_teardown),
-#endif
-=======
-        #endif
->>>>>>> e2df9964
+#endif
         // fim_db_remove_path
         cmocka_unit_test_setup_teardown(test_fim_db_remove_path_no_entry, test_fim_db_setup, test_fim_db_teardown),
         cmocka_unit_test_setup_teardown(test_fim_db_remove_path_one_entry, test_fim_db_setup, test_fim_db_teardown),
