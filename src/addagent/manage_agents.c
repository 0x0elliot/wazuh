--- conflicted
+++ resolved
@@ -574,79 +574,4 @@
     }
 
     return (0);
-<<<<<<< HEAD
-}
-
-int limitReached() {
-    FILE *fp;
-    const char *keys_file = KEYS_FILE;
-    char buffer[OS_BUFFER_SIZE + 1];
-    int counter = 0;
-
-    fp = fopen(keys_file, "r");
-    if (!fp) {
-        /* We can leave from here */
-        merror(FOPEN_ERROR, keys_file, errno, strerror(errno));
-        merror_exit(NO_CLIENT_KEYS);
-    }
-
-    /* Read each line. Lines are divided as "id name ip key" */
-    while (fgets(buffer, OS_BUFFER_SIZE, fp) != NULL) {
-        char *tmp_str;
-
-        if ((buffer[0] == '#') || (buffer[0] == ' ')) {
-            continue;
-        }
-
-        /* Get ID */
-        tmp_str = strchr(buffer, ' ');
-        if (!tmp_str) {
-            merror(INVALID_KEY, buffer);
-            continue;
-        }
-
-        *tmp_str = '\0';
-        tmp_str++;
-
-        /* Removed entry */
-        if (*tmp_str == '#' || *tmp_str == '!') {
-            continue;
-        }
-
-        /* Get name */
-        tmp_str = strchr(tmp_str, ' ');
-        if (!tmp_str) {
-            merror(INVALID_KEY, buffer);
-            continue;
-        }
-
-        *tmp_str = '\0';
-        tmp_str++;
-
-        /* Get IP address */
-        tmp_str = strchr(tmp_str, ' ');
-        if (!tmp_str) {
-            merror(INVALID_KEY, buffer);
-            continue;
-        }
-
-        *tmp_str = '\0';
-        tmp_str++;
-
-        /* Get key */
-        tmp_str = strchr(tmp_str, '\n');
-        if (tmp_str) {
-            *tmp_str = '\0';
-        }
-
-        counter++;
-        continue;
-    }
-
-    fclose(fp);
-
-    return 0;
-
-=======
->>>>>>> 903cbca4
 }