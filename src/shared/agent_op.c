/* Copyright (C) 2015, Wazuh Inc.
 * Copyright (C) 2009 Trend Micro Inc.
 * All rights reserved.
 *
 * This program is free software; you can redistribute it
 * and/or modify it under the terms of the GNU General Public
 * License (version 2) as published by the FSF - Free Software
 * Foundation
 */

#include "cJSON.h"
#include "shared.h"
#include "os_crypto/sha256/sha256_op.h"
#include "../os_net/os_net.h"
#include "../addagent/manage_agents.h"
#include "config/authd-config.h"
#include "os_auth/auth.h"
#include "wazuh_db/helpers/wdb_global_helpers.h"

#ifdef WAZUH_UNIT_TESTING
#define static
#endif

static pthread_mutex_t restart_mutex = PTHREAD_MUTEX_INITIALIZER;
/// Pending restart bit field
static struct {
    unsigned syscheck:1;
    unsigned rootcheck:1;
} os_restart;

#ifndef WIN32

//Alloc and create an agent removal command payload
static cJSON* w_create_agent_remove_payload(const char *id, const int purge);

//Parse an agent removal response
static int w_parse_agent_remove_response(const char* buffer,
                                         char *err_response,
                                         const int json_format,
                                         const int exit_on_error);
#endif

//Parse an agent addition response
static int w_parse_agent_add_response(const char* buffer,
                                      char *err_response,
                                      char* id,
                                      char* key,
                                      const int json_format,
                                      const int exit_on_error);

//Alloc and create an agent addition command payload
static cJSON* w_create_agent_add_payload(const char *name,
                                         const char *ip,
                                         const char *groups,
                                         const char *key_hash,
                                         const char *key,
                                         const char *id,
                                         authd_force_options_t *force_options);


/* Check if syscheck is to be executed/restarted
 * Returns 1 on success or 0 on failure (shouldn't be executed now)
 */
int os_check_restart_syscheck()
{
    w_mutex_lock(&restart_mutex);
    int current = os_restart.syscheck;
    os_restart.syscheck = 0;
    w_mutex_unlock(&restart_mutex);
    return current;
}

/* Check if rootcheck is to be executed/restarted
 * Returns 1 on success or 0 on failure (shouldn't be executed now)
 */
int os_check_restart_rootcheck()
{
    w_mutex_lock(&restart_mutex);
    int current = os_restart.rootcheck;
    os_restart.rootcheck = 0;
    w_mutex_unlock(&restart_mutex);
    return current;
}

/* Set syscheck and rootcheck to be restarted */
void os_set_restart_syscheck()
{
    w_mutex_lock(&restart_mutex);
    os_restart.syscheck = 1;
    os_restart.rootcheck = 1;
    w_mutex_unlock(&restart_mutex);
}

/* Read the agent name for the current agent
 * Returns NULL on error
 */
char *os_read_agent_name()
{
    char buf[1024 + 1];
    FILE *fp = NULL;

    mdebug2("Calling os_read_agent_name().");

    fp = fopen(AGENT_INFO_FILE, "r");

    /* We give 1 second for the file to be created */
    if (!fp) {
        sleep(1);
        fp = fopen(AGENT_INFO_FILE, "r");
    }

    if (!fp) {
        mdebug1(FOPEN_ERROR, AGENT_INFO_FILE, errno, strerror(errno));
        return (NULL);
    }

    buf[1024] = '\0';

    /* Get name */
    if (fgets(buf, 1024, fp)) {
        char *ret = NULL;
        int len;

        // strip the newlines
        len = strlen(buf) - 1;
        while (len > 0 && buf[len] == '\n')
            buf[len--] = '\0';

        os_strdup(buf, ret);
        fclose(fp);

        mdebug2("os_read_agent_name returned (%s).", ret);

        return (ret);
    }

    fclose(fp);
    return (NULL);
}

/* Read the agent ip for the current agent
 * Returns NULL on error
 */
char *os_read_agent_ip()
{
    char buf[1024 + 1];
    FILE *fp;

    mdebug2("Calling os_read_agent_ip().");

    fp = fopen(AGENT_INFO_FILE, "r");
    if (!fp) {
        merror(FOPEN_ERROR, AGENT_INFO_FILE, errno, strerror(errno));
        return (NULL);
    }

    buf[1024] = '\0';

    /* Get IP */
    if (fgets(buf, 1024, fp) && fgets(buf, 1024, fp)) {
        char *ret = NULL;
        os_strdup(buf, ret);
        fclose(fp);

        return (ret);
    }

    fclose(fp);
    return (NULL);
}

/* Read the agent id for the current agent
 * Returns NULL on error
 */
char *os_read_agent_id()
{
    char buf[1024 + 1];
    FILE *fp;

    mdebug2("Calling os_read_agent_id().");

    fp = fopen(AGENT_INFO_FILE, "r");
    if (!fp) {
        merror(FOPEN_ERROR, AGENT_INFO_FILE, errno, strerror(errno));
        return (NULL);
    }

    buf[1024] = '\0';

    /* Get id */
    if (fgets(buf, 1024, fp) && fgets(buf, 1024, fp) && fgets(buf, 1024, fp)) {
        char *ret = NULL;
        os_strdup(buf, ret);
        fclose(fp);

        return (ret);
    }

    fclose(fp);
    return (NULL);
}

/*  Read the agent profile name for the current agent
 *  Returns NULL on error
 *
 *  Description:
 *  Comma separated list of strings that used to identify what type
 *  of configuration is used for this agent.
 *  The profile name is set in the agent's etc/ossec.conf file
 *  It is matched with the ossec manager's agent.conf file to read
 *  configuration only applicable to this profile name.
 */
char *os_read_agent_profile()
{
    char buf[1024 + 1];
    FILE *fp;

    mdebug2("Calling os_read_agent_profile().");
    fp = fopen(AGENT_INFO_FILE, "r");

    if (!fp) {
        merror(FOPEN_ERROR, AGENT_INFO_FILE, errno, strerror(errno));
        return (NULL);
    }

    buf[1024] = '\0';

    /* Get profile */
    if (fgets(buf, 1024, fp) && fgets(buf, 1024, fp) &&
            fgets(buf, 1024, fp) && fgets(buf, 1024, fp)) {
        char *ret = NULL;

        /* Trim the /n and/or /r at the end of the string */
        os_trimcrlf(buf);

        os_strdup(buf, ret);
        mdebug2("os_read_agent_profile() = [%s]", ret);

        fclose(fp);

        return (ret);
    }

    fclose(fp);
    return (NULL);
}

/* Write the agent info to the queue, for the other processes to read
 * Returns 1 on success or <= 0 on failure
 */
int os_write_agent_info(const char *agent_name, __attribute__((unused)) const char *agent_ip,
                        const char *agent_id, const char *cfg_profile_name)
{
    FILE *fp;

    fp = fopen(AGENT_INFO_FILE, "w");
    if (!fp) {
        merror(FOPEN_ERROR, AGENT_INFO_FILE, errno, strerror(errno));
        return (0);
    }

    fprintf(
        fp,
        "%s\n-\n%s\n%s\n",
        agent_name,
        agent_id,
        (cfg_profile_name) ? cfg_profile_name : "-"
    );
    fclose(fp);
    return (1);
}

int w_validate_group_name(const char *group, char *response) {

    unsigned int i = 0;
    char valid_chars[] = "abcdefghijklmnopqrstuvwxyzABCDEFGHIJKLMNOPQRSTUVWXYZ0123456789.:;_-=+!@(),";
    int offset = 0;
    int valid_chars_length = strlen(valid_chars);
    char *multigroup = strchr(group,MULTIGROUP_SEPARATOR);
    char *multi_group_cpy = NULL;
    char *save_ptr = NULL;

    os_calloc(OS_SIZE_65536,sizeof(char),multi_group_cpy);
    snprintf(multi_group_cpy,OS_SIZE_65536,"%s",group);

    if (strlen(group) == 0) {
        free(multi_group_cpy);
        mdebug1("At w_validate_group_name(): Group length is 0");
        if (response) {
            snprintf(response, 2048, "ERROR: Invalid group name: Empty Group");
        }
        return -8;
    }

    if (!multigroup && (strlen(group) > MAX_GROUP_NAME)) {
        free(multi_group_cpy);
        mdebug1("At w_validate_group_name(): Group length is over %d characters",MAX_GROUP_NAME);
        if (response) {
            snprintf(response, 2048, "ERROR: Invalid group name: %.255s... group is too large", group);
        }
        return -2;
    }
    else if (multigroup && strlen(group) > OS_SIZE_65536 -1 ) {
        free(multi_group_cpy);
        mdebug1("At w_validate_group_name(): Multigroup length is over %d characters",OS_SIZE_65536);
        if (response) {
            snprintf(response, 2048, "ERROR: Invalid group name: %.255s... multigroup is too large", group);
        }
        return -3;
    }

    /* Check if the group is only composed by ',' */
    unsigned int comas = 0;
    for (i = 0; i < strlen(group); i++) {
        if (group[i] == MULTIGROUP_SEPARATOR) {
            comas++;
        }
    }

    if (!multigroup) {
        offset = 1;
        valid_chars[valid_chars_length - offset] = '\0';
    }

    /* Check if the multigroups are empty or have consecutive ',' */
    if (multigroup) {

        const char delim[2] = ",";
        char *individual_group = strtok_r(multi_group_cpy, delim, &save_ptr);

        while( individual_group != NULL ) {

            /* Spaces are not allowed */
            if (strchr(individual_group,' ')) {
                free(multi_group_cpy);
                if (response) {
                    snprintf(response, 2048, "ERROR: Invalid group name: %.255s... white spaces are not allowed", group);
                }
                return -4;
            }

            /* Validate the individual group length */
            if (strlen(individual_group) > MAX_GROUP_NAME) {
                free(multi_group_cpy);
                if (response) {
                    snprintf(response, 2048, "ERROR: Invalid group name: %.255s... group is too large", individual_group);
                }
                return -7;
            }

            individual_group = strtok_r(NULL, delim, &save_ptr);
        }

        /* Look for consecutive ',' */
        if (strstr(group,",,")) {
            free(multi_group_cpy);
            if (response) {
                snprintf(response, 2048, "ERROR: Invalid group name: %.255s... consecutive ',' are not allowed", group);
            }
            return -5;
        }
    }

    /* Check if the group is only composed by ',' */
    if (comas == strlen(group)) {
        free(multi_group_cpy);
        if (response) {
            snprintf(response, 2048, "ERROR: Invalid group name: %.255s... characters '\\/:*?\"<>|,' are prohibited", group);
        }
        return -1;
    }

    /* Check if the group starts or ends with ',' */
    if (group[0] == ',' || group[strlen(group) - 1] == ',' ) {
        free(multi_group_cpy);
        if (response) {
            snprintf(response, 2048, "ERROR: Invalid group name: %.255s... cannot start or end with ','", group);
        }
        return -6;
    }

    if (strspn(group,valid_chars) != strlen(group)) {
        free(multi_group_cpy);
        if (response) {
            snprintf(response, 2048, "ERROR: Invalid group name: %.255s... characters '\\/:*?\"<>|,' are prohibited", group);
        }
        return -1;
    }

    free(multi_group_cpy);
    return 0;
}

// Connect to Agentd. Returns socket or -1 on error.
int auth_connect() {
#ifndef WIN32
    return OS_ConnectUnixDomain(AUTH_LOCAL_SOCK, SOCK_STREAM, OS_MAXSTR);
#else
    return -1;
#endif
}

// Close socket if valid.
int auth_close(int sock) {
    return (sock >= 0) ? close(sock) : 0;
}

static cJSON* w_create_agent_add_payload(const char *name,
                                         const char *ip,
                                         const char *groups,
                                         const char *key_hash,
                                         const char *key,
                                         const char *id,
                                         authd_force_options_t *force_options) {
    cJSON* request = cJSON_CreateObject();
    cJSON* arguments = cJSON_CreateObject();

    cJSON_AddItemToObject(request, "arguments", arguments);
    cJSON_AddStringToObject(request, "function", "add");
    cJSON_AddStringToObject(arguments, "name", name);
    cJSON_AddStringToObject(arguments, "ip", ip);

    if (groups) {
        cJSON_AddStringToObject(arguments, "groups", groups);
    }

    if (key_hash) {
        cJSON_AddStringToObject(arguments, "key_hash", key_hash);
    }

    if (key) {
        cJSON_AddStringToObject(arguments, "key", key);
    }

    if (id) {
        cJSON_AddStringToObject(arguments, "id", id);
    }

    cJSON* j_force = w_force_options_to_json(force_options);
    if(j_force){
        cJSON_AddItemToObject(arguments, "force", j_force);
    }

    return request;
}

static int w_parse_agent_add_response(const char* buffer, char *err_response, char* id, char* key, const int json_format, const int exit_on_error) {
    int result = 0;
    cJSON* response = NULL;
    cJSON * error = NULL;
    cJSON * message = NULL;
    cJSON * data = NULL;
    cJSON * data_id = NULL;
    cJSON * data_key = NULL;

    // Parse response
    const char *jsonErrPtr;
    if (response = cJSON_ParseWithOpts(buffer, &jsonErrPtr, 0), !response) {
        if (exit_on_error) {
            merror_exit("Parsing JSON response.");
        }
        result = -2;
    } else {
        // Get error field
        if (error = cJSON_GetObjectItem(response, "error"), !error) {
            if (exit_on_error) {
                merror_exit("No such status from response.");
            }
            result = -2;
        }
        else {
            // Error response
            if (error->valueint > 0) {
                message = cJSON_GetObjectItem(response, "message");
                if (json_format) {
                    printf("%s", buffer);
                }
                else {
                    mwarn("%d: %s", error->valueint, message ? message->valuestring : "(undefined)");
                }
                result = -1;
            }
            //Success response
            else {
                // Get data field
                if (data = cJSON_GetObjectItem(response, "data"), !data) {
                    if (exit_on_error) {
                        merror_exit("No data received.");
                    }
                    result = -2;
                }
                else {
                    // Get data information if required
                    if (id) {
                        if (data_id = cJSON_GetObjectItem(data, "id"), !data_id) {
                            if (exit_on_error) {
                                merror_exit("No id received.");
                            }
                            result = -2;
                        }
                        else {
                            strncpy(id, data_id->valuestring, FILE_SIZE);
                            id[FILE_SIZE] = '\0';
                        }
                    }
                    if (key && result == 0) {
                        if (data_key = cJSON_GetObjectItem(data, "key"), !data_key) {
                            if (exit_on_error) {
                                merror_exit("No key received.");
                            }
                            result = -2;
                        }
                        else {
                            strncpy(key, data_key->valuestring, KEYSIZE);
                            key[KEYSIZE] = '\0';
                        }
                    }
                }
            }
        }
    }

    // Create an error response if needed
    if (err_response) {
        if (result == -1) {
            snprintf(err_response, 2048, "ERROR: %s", message ? message->valuestring : "(undefined)");
        }
        else if (result == -2) {
            snprintf(err_response, 2048, "ERROR: Invalid message format");
        }
    }

    cJSON_Delete(response);

    return result;
}

#ifndef WIN32
cJSON* w_create_sendsync_payload(const char *daemon_name, cJSON *message) {
    cJSON * request = cJSON_CreateObject();

    cJSON_AddStringToObject(request, "daemon_name", daemon_name);
    cJSON_AddItemToObject(request, "message", message);

    return request;
}

static cJSON* w_create_agent_remove_payload(const char *id, const int purge) {
    cJSON* request = cJSON_CreateObject();
    cJSON* arguments = cJSON_CreateObject();

    cJSON_AddItemToObject(request, "arguments", arguments);
    cJSON_AddStringToObject(request, "function", "remove");
    cJSON_AddStringToObject(arguments, "id", id);
    if (purge >= 0) {
        cJSON_AddNumberToObject(arguments, "purge", purge);
    }

    return request;
}

static int w_parse_agent_remove_response(const char* buffer, char *err_response, const int json_format, const int exit_on_error) {
    int result = 0;
    cJSON* response = NULL;
    cJSON * error = NULL;
    cJSON * message = NULL;

    // Parse response
    const char *jsonErrPtr;
    if (response = cJSON_ParseWithOpts(buffer, &jsonErrPtr, 0), !response) {
        if (exit_on_error) {
            merror_exit("Parsing JSON response.");
        }
        result = -2;
        return result;
    }

    // Detect error field
    if (error = cJSON_GetObjectItem(response, "error"), !error) {
        if (exit_on_error) {
            merror_exit("No such status from response.");
        }
        result = -2;
    }
    // Error response
    else if (error->valueint > 0) {
        message = cJSON_GetObjectItem(response, "message");
        if (json_format) {
            printf("%s", buffer);
        } else {
            merror("%d: %s", error->valueint, message ? message->valuestring : "(undefined)");
        }
        result = -1;
    }

    // Create an error response if needed
    if (err_response) {
        if (result == -1) {
            snprintf(err_response, 2048, "ERROR: %s", message ? message->valuestring : "(undefined)");
        }
        else if (result == -2) {
            snprintf(err_response, 2048, "ERROR: Invalid message format");
        }
    }

    cJSON_Delete(response);

    return result;
}

int w_send_clustered_message(const char* command, const char* payload, char* response) {
    char sockname[PATH_MAX + 1] = {0};
    int sock = -1;
    int result = 0;
    int response_length = 0;
    int send_attempts = 0;
    bool send_error = FALSE;

    strcpy(sockname, CLUSTER_SOCK);
<<<<<<< HEAD
    for (send_attempts = 0; send_attempts < CLUSTER_SEND_MESSAGE_ATTEMPTS; ++send_attempts) {
        result = 0;
        send_error = FALSE;
        if (sock = OS_ConnectUnixDomain(sockname, SOCK_STREAM, OS_MAXSTR), sock >= 0) {
            if (OS_SendSecureTCPCluster(sock, command, payload, strlen(payload)) >= 0) {
                if (response_length = OS_RecvSecureClusterTCP(sock, response, OS_MAXSTR), response_length <= 0) {
                    switch (response_length) {
                    case -2:
                        mwarn("Cluster error detected");
                        send_error = TRUE;
                        break;
                    case -1:
                        mwarn("OS_RecvSecureClusterTCP(): %s", strerror(errno));
                        send_error = TRUE;
                        break;
                    case 0:
                        mdebug1("Empty message from local client.");
                        break;
                    case OS_MAXLEN:
                        merror("Received message > %i", OS_MAXSTR);
                        break;
                    }
                    result = -1;
=======

    if (sock = external_socket_connect(sockname, WAZUH_IPC_TIMEOUT), sock >= 0) {
        if (OS_SendSecureTCPCluster(sock, command, payload, strlen(payload)) >= 0) {
            if (response_length = OS_RecvSecureClusterTCP(sock, response, OS_MAXSTR), response_length <= 0) {
                switch (response_length) {
                case -2:
                    merror("Cluster error detected");
                    break;
                case -1:
                    merror("OS_RecvSecureClusterTCP(): %s", strerror(errno));
                    break;

                case 0:
                    mdebug1("Empty message from local client.");
                    break;


                case OS_MAXLEN:
                    merror("Received message > %i", OS_MAXSTR);
                    break;
>>>>>>> a88980dc
                }
            }
            else {
                mwarn("OS_SendSecureTCPCluster(): %s", strerror(errno));
                send_error = TRUE;
                result = -2;
            }
            close(sock);
        }
        else {
            mwarn("Could not connect to socket '%s': %s (%d).", sockname, strerror(errno), errno);
            result = -2;
            send_error = TRUE;
        }

        if (!send_error) {
            break;
        } else if (send_attempts == CLUSTER_SEND_MESSAGE_ATTEMPTS - 1) {
            merror("Could not send message through the cluster after '%d' attempts.", CLUSTER_SEND_MESSAGE_ATTEMPTS);
        } else {
            sleep(1);
        }
    }

    return result;
}

//Send a clustered agent add request.
int w_request_agent_add_clustered(char *err_response,
                                  const char *name,
                                  const char *ip,
                                  const char *groups,
                                  const char *key_hash,
                                  char **id,
                                  char **key,
                                  authd_force_options_t *force_options,
                                  const char *agent_id) {
    int result;
    char response[OS_MAXSTR + 1];
    char new_id[FILE_SIZE+1] = { '\0' };
    char new_key[KEYSIZE+1] = { '\0' };
    cJSON* message;

    if (agent_id){
        // Create agent key request
        message = w_create_agent_add_payload(name, ip, groups, NULL, key_hash, agent_id, force_options);
    } else {
        // Create dispatching request
        message = w_create_agent_add_payload(name, ip, groups, key_hash, *key, agent_id, force_options);
    }
    cJSON* payload = w_create_sendsync_payload("authd", message);
    char* output = cJSON_PrintUnformatted(payload);
    cJSON_Delete(payload);

    if (result = w_send_clustered_message("sendsync", output, response), result == 0) {
        result = w_parse_agent_add_response(response, err_response, new_id, new_key, FALSE, FALSE);
    }
    else if (err_response) {
        snprintf(err_response, 2048, "ERROR: Cannot comunicate with master");
    }

    free(output);
    if (0 == result) {
        os_strdup(new_id, *id);
        os_strdup(new_key, *key);
    }


    return result;
}

//Send a clustered agent remove request.
int w_request_agent_remove_clustered(char *err_response, const char* agent_id, int purge) {
    int result;
    char response[OS_MAXSTR + 1];

    cJSON* message = w_create_agent_remove_payload(agent_id, purge);
    cJSON* payload = w_create_sendsync_payload("authd", message);
    char* output = cJSON_PrintUnformatted(payload);
    cJSON_Delete(payload);

    if (result = w_send_clustered_message("sendsync", output, response), result == 0) {
        result = w_parse_agent_remove_response(response, err_response, FALSE, FALSE);
    }
    else if (err_response) {
        snprintf(err_response, 2048, "ERROR: Cannot comunicate with master");
    }

    free(output);

    return result;
}
#endif //!WIN32

//Send a local agent add request.
int w_request_agent_add_local(int sock, char *id, const char *name, const char *ip, const char *groups, const char *key, authd_force_options_t *force_options, const int json_format, const char *agent_id, int exit_on_error) {
    int result;

    cJSON* payload = w_create_agent_add_payload(name, ip, groups, NULL, key, agent_id, force_options);
    char* output = cJSON_PrintUnformatted(payload);
    cJSON_Delete(payload);

    if (OS_SendSecureTCP(sock, strlen(output), output) < 0) {
        if (exit_on_error) {
            merror_exit("OS_SendSecureTCP(): %s", strerror(errno));
        }
        free(output);
        result = -2;
        return result;
    }
    free(output);

    char response[OS_MAXSTR + 1];
    ssize_t length;
    if (length = OS_RecvSecureTCP(sock, response, OS_MAXSTR), length < 0) {
        if (exit_on_error) {
            merror_exit("OS_RecvSecureTCP(): %s", strerror(errno));
        }
        result = -1;
        return result;
    } else if (length == 0) {
        if (exit_on_error) {
            merror_exit("Empty message from local server.");
        }
        result = -1;
        return result;
    } else {
        response[length] = '\0';
        result = w_parse_agent_add_response(response, NULL, id, NULL, json_format, exit_on_error);
    }

    return result;
}


char * get_agent_id_from_name(const char *agent_name) {

    FILE *fp;
    char *path = NULL;
    char *buffer = NULL;

    os_calloc(PATH_MAX,sizeof(char),path);
    os_calloc(OS_SIZE_65536 + 1,sizeof(char),buffer);

    snprintf(path,PATH_MAX,"%s", KEYS_FILE);

    fp = fopen(path, "r");

    if (!fp) {
        mdebug1("Couldnt open file '%s'", KEYS_FILE);
        os_free(path);
        os_free(buffer);
        return NULL;
    }

    os_free(path);

    while(fgets (buffer, OS_SIZE_65536, fp) != NULL) {

        char **parts;

        parts = OS_StrBreak(' ',buffer,4);

        if (!parts) {
            continue;
        }

        // Make sure we have 4 parts
        int count = 0;
        int j;
        for (j = 0; parts[j]; j++) {
            count++;
        }

        if (count < 3) {
            free_strarray(parts);
            os_free(buffer);
            fclose(fp);
            return NULL;
        }

        // If the agent name is the same, return its ID
        if (strcmp(parts[1],agent_name) == 0) {
            char *id = strdup(parts[0]);
            fclose(fp);
            free_strarray(parts);
            os_free(buffer);
            return id;
        }

        free_strarray(parts);
    }

    fclose(fp);
    os_free(buffer);

    return NULL;
}

cJSON* w_force_options_to_json(authd_force_options_t *force_options){
    if(!force_options){
        return NULL;
    }

    cJSON* j_force_options = cJSON_CreateObject();
    cJSON* j_disconnected_time = cJSON_CreateObject();

    cJSON_AddBoolToObject(j_disconnected_time, "enabled", force_options->disconnected_time_enabled);
    cJSON_AddNumberToObject(j_disconnected_time, "value", force_options->disconnected_time);
    cJSON_AddItemToObject(j_force_options, "disconnected_time", j_disconnected_time);

    cJSON_AddBoolToObject(j_force_options, "enabled", force_options->enabled);
    cJSON_AddBoolToObject(j_force_options, "key_mismatch", force_options->key_mismatch);
    cJSON_AddNumberToObject(j_force_options, "after_registration_time", force_options->after_registration_time);

    return j_force_options;
}

/* Connect to the control socket if available */
#if defined (__linux__) || defined (__MACH__) || defined(sun) || defined(FreeBSD) || defined(OpenBSD)
int control_check_connection() {
    int sock = OS_ConnectUnixDomain(CONTROL_SOCK, SOCK_STREAM, OS_SIZE_128);

    if (sock < 0) {
        return -1;
    } else {
        return sock;
    }
}
#endif<|MERGE_RESOLUTION|>--- conflicted
+++ resolved
@@ -617,11 +617,10 @@
     bool send_error = FALSE;
 
     strcpy(sockname, CLUSTER_SOCK);
-<<<<<<< HEAD
     for (send_attempts = 0; send_attempts < CLUSTER_SEND_MESSAGE_ATTEMPTS; ++send_attempts) {
         result = 0;
         send_error = FALSE;
-        if (sock = OS_ConnectUnixDomain(sockname, SOCK_STREAM, OS_MAXSTR), sock >= 0) {
+        if (sock = sock = external_socket_connect(sockname, WAZUH_IPC_TIMEOUT), sock >= 0) {
             if (OS_SendSecureTCPCluster(sock, command, payload, strlen(payload)) >= 0) {
                 if (response_length = OS_RecvSecureClusterTCP(sock, response, OS_MAXSTR), response_length <= 0) {
                     switch (response_length) {
@@ -641,28 +640,6 @@
                         break;
                     }
                     result = -1;
-=======
-
-    if (sock = external_socket_connect(sockname, WAZUH_IPC_TIMEOUT), sock >= 0) {
-        if (OS_SendSecureTCPCluster(sock, command, payload, strlen(payload)) >= 0) {
-            if (response_length = OS_RecvSecureClusterTCP(sock, response, OS_MAXSTR), response_length <= 0) {
-                switch (response_length) {
-                case -2:
-                    merror("Cluster error detected");
-                    break;
-                case -1:
-                    merror("OS_RecvSecureClusterTCP(): %s", strerror(errno));
-                    break;
-
-                case 0:
-                    mdebug1("Empty message from local client.");
-                    break;
-
-
-                case OS_MAXLEN:
-                    merror("Received message > %i", OS_MAXSTR);
-                    break;
->>>>>>> a88980dc
                 }
             }
             else {
