--- conflicted
+++ resolved
@@ -242,29 +242,11 @@
     }
 
 
-<<<<<<< HEAD
     /* Connecting via TCP */
     sock = OS_ConnectTCP(port, manager);
     if(sock <= 0)
     {
         merror("%s: Unable to connect to %s:%s", ARGV0, manager, port);
-=======
-    /* Check to see if the manager to connect to was specified as an IP address
-     * or hostname on the command line. If it was given as a hostname then ensure
-     * the hostname is preserved so that certificate verification can be done.
-     */
-    if(!(ipaddress = OS_GetHost(manager, 3)))
-    {
-        merror("%s: Could not resolve hostname: %s\n", ARGV0, manager);
-        exit(1);
-    }
-
-    /* Connecting via TCP */
-    sock = OS_ConnectTCP(port, ipaddress, 0);
-    if(sock <= 0)
-    {
-        merror("%s: Unable to connect to %s:%d", ARGV0, ipaddress, port);
->>>>>>> cfe9953d
         exit(1);
     }
 
@@ -283,10 +265,7 @@
     }
 
 
-<<<<<<< HEAD
     printf("INFO: Connected to %s:%s\n", manager, port);
-=======
-    printf("INFO: Connected to %s:%d\n", ipaddress, port);
 
     /* Additional verification of the manager's certificate if a hostname
      * rather than an IP address is given on the command line. Could change
@@ -294,14 +273,13 @@
      */
     if(ca_cert)
     {
-        printf("INFO: Verifing manager's certificate\n");
+        printf("INFO: Verifying manager's certificate\n");
         if(check_x509_cert(ssl, manager) != VERIFY_TRUE) {
             debug1("%s: DEBUG: Unable to verify server certificate.", ARGV0);
             exit(1);
         }
     }
 
->>>>>>> cfe9953d
     printf("INFO: Using agent name as: %s\n", agentname);
 
 
