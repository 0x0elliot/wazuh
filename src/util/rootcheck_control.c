--- conflicted
+++ resolved
@@ -237,12 +237,7 @@
     /* Print information from an agent */
     if (info_agent) {
         int i;
-<<<<<<< HEAD
         char final_ip[IPSIZE + 4];
-=======
-        char final_ip[128 + 1];
-        char final_mask[128 + 1];
->>>>>>> 757435a6
         keystore keys;
 
         if ((strcmp(agent_id, "000") == 0) ||
@@ -262,20 +257,11 @@
                 helpmsg();
             }
 
-<<<<<<< HEAD
             /* Getting full address/prefixlength from ip. */
             final_ip[(sizeof final_ip) - 1] = '\0';
             snprintf(final_ip, sizeof final_ip, "%s/%u",
                      keys.keyentries[i]->ip->ip,
                      keys.keyentries[i]->ip->prefixlength);
-=======
-            final_ip[128] = '\0';
-            final_mask[128] = '\0';
-            getNetmask(keys.keyentries[i]->ip->netmask,
-                       final_mask, 128);
-            snprintf(final_ip, 128, "%s%s", keys.keyentries[i]->ip->ip,
-                     final_mask);
->>>>>>> 757435a6
 
             if (!csv_output)
                 printf("\nPolicy and auditing events for agent "
