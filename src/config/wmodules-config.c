/*
 * Wazuh Module Configuration
 * Copyright (C) 2016 Wazuh Inc.
 * April 25, 2016.
 *
 * This program is a free software; you can redistribute it
 * and/or modify it under the terms of the GNU General Public
 * License (version 2) as published by the FSF - Free Software
 * Foundation.
 */

#include "wazuh_modules/wmodules.h"

static const char *XML_NAME = "name";

// Read wodle element

int Read_WModule(const OS_XML *xml, xml_node *node, void *d1, void *d2)
{
    wmodule **wmodules = (wmodule**)d1;
    int agent_cfg = d2 ? *(int *)d2 : 0;
    wmodule *cur_wmodule;
    xml_node **children = NULL;

    if (!node->attributes[0]) {
        merror("No such attribute '%s' at module.", XML_NAME);
        return OS_INVALID;
    }

    if (strcmp(node->attributes[0], XML_NAME)) {
        merror("Module attribute is not '%s'.", XML_NAME);
        return OS_INVALID;
    }

    // Allocate memory

    if ((cur_wmodule = *wmodules)) {
        while (cur_wmodule->next)
            cur_wmodule = cur_wmodule->next;

        os_calloc(1, sizeof(wmodule), cur_wmodule->next);
        cur_wmodule = cur_wmodule->next;
    } else
        *wmodules = cur_wmodule = calloc(1, sizeof(wmodule));

    if (!cur_wmodule) {
        merror(MEM_ERROR, errno, strerror(errno));
        return (OS_INVALID);
    }

    // Get children

    if (!(children = OS_GetElementsbyNode(xml, node))) {
        merror(XML_INVELEM, node->element);
        return OS_INVALID;
    }

    // Select module by name

    if (!strcmp(node->values[0], WM_OSCAP_CONTEXT.name)){
        if (wm_oscap_read(xml, children, cur_wmodule) < 0) {
            OS_ClearNode(children);
            return OS_INVALID;
        }
    } else if (!strcmp(node->values[0], WM_SYS_CONTEXT.name)){
        if (wm_sys_read(children, cur_wmodule) < 0) {
            OS_ClearNode(children);
            return OS_INVALID;
        }
    } else if (!strcmp(node->values[0], WM_COMMAND_CONTEXT.name)){
        if (wm_command_read(children, cur_wmodule, agent_cfg) < 0) {
            OS_ClearNode(children);
            return OS_INVALID;
        }
    } else if (!strcmp(node->values[0], WM_CISCAT_CONTEXT.name)){
        if (wm_ciscat_read(xml, children, cur_wmodule) < 0) {
            OS_ClearNode(children);
            return OS_INVALID;
        }
<<<<<<< HEAD
    } else if (!strcmp(node->values[0], WM_AWS_CONTEXT.name)){
        if (wm_aws_read(children, cur_wmodule, agent_cfg) < 0) {
=======
#ifndef WIN32
    } else if (!strcmp(node->values[0], WM_VULNDETECTOR_CONTEXT.name)){
        if (wm_vulnerability_detector_read(children, cur_wmodule) < 0) {
>>>>>>> cbeb910b
            OS_ClearNode(children);
            return OS_INVALID;
        }
#endif
    } else {
        merror("Unknown module '%s'", node->values[0]);
    }

    OS_ClearNode(children);
    return 0;
}

int Test_WModule(const char * path) {
    int fail = 0;
    wmodule *test_wmodule;
    os_calloc(1, sizeof(wmodule), test_wmodule);

    if (ReadConfig(CAGENT_CONFIG | CWMODULE, path, &test_wmodule, NULL) < 0) {
        merror(RCONFIG_ERROR,"WModule", path);
        fail = 1;
    }

    wm_free(test_wmodule);

    if (fail) {
        return -1;
    } else {
        return 0;
    }
}<|MERGE_RESOLUTION|>--- conflicted
+++ resolved
@@ -77,14 +77,14 @@
             OS_ClearNode(children);
             return OS_INVALID;
         }
-<<<<<<< HEAD
+#ifndef WIN32
     } else if (!strcmp(node->values[0], WM_AWS_CONTEXT.name)){
         if (wm_aws_read(children, cur_wmodule, agent_cfg) < 0) {
-=======
-#ifndef WIN32
+            OS_ClearNode(children);
+            return OS_INVALID;
+        }
     } else if (!strcmp(node->values[0], WM_VULNDETECTOR_CONTEXT.name)){
         if (wm_vulnerability_detector_read(children, cur_wmodule) < 0) {
->>>>>>> cbeb910b
             OS_ClearNode(children);
             return OS_INVALID;
         }
