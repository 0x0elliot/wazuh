/*
 * Wazuh shared modules utils
 * Copyright (C) 2015-2021, Wazuh Inc.
 * July 14, 2020.
 *
 * This program is free software; you can redistribute it
 * and/or modify it under the terms of the GNU General Public
 * License (version 2) as published by the FSF - Free Software
 * Foundation.
 */

#ifndef THREAD_DISPATCHER_H
#define THREAD_DISPATCHER_H
#include <vector>
#include <thread>
#include <atomic>
#include <future>
#include <functional>
#include <iostream>
#include "threadSafeQueue.h"
namespace Utils
{
    // *
    //  * @brief Minimal Dispatcher interface
    //  * @details Handle dispatching of messages of type Type
    //  * to be processed by calling Functor.
    //  *
    //  * @tparam Type Messages types.
    //  * @tparam Functor Entity that processes the messages.

    // template <typename Type, typename Functor>
    // class DispatcherInterface
    // {
    // public:
    //  /**
    //   * @brief Ctor
    //   *
    //   * @param functor Callable entity.
    //   * @param int Maximun number of threads to be used by the dispatcher.
    //   */
    //  DispatcherInterface(Functor functor, const unsigned int numberOfThreads);
    //  *
    //   * @brief Pushes a message to be processed by the functor.
    //   * @details The implementation decides whether the processing is sync or async.
    //   *
    //   * @param data Message value.

    //  void push(const Type& data);
    //  /**
    //   * @brief Rundowns the pending messages until reaches 0.
    //   * @details It should be a blocking call.
    //   */
    //  void rundown();
    //  /**
    //   * @brief Cancels the dispatching.
    //   */
    //  void cancel();
    // };

    template
    <
        typename Type,
        typename Functor
        >
    class AsyncDispatcher
    {
        public:
            AsyncDispatcher(Functor functor, const unsigned int numberOfThreads = std::thread::hardware_concurrency())
                : m_functor{ functor }
                , m_running{ true }
                , m_numberOfThreads{ numberOfThreads }
            {
                m_threads.reserve(m_numberOfThreads);

                for (unsigned int i = 0; i < m_numberOfThreads; ++i)
                {
                    m_threads.push_back(std::thread{ &AsyncDispatcher<Type, Functor>::dispatch, this });
                }
            }
            AsyncDispatcher& operator=(const AsyncDispatcher&) = delete;
            AsyncDispatcher(AsyncDispatcher& other) = delete;
            ~AsyncDispatcher()
            {
                cancel();
            }

            void push(const Type& value)
            {
                if (m_running)
                {
                    m_queue.push
                    (
                        [value, this]()
                    {
                        this->m_functor(value);
                    }
                    );
                }
            }

            void rundown()
            {
                if (m_running)
                {
                    std::promise<void> promise;
                    auto fut { promise.get_future() };
                    m_queue.push
                    (
                        [&promise]()
                    {
                        promise.set_value();
                    }
                    );
                    fut.wait();
                    cancel();
                }
            }
            void cancel()
            {
                m_queue.cancel();
                joinThreads();
            }
<<<<<<< HEAD
=======
        }
        void cancel()
        {
            m_running = false;
            m_queue.cancel();
            joinThreads();
        }
>>>>>>> c2531dd4

            bool cancelled() const
            {
                return !m_running;
            }
            unsigned int numberOfThreads() const
            {
                return m_numberOfThreads;
            }
            size_t size() const
            {
                return m_queue.size();
            }

<<<<<<< HEAD
        private:
            void dispatch()
            {
                while (m_running)
                {
                    std::function<void()> fnc;

                    if (m_queue.pop(fnc))
=======
    private:
        void dispatch()
        {
            try
            {
                while(m_running)
                {
                    std::function<void()> fnc;
                    if(m_queue.pop(fnc))
>>>>>>> c2531dd4
                    {
                        fnc();
                    }
                }
            }
<<<<<<< HEAD
            void joinThreads()
            {
                if (m_running)
                {
                    m_running = false;

                    for (auto& thread : m_threads)
                    {
                        if (thread.joinable())
                        {
                            thread.join();
                        }
                    }
=======
            catch (const std::exception& ex)
            {
                std::cerr << "Dispatch handler error, " << ex.what() << std::endl;
            }
        }
        void joinThreads()
        {
            for (auto& thread : m_threads)
            {
                if (thread.joinable())
                {
                    thread.join();
>>>>>>> c2531dd4
                }
            }
            Functor m_functor;
            SafeQueue<std::function<void()>> m_queue;
            std::vector<std::thread> m_threads;
            std::atomic_bool m_running;
            const unsigned int m_numberOfThreads;
    };

    template <typename Input, typename Functor>
    class SyncDispatcher
    {
<<<<<<< HEAD
        public:
            SyncDispatcher(Functor functor, const unsigned int /*numberOfThreads = 0*/)
                : m_functor{functor}
            {
            }
            void push(const Input& data)
            {
                m_functor(data);
            }
            size_t size() const
            {
                return 0;
            }
            void rundown() {}
            void cancel() {}
            ~SyncDispatcher() = default;
        private:
            Functor m_functor;
=======
    public:
        SyncDispatcher(Functor functor, const unsigned int /*numberOfThreads = 0*/)
        : m_functor{functor}
        , m_running{true}
        {
        }

        SyncDispatcher(Functor functor)
        : m_functor{functor}
        , m_running{true}
        {
        }

        void push(const Input& data)
        {
            if (m_running)
            {
                m_functor(data);
            }
        }
        size_t size() const {return 0;}
        void rundown(){ cancel(); }
        void cancel(){ m_running = false; }
        bool cancelled() const { return !m_running; }
        unsigned int numberOfThreads() const { return 0; }
        ~SyncDispatcher() = default;
    private:
        Functor m_functor;
        bool m_running;
>>>>>>> c2531dd4
    };
}//namespace Utils
#endif //THREAD_DISPATCHER_H<|MERGE_RESOLUTION|>--- conflicted
+++ resolved
@@ -117,19 +117,10 @@
             }
             void cancel()
             {
+                m_running = false;
                 m_queue.cancel();
                 joinThreads();
             }
-<<<<<<< HEAD
-=======
-        }
-        void cancel()
-        {
-            m_running = false;
-            m_queue.cancel();
-            joinThreads();
-        }
->>>>>>> c2531dd4
 
             bool cancelled() const
             {
@@ -144,61 +135,37 @@
                 return m_queue.size();
             }
 
-<<<<<<< HEAD
         private:
             void dispatch()
             {
-                while (m_running)
-                {
-                    std::function<void()> fnc;
-
-                    if (m_queue.pop(fnc))
-=======
-    private:
-        void dispatch()
-        {
-            try
-            {
-                while(m_running)
-                {
-                    std::function<void()> fnc;
-                    if(m_queue.pop(fnc))
->>>>>>> c2531dd4
-                    {
-                        fnc();
-                    }
-                }
-            }
-<<<<<<< HEAD
+                try
+                {
+                    while (m_running)
+                    {
+                        std::function<void()> fnc;
+
+                        if (m_queue.pop(fnc))
+                        {
+                            fnc();
+                        }
+                    }
+                }
+                catch (const std::exception& ex)
+                {
+                    std::cerr << "Dispatch handler error, " << ex.what() << std::endl;
+                }
+            }
             void joinThreads()
             {
-                if (m_running)
-                {
-                    m_running = false;
-
-                    for (auto& thread : m_threads)
-                    {
-                        if (thread.joinable())
-                        {
-                            thread.join();
-                        }
-                    }
-=======
-            catch (const std::exception& ex)
-            {
-                std::cerr << "Dispatch handler error, " << ex.what() << std::endl;
-            }
-        }
-        void joinThreads()
-        {
-            for (auto& thread : m_threads)
-            {
-                if (thread.joinable())
-                {
-                    thread.join();
->>>>>>> c2531dd4
-                }
-            }
+                for (auto& thread : m_threads)
+                {
+                    if (thread.joinable())
+                    {
+                        thread.join();
+                    }
+                }
+            }
+
             Functor m_functor;
             SafeQueue<std::function<void()>> m_queue;
             std::vector<std::thread> m_threads;
@@ -209,56 +176,50 @@
     template <typename Input, typename Functor>
     class SyncDispatcher
     {
-<<<<<<< HEAD
         public:
             SyncDispatcher(Functor functor, const unsigned int /*numberOfThreads = 0*/)
                 : m_functor{functor}
-            {
-            }
+                , m_running{true}
+            {
+            }
+
+            SyncDispatcher(Functor functor)
+                : m_functor{functor}
+                , m_running{true}
+            {
+            }
+
             void push(const Input& data)
             {
-                m_functor(data);
+                if (m_running)
+                {
+                    m_functor(data);
+                }
             }
             size_t size() const
             {
                 return 0;
             }
-            void rundown() {}
-            void cancel() {}
+            void rundown()
+            {
+                cancel();
+            }
+            void cancel()
+            {
+                m_running = false;
+            }
+            bool cancelled() const
+            {
+                return !m_running;
+            }
+            unsigned int numberOfThreads() const
+            {
+                return 0;
+            }
             ~SyncDispatcher() = default;
         private:
             Functor m_functor;
-=======
-    public:
-        SyncDispatcher(Functor functor, const unsigned int /*numberOfThreads = 0*/)
-        : m_functor{functor}
-        , m_running{true}
-        {
-        }
-
-        SyncDispatcher(Functor functor)
-        : m_functor{functor}
-        , m_running{true}
-        {
-        }
-
-        void push(const Input& data)
-        {
-            if (m_running)
-            {
-                m_functor(data);
-            }
-        }
-        size_t size() const {return 0;}
-        void rundown(){ cancel(); }
-        void cancel(){ m_running = false; }
-        bool cancelled() const { return !m_running; }
-        unsigned int numberOfThreads() const { return 0; }
-        ~SyncDispatcher() = default;
-    private:
-        Functor m_functor;
-        bool m_running;
->>>>>>> c2531dd4
+            bool m_running;
     };
 }//namespace Utils
 #endif //THREAD_DISPATCHER_H