--- conflicted
+++ resolved
@@ -197,11 +197,7 @@
         CONFIGURATION_ASSESSMENT_FILES=$(cat .$CONFIGURATION_ASSESSMENT_FILES_PATH)
         for FILE in $CONFIGURATION_ASSESSMENT_FILES; do
             if [ -f "../ruleset/sca/$FILE" ]; then
-<<<<<<< HEAD
-                ${INSTALL} -m 0640 -o root -g ${WAZUH_GROUP} ../ruleset/sca/$FILE ${PREFIX}/ruleset/sca
-=======
-                ${INSTALL} -m 0640 -o root -g ${OSSEC_GROUP} ../ruleset/sca/$FILE ${INSTALLDIR}/ruleset/sca
->>>>>>> e2ad99bb
+                ${INSTALL} -m 0640 -o root -g ${WAZUH_GROUP} ../ruleset/sca/$FILE ${INSTALLDIR}/ruleset/sca
             else
                 echo "ERROR: SCA policy not found: ../ruleset/sca/$FILE"
             fi
@@ -213,15 +209,9 @@
         CONFIGURATION_ASSESSMENT_FILES=$(cat .$CONFIGURATION_ASSESSMENT_MANAGER_FILES_PATH)
         for FILE in $CONFIGURATION_ASSESSMENT_FILES; do
             FILENAME=$(basename $FILE)
-<<<<<<< HEAD
-            if [ -f "../ruleset/sca/$FILE" ] && [ ! -f "${PREFIX}/ruleset/sca/$FILENAME" ]; then
-                ${INSTALL} -m 0640 -o root -g ${WAZUH_GROUP} ../ruleset/sca/$FILE ${PREFIX}/ruleset/sca/
-                mv ${PREFIX}/ruleset/sca/$FILENAME ${PREFIX}/ruleset/sca/$FILENAME.disabled
-=======
             if [ -f "../ruleset/sca/$FILE" ] && [ ! -f "${INSTALLDIR}/ruleset/sca/$FILENAME" ]; then
-                ${INSTALL} -m 0640 -o root -g ${OSSEC_GROUP} ../ruleset/sca/$FILE ${INSTALLDIR}/ruleset/sca/
+                ${INSTALL} -m 0640 -o root -g ${WAZUH_GROUP} ../ruleset/sca/$FILE ${INSTALLDIR}/ruleset/sca/
                 mv ${INSTALLDIR}/ruleset/sca/$FILENAME ${INSTALLDIR}/ruleset/sca/$FILENAME.disabled
->>>>>>> e2ad99bb
             fi
         done
     fi
@@ -684,16 +674,8 @@
 InstallCommon()
 {
 
-<<<<<<< HEAD
-    PREFIX='/var/ossec'
     WAZUH_GROUP='wazuh'
     WAZUH_USER='wazuh'
-=======
-    OSSEC_GROUP='ossec'
-    OSSEC_USER='ossec'
-    OSSEC_USER_MAIL='ossecm'
-    OSSEC_USER_REM='ossecr'
->>>>>>> e2ad99bb
     INSTALL="install"
 
     if [ ${INSTYPE} = 'server' ]; then
@@ -715,40 +697,22 @@
         INSTALL="/opt/freeware/bin/install"
     fi
 
-<<<<<<< HEAD
-    ./init/adduser.sh ${WAZUH_USER} ${WAZUH_GROUP} ${PREFIX}
-
-  ${INSTALL} -d -m 0750 -o root -g ${WAZUH_GROUP} ${PREFIX}/
-  ${INSTALL} -d -m 0770 -o ${WAZUH_USER} -g ${WAZUH_GROUP} ${PREFIX}/logs
-  ${INSTALL} -d -m 0750 -o ${WAZUH_USER} -g ${WAZUH_GROUP} ${PREFIX}/logs/wazuh
-  ${INSTALL} -m 0660 -o ${WAZUH_USER} -g ${WAZUH_GROUP} /dev/null ${PREFIX}/logs/ossec.log
-  ${INSTALL} -m 0660 -o ${WAZUH_USER} -g ${WAZUH_GROUP} /dev/null ${PREFIX}/logs/ossec.json
-  ${INSTALL} -m 0660 -o ${WAZUH_USER} -g ${WAZUH_GROUP} /dev/null ${PREFIX}/logs/active-responses.log
-=======
-    ./init/adduser.sh ${OSSEC_USER} ${OSSEC_USER_MAIL} ${OSSEC_USER_REM} ${OSSEC_GROUP} ${INSTALLDIR} ${INSTYPE}
-
-  ${INSTALL} -d -m 0750 -o root -g ${OSSEC_GROUP} ${INSTALLDIR}/
-  ${INSTALL} -d -m 0770 -o ${OSSEC_USER} -g ${OSSEC_GROUP} ${INSTALLDIR}/logs
-  ${INSTALL} -d -m 0750 -o ${OSSEC_USER} -g ${OSSEC_GROUP} ${INSTALLDIR}/logs/wazuh
-  ${INSTALL} -m 0660 -o ${OSSEC_USER} -g ${OSSEC_GROUP} /dev/null ${INSTALLDIR}/logs/ossec.log
-  ${INSTALL} -m 0660 -o ${OSSEC_USER} -g ${OSSEC_GROUP} /dev/null ${INSTALLDIR}/logs/ossec.json
-  ${INSTALL} -m 0660 -o ${OSSEC_USER} -g ${OSSEC_GROUP} /dev/null ${INSTALLDIR}/logs/active-responses.log
->>>>>>> e2ad99bb
+    ./init/adduser.sh ${WAZUH_USER} ${WAZUH_GROUP} ${INSTALLDIR} ${INSTYPE}
+
+  ${INSTALL} -d -m 0750 -o root -g ${WAZUH_GROUP} ${INSTALLDIR}/
+  ${INSTALL} -d -m 0770 -o ${WAZUH_USER} -g ${WAZUH_GROUP} ${INSTALLDIR}/logs
+  ${INSTALL} -d -m 0750 -o ${WAZUH_USER} -g ${WAZUH_GROUP} ${INSTALLDIR}/logs/wazuh
+  ${INSTALL} -m 0660 -o ${WAZUH_USER} -g ${WAZUH_GROUP} /dev/null ${INSTALLDIR}/logs/ossec.log
+  ${INSTALL} -m 0660 -o ${WAZUH_USER} -g ${WAZUH_GROUP} /dev/null ${INSTALLDIR}/logs/ossec.json
+  ${INSTALL} -m 0660 -o ${WAZUH_USER} -g ${WAZUH_GROUP} /dev/null ${INSTALLDIR}/logs/active-responses.log
 
     if [ ${INSTYPE} = 'agent' ]; then
         ${INSTALL} -d -m 0750 -o root -g 0 ${INSTALLDIR}/bin
     else
-<<<<<<< HEAD
-        ${INSTALL} -d -m 0750 -o root -g ${WAZUH_GROUP} ${PREFIX}/bin
-    fi
-
-  ${INSTALL} -d -m 0750 -o root -g ${WAZUH_GROUP} ${PREFIX}/lib
-=======
-        ${INSTALL} -d -m 0750 -o root -g ${OSSEC_GROUP} ${INSTALLDIR}/bin
-    fi
-
-  ${INSTALL} -d -m 0750 -o root -g ${OSSEC_GROUP} ${INSTALLDIR}/lib
->>>>>>> e2ad99bb
+        ${INSTALL} -d -m 0750 -o root -g ${WAZUH_GROUP} ${INSTALLDIR}/bin
+    fi
+
+  ${INSTALL} -d -m 0750 -o root -g ${WAZUH_GROUP} ${INSTALLDIR}/lib
 
     if [ ${NUNAME} = 'Darwin' ]
     then
@@ -758,11 +722,7 @@
         fi
     elif [ -f libwazuhext.so ]
     then
-<<<<<<< HEAD
-        ${INSTALL} -m 0750 -o root -g ${WAZUH_GROUP} libwazuhext.so ${PREFIX}/lib
-=======
-        ${INSTALL} -m 0750 -o root -g ${OSSEC_GROUP} libwazuhext.so ${INSTALLDIR}/lib
->>>>>>> e2ad99bb
+        ${INSTALL} -m 0750 -o root -g ${WAZUH_GROUP} libwazuhext.so ${INSTALLDIR}/lib
 
         if ([ "X${DIST_NAME}" = "Xrhel" ] || [ "X${DIST_NAME}" = "Xcentos" ] || [ "X${DIST_NAME}" = "XCentOS" ]) && [ ${DIST_VER} -le 5 ]; then
             chcon -t textrel_shlib_t ${INSTALLDIR}/lib/libwazuhext.so
@@ -778,11 +738,7 @@
         fi
     elif [ -f shared_modules/dbsync/build/lib/libdbsync.so ]
     then
-<<<<<<< HEAD
-        ${INSTALL} -m 0750 -o root -g ${WAZUH_GROUP} shared_modules/dbsync/build/lib/libdbsync.so ${PREFIX}/lib
-=======
-        ${INSTALL} -m 0750 -o root -g ${OSSEC_GROUP} shared_modules/dbsync/build/lib/libdbsync.so ${INSTALLDIR}/lib
->>>>>>> e2ad99bb
+        ${INSTALL} -m 0750 -o root -g ${WAZUH_GROUP} shared_modules/dbsync/build/lib/libdbsync.so ${INSTALLDIR}/lib
 
         if ([ "X${DIST_NAME}" = "Xrhel" ] || [ "X${DIST_NAME}" = "Xcentos" ] || [ "X${DIST_NAME}" = "XCentOS" ]) && [ ${DIST_VER} -le 5 ]; then
             chcon -t textrel_shlib_t ${INSTALLDIR}/lib/libdbsync.so
@@ -799,11 +755,7 @@
         fi
     elif [ -f shared_modules/rsync/build/lib/librsync.so ]
     then
-<<<<<<< HEAD
-        ${INSTALL} -m 0750 -o root -g ${WAZUH_GROUP} shared_modules/rsync/build/lib/librsync.so ${PREFIX}/lib
-=======
-        ${INSTALL} -m 0750 -o root -g ${OSSEC_GROUP} shared_modules/rsync/build/lib/librsync.so ${INSTALLDIR}/lib
->>>>>>> e2ad99bb
+        ${INSTALL} -m 0750 -o root -g ${WAZUH_GROUP} shared_modules/rsync/build/lib/librsync.so ${INSTALLDIR}/lib
 
         if ([ "X${DIST_NAME}" = "Xrhel" ] || [ "X${DIST_NAME}" = "Xcentos" ] || [ "X${DIST_NAME}" = "XCentOS" ]) && [ ${DIST_VER} -le 5 ]; then
             chcon -t textrel_shlib_t ${INSTALLDIR}/lib/librsync.so
@@ -819,11 +771,7 @@
         fi
     elif [ -f data_provider/build/lib/libsysinfo.so ]
     then
-<<<<<<< HEAD
-        ${INSTALL} -m 0750 -o root -g ${WAZUH_GROUP} data_provider/build/lib/libsysinfo.so ${PREFIX}/lib
-=======
-        ${INSTALL} -m 0750 -o root -g ${OSSEC_GROUP} data_provider/build/lib/libsysinfo.so ${INSTALLDIR}/lib
->>>>>>> e2ad99bb
+        ${INSTALL} -m 0750 -o root -g ${WAZUH_GROUP} data_provider/build/lib/libsysinfo.so ${INSTALLDIR}/lib
 
         if ([ "X${DIST_NAME}" = "Xrhel" ] || [ "X${DIST_NAME}" = "Xcentos" ] || [ "X${DIST_NAME}" = "XCentOS" ]) && [ ${DIST_VER} -le 5 ]; then
             chcon -t textrel_shlib_t ${INSTALLDIR}/lib/libsysinfo.so
@@ -842,11 +790,7 @@
         fi
     elif [ -f wazuh_modules/syscollector/build/lib/libsyscollector.so ]
     then
-<<<<<<< HEAD
-        ${INSTALL} -m 0750 -o root -g ${WAZUH_GROUP} wazuh_modules/syscollector/build/lib/libsyscollector.so ${PREFIX}/lib
-=======
-        ${INSTALL} -m 0750 -o root -g ${OSSEC_GROUP} wazuh_modules/syscollector/build/lib/libsyscollector.so ${INSTALLDIR}/lib
->>>>>>> e2ad99bb
+        ${INSTALL} -m 0750 -o root -g ${WAZUH_GROUP} wazuh_modules/syscollector/build/lib/libsyscollector.so ${INSTALLDIR}/lib
 
         if ([ "X${DIST_NAME}" = "Xrhel" ] || [ "X${DIST_NAME}" = "Xcentos" ] || [ "X${DIST_NAME}" = "XCentOS" ]) && [ ${DIST_VER} -le 5 ]; then
             chcon -t textrel_shlib_t ${INSTALLDIR}/lib/libsyscollector.so
@@ -860,202 +804,104 @@
   ${INSTALL} -m 0750 -o root -g 0 ${OSSEC_CONTROL_SRC} ${INSTALLDIR}/bin/wazuh-control
   ${INSTALL} -m 0750 -o root -g 0 wazuh-modulesd ${INSTALLDIR}/bin/
 
-<<<<<<< HEAD
-  ${INSTALL} -d -m 0750 -o root -g ${WAZUH_GROUP} ${PREFIX}/queue
-  ${INSTALL} -d -m 0770 -o ${WAZUH_USER} -g ${WAZUH_GROUP} ${PREFIX}/queue/alerts
-  ${INSTALL} -d -m 0770 -o ${WAZUH_USER} -g ${WAZUH_GROUP} ${PREFIX}/queue/sockets
-  ${INSTALL} -d -m 0750 -o ${WAZUH_USER} -g ${WAZUH_GROUP} ${PREFIX}/queue/diff
-  ${INSTALL} -d -m 0750 -o ${WAZUH_USER} -g ${WAZUH_GROUP} ${PREFIX}/queue/fim
-  ${INSTALL} -d -m 0750 -o ${WAZUH_USER} -g ${WAZUH_GROUP} ${PREFIX}/queue/fim/db
-  ${INSTALL} -d -m 0750 -o ${WAZUH_USER} -g ${WAZUH_GROUP} ${PREFIX}/queue/syscollector
-  ${INSTALL} -d -m 0750 -o ${WAZUH_USER} -g ${WAZUH_GROUP} ${PREFIX}/queue/syscollector/db
-
-  ${INSTALL} -d -m 0750 -o ${WAZUH_USER} -g ${WAZUH_GROUP} ${PREFIX}/queue/logcollector
-
-  ${INSTALL} -d -m 0750 -o root -g ${WAZUH_GROUP} ${PREFIX}/ruleset
-  ${INSTALL} -d -m 0750 -o root -g ${WAZUH_GROUP} ${PREFIX}/ruleset/sca
-
-  ${INSTALL} -d -m 0750 -o root -g ${WAZUH_GROUP} ${PREFIX}/wodles
-  ${INSTALL} -d -m 0770 -o root -g ${WAZUH_GROUP} ${PREFIX}/var/wodles
-
-  ${INSTALL} -d -m 0770 -o ${WAZUH_USER} -g ${WAZUH_GROUP} ${PREFIX}/etc
+  ${INSTALL} -d -m 0750 -o root -g ${WAZUH_GROUP} ${INSTALLDIR}/queue
+  ${INSTALL} -d -m 0770 -o ${WAZUH_USER} -g ${WAZUH_GROUP} ${INSTALLDIR}/queue/alerts
+  ${INSTALL} -d -m 0770 -o ${WAZUH_USER} -g ${WAZUH_GROUP} ${INSTALLDIR}/queue/sockets
+  ${INSTALL} -d -m 0750 -o ${WAZUH_USER} -g ${WAZUH_GROUP} ${INSTALLDIR}/queue/diff
+  ${INSTALL} -d -m 0750 -o ${WAZUH_USER} -g ${WAZUH_GROUP} ${INSTALLDIR}/queue/fim
+  ${INSTALL} -d -m 0750 -o ${WAZUH_USER} -g ${WAZUH_GROUP} ${INSTALLDIR}/queue/fim/db
+  ${INSTALL} -d -m 0750 -o ${WAZUH_USER} -g ${WAZUH_GROUP} ${INSTALLDIR}/queue/syscollector
+  ${INSTALL} -d -m 0750 -o ${WAZUH_USER} -g ${WAZUH_GROUP} ${INSTALLDIR}/queue/syscollector/db
+
+  ${INSTALL} -d -m 0750 -o ${WAZUH_USER} -g ${WAZUH_GROUP} ${INSTALLDIR}/queue/logcollector
+
+  ${INSTALL} -d -m 0750 -o root -g ${WAZUH_GROUP} ${INSTALLDIR}/ruleset
+  ${INSTALL} -d -m 0750 -o root -g ${WAZUH_GROUP} ${INSTALLDIR}/ruleset/sca
+
+  ${INSTALL} -d -m 0750 -o root -g ${WAZUH_GROUP} ${INSTALLDIR}/wodles
+  ${INSTALL} -d -m 0770 -o root -g ${WAZUH_GROUP} ${INSTALLDIR}/var/wodles
+
+  ${INSTALL} -d -m 0770 -o ${WAZUH_USER} -g ${WAZUH_GROUP} ${INSTALLDIR}/etc
 
     if [ -f /etc/localtime ]
     then
-         ${INSTALL} -m 0640 -o root -g ${WAZUH_GROUP} /etc/localtime ${PREFIX}/etc
-    fi
-
-  ${INSTALL} -d -m 1770 -o root -g ${WAZUH_GROUP} ${PREFIX}/tmp
+         ${INSTALL} -m 0640 -o root -g ${WAZUH_GROUP} /etc/localtime ${INSTALLDIR}/etc
+    fi
+
+  ${INSTALL} -d -m 1770 -o root -g ${WAZUH_GROUP} ${INSTALLDIR}/tmp
 
     if [ -f /etc/TIMEZONE ]; then
-         ${INSTALL} -m 0640 -o root -g ${WAZUH_GROUP} /etc/TIMEZONE ${PREFIX}/etc/
+         ${INSTALL} -m 0640 -o root -g ${WAZUH_GROUP} /etc/TIMEZONE ${INSTALLDIR}/etc/
     fi
     # Solaris Needs some extra files
     if [ ${DIST_NAME} = "SunOS" ]; then
-      ${INSTALL} -d -m 0750 -o root -g ${WAZUH_GROUP} ${PREFIX}/usr/share/lib/zoneinfo/
-        cp -rf /usr/share/lib/zoneinfo/* ${PREFIX}/usr/share/lib/zoneinfo/
-        chown root:${WAZUH_GROUP} ${PREFIX}/usr/share/lib/zoneinfo/*
-        find ${PREFIX}/usr/share/lib/zoneinfo/ -type d -exec chmod 0750 {} +
-        find ${PREFIX}/usr/share/lib/zoneinfo/ -type f -exec chmod 0640 {} +
-    fi
-
-    ${INSTALL} -m 0640 -o root -g ${WAZUH_GROUP} -b ../etc/internal_options.conf ${PREFIX}/etc/
-    ${INSTALL} -m 0640 -o root -g ${WAZUH_GROUP} wazuh_modules/syscollector/norm_config.json ${PREFIX}/queue/syscollector
-
-    if [ ! -f ${PREFIX}/etc/local_internal_options.conf ]; then
-        ${INSTALL} -m 0640 -o root -g ${WAZUH_GROUP} ../etc/local_internal_options.conf ${PREFIX}/etc/local_internal_options.conf
-=======
-  ${INSTALL} -d -m 0750 -o root -g ${OSSEC_GROUP} ${INSTALLDIR}/queue
-  ${INSTALL} -d -m 0770 -o ${OSSEC_USER} -g ${OSSEC_GROUP} ${INSTALLDIR}/queue/alerts
-  ${INSTALL} -d -m 0770 -o ${OSSEC_USER} -g ${OSSEC_GROUP} ${INSTALLDIR}/queue/sockets
-  ${INSTALL} -d -m 0750 -o ${OSSEC_USER} -g ${OSSEC_GROUP} ${INSTALLDIR}/queue/diff
-  ${INSTALL} -d -m 0750 -o ${OSSEC_USER} -g ${OSSEC_GROUP} ${INSTALLDIR}/queue/fim
-  ${INSTALL} -d -m 0750 -o ${OSSEC_USER} -g ${OSSEC_GROUP} ${INSTALLDIR}/queue/fim/db
-  ${INSTALL} -d -m 0750 -o ${OSSEC_USER} -g ${OSSEC_GROUP} ${INSTALLDIR}/queue/syscollector
-  ${INSTALL} -d -m 0750 -o ${OSSEC_USER} -g ${OSSEC_GROUP} ${INSTALLDIR}/queue/syscollector/db
-
-  ${INSTALL} -d -m 0750 -o ${OSSEC_USER} -g ${OSSEC_GROUP} ${INSTALLDIR}/queue/logcollector
-
-  ${INSTALL} -d -m 0750 -o root -g ${OSSEC_GROUP} ${INSTALLDIR}/ruleset
-  ${INSTALL} -d -m 0750 -o root -g ${OSSEC_GROUP} ${INSTALLDIR}/ruleset/sca
-
-  ${INSTALL} -d -m 0750 -o root -g ${OSSEC_GROUP} ${INSTALLDIR}/wodles
-  ${INSTALL} -d -m 0770 -o root -g ${OSSEC_GROUP} ${INSTALLDIR}/var/wodles
-
-  ${INSTALL} -d -m 0770 -o ${OSSEC_USER} -g ${OSSEC_GROUP} ${INSTALLDIR}/etc
-
-    if [ -f /etc/localtime ]
-    then
-         ${INSTALL} -m 0640 -o root -g ${OSSEC_GROUP} /etc/localtime ${INSTALLDIR}/etc
-    fi
-
-  ${INSTALL} -d -m 1770 -o root -g ${OSSEC_GROUP} ${INSTALLDIR}/tmp
-
-    if [ -f /etc/TIMEZONE ]; then
-         ${INSTALL} -m 0640 -o root -g ${OSSEC_GROUP} /etc/TIMEZONE ${INSTALLDIR}/etc/
-    fi
-    # Solaris Needs some extra files
-    if [ ${DIST_NAME} = "SunOS" ]; then
-      ${INSTALL} -d -m 0750 -o root -g ${OSSEC_GROUP} ${INSTALLDIR}/usr/share/lib/zoneinfo/
+      ${INSTALL} -d -m 0750 -o root -g ${WAZUH_GROUP} ${INSTALLDIR}/usr/share/lib/zoneinfo/
         cp -rf /usr/share/lib/zoneinfo/* ${INSTALLDIR}/usr/share/lib/zoneinfo/
-        chown root:${OSSEC_GROUP} ${INSTALLDIR}/usr/share/lib/zoneinfo/*
+        chown root:${WAZUH_GROUP} ${INSTALLDIR}/usr/share/lib/zoneinfo/*
         find ${INSTALLDIR}/usr/share/lib/zoneinfo/ -type d -exec chmod 0750 {} +
         find ${INSTALLDIR}/usr/share/lib/zoneinfo/ -type f -exec chmod 0640 {} +
     fi
 
-    ${INSTALL} -m 0640 -o root -g ${OSSEC_GROUP} -b ../etc/internal_options.conf ${INSTALLDIR}/etc/
-    ${INSTALL} -m 0640 -o root -g ${OSSEC_GROUP} wazuh_modules/syscollector/norm_config.json ${INSTALLDIR}/queue/syscollector
+    ${INSTALL} -m 0640 -o root -g ${WAZUH_GROUP} -b ../etc/internal_options.conf ${INSTALLDIR}/etc/
+    ${INSTALL} -m 0640 -o root -g ${WAZUH_GROUP} wazuh_modules/syscollector/norm_config.json ${INSTALLDIR}/queue/syscollector
 
     if [ ! -f ${INSTALLDIR}/etc/local_internal_options.conf ]; then
-        ${INSTALL} -m 0640 -o root -g ${OSSEC_GROUP} ../etc/local_internal_options.conf ${INSTALLDIR}/etc/local_internal_options.conf
->>>>>>> e2ad99bb
+        ${INSTALL} -m 0640 -o root -g ${WAZUH_GROUP} ../etc/local_internal_options.conf ${INSTALLDIR}/etc/local_internal_options.conf
     fi
 
     if [ ! -f ${INSTALLDIR}/etc/client.keys ]; then
         if [ ${INSTYPE} = 'agent' ]; then
-<<<<<<< HEAD
-            ${INSTALL} -m 0640 -o root -g ${WAZUH_GROUP} /dev/null ${PREFIX}/etc/client.keys
+            ${INSTALL} -m 0640 -o root -g ${WAZUH_GROUP} /dev/null ${INSTALLDIR}/etc/client.keys
         else
-            ${INSTALL} -m 0640 -o wazuh -g ${WAZUH_GROUP} /dev/null ${PREFIX}/etc/client.keys
-=======
-            ${INSTALL} -m 0640 -o root -g ${OSSEC_GROUP} /dev/null ${INSTALLDIR}/etc/client.keys
-        else
-            ${INSTALL} -m 0640 -o ossec -g ${OSSEC_GROUP} /dev/null ${INSTALLDIR}/etc/client.keys
->>>>>>> e2ad99bb
+            ${INSTALL} -m 0640 -o wazuh -g ${WAZUH_GROUP} /dev/null ${INSTALLDIR}/etc/client.keys
         fi
     fi
 
     if [ ! -f ${INSTALLDIR}/etc/ossec.conf ]; then
         if [ -f  ../etc/ossec.mc ]; then
-<<<<<<< HEAD
-            ${INSTALL} -m 0660 -o root -g ${WAZUH_GROUP} ../etc/ossec.mc ${PREFIX}/etc/ossec.conf
+            ${INSTALL} -m 0660 -o root -g ${WAZUH_GROUP} ../etc/ossec.mc ${INSTALLDIR}/etc/ossec.conf
         else
-            ${INSTALL} -m 0660 -o root -g ${WAZUH_GROUP} ${OSSEC_CONF_SRC} ${PREFIX}/etc/ossec.conf
-        fi
-    fi
-
-  ${INSTALL} -d -m 0770 -o root -g ${WAZUH_GROUP} ${PREFIX}/etc/shared
-  ${INSTALL} -d -m 0750 -o root -g ${WAZUH_GROUP} ${PREFIX}/active-response
-  ${INSTALL} -d -m 0750 -o root -g ${WAZUH_GROUP} ${PREFIX}/active-response/bin
-  ${INSTALL} -d -m 0750 -o root -g ${WAZUH_GROUP} ${PREFIX}/agentless
-  ${INSTALL} -m 0750 -o root -g ${WAZUH_GROUP} agentlessd/scripts/* ${PREFIX}/agentless/
-
-  ${INSTALL} -d -m 0770 -o root -g ${WAZUH_GROUP} ${PREFIX}/.ssh
+            ${INSTALL} -m 0660 -o root -g ${WAZUH_GROUP} ${OSSEC_CONF_SRC} ${INSTALLDIR}/etc/ossec.conf
+        fi
+    fi
+
+  ${INSTALL} -d -m 0770 -o root -g ${WAZUH_GROUP} ${INSTALLDIR}/etc/shared
+  ${INSTALL} -d -m 0750 -o root -g ${WAZUH_GROUP} ${INSTALLDIR}/active-response
+  ${INSTALL} -d -m 0750 -o root -g ${WAZUH_GROUP} ${INSTALLDIR}/active-response/bin
+  ${INSTALL} -d -m 0750 -o root -g ${WAZUH_GROUP} ${INSTALLDIR}/agentless
+  ${INSTALL} -m 0750 -o root -g ${WAZUH_GROUP} agentlessd/scripts/* ${INSTALLDIR}/agentless/
+
+  ${INSTALL} -d -m 0770 -o root -g ${WAZUH_GROUP} ${INSTALLDIR}/.ssh
 
   ./init/fw-check.sh execute
-  ${INSTALL} -m 0750 -o root -g ${WAZUH_GROUP} active-response/*.sh ${PREFIX}/active-response/bin/
-  ${INSTALL} -m 0750 -o root -g ${WAZUH_GROUP} active-response/*.py ${PREFIX}/active-response/bin/
-  ${INSTALL} -m 0750 -o root -g ${WAZUH_GROUP} firewall-drop ${PREFIX}/active-response/bin/
-  ${INSTALL} -m 0750 -o root -g ${WAZUH_GROUP} default-firewall-drop ${PREFIX}/active-response/bin/
-  ${INSTALL} -m 0750 -o root -g ${WAZUH_GROUP} pf ${PREFIX}/active-response/bin/
-  ${INSTALL} -m 0750 -o root -g ${WAZUH_GROUP} npf ${PREFIX}/active-response/bin/
-  ${INSTALL} -m 0750 -o root -g ${WAZUH_GROUP} ipfw ${PREFIX}/active-response/bin/
-  ${INSTALL} -m 0750 -o root -g ${WAZUH_GROUP} firewalld-drop ${PREFIX}/active-response/bin/
-  ${INSTALL} -m 0750 -o root -g ${WAZUH_GROUP} disable-account ${PREFIX}/active-response/bin/
-  ${INSTALL} -m 0750 -o root -g ${WAZUH_GROUP} host-deny ${PREFIX}/active-response/bin/
-  ${INSTALL} -m 0750 -o root -g ${WAZUH_GROUP} ip-customblock ${PREFIX}/active-response/bin/
-  ${INSTALL} -m 0750 -o root -g ${WAZUH_GROUP} restart-wazuh ${PREFIX}/active-response/bin/
-  ${INSTALL} -m 0750 -o root -g ${WAZUH_GROUP} route-null ${PREFIX}/active-response/bin/
-  ${INSTALL} -m 0750 -o root -g ${WAZUH_GROUP} kaspersky ${PREFIX}/active-response/bin/
-  ${INSTALL} -m 0750 -o root -g ${WAZUH_GROUP} wazuh-slack ${PREFIX}/active-response/bin/
-
-  ${INSTALL} -d -m 0750 -o root -g ${WAZUH_GROUP} ${PREFIX}/var
-  ${INSTALL} -d -m 0770 -o root -g ${WAZUH_GROUP} ${PREFIX}/var/run
-  ${INSTALL} -d -m 0770 -o root -g ${WAZUH_GROUP} ${PREFIX}/var/upgrade
-  ${INSTALL} -d -m 0770 -o root -g ${WAZUH_GROUP} ${PREFIX}/var/selinux
+  ${INSTALL} -m 0750 -o root -g ${WAZUH_GROUP} active-response/*.sh ${INSTALLDIR}/active-response/bin/
+  ${INSTALL} -m 0750 -o root -g ${WAZUH_GROUP} active-response/*.py ${INSTALLDIR}/active-response/bin/
+  ${INSTALL} -m 0750 -o root -g ${WAZUH_GROUP} firewall-drop ${INSTALLDIR}/active-response/bin/
+  ${INSTALL} -m 0750 -o root -g ${WAZUH_GROUP} default-firewall-drop ${INSTALLDIR}/active-response/bin/
+  ${INSTALL} -m 0750 -o root -g ${WAZUH_GROUP} pf ${INSTALLDIR}/active-response/bin/
+  ${INSTALL} -m 0750 -o root -g ${WAZUH_GROUP} npf ${INSTALLDIR}/active-response/bin/
+  ${INSTALL} -m 0750 -o root -g ${WAZUH_GROUP} ipfw ${INSTALLDIR}/active-response/bin/
+  ${INSTALL} -m 0750 -o root -g ${WAZUH_GROUP} firewalld-drop ${INSTALLDIR}/active-response/bin/
+  ${INSTALL} -m 0750 -o root -g ${WAZUH_GROUP} disable-account ${INSTALLDIR}/active-response/bin/
+  ${INSTALL} -m 0750 -o root -g ${WAZUH_GROUP} host-deny ${INSTALLDIR}/active-response/bin/
+  ${INSTALL} -m 0750 -o root -g ${WAZUH_GROUP} ip-customblock ${INSTALLDIR}/active-response/bin/
+  ${INSTALL} -m 0750 -o root -g ${WAZUH_GROUP} restart-wazuh ${INSTALLDIR}/active-response/bin/
+  ${INSTALL} -m 0750 -o root -g ${WAZUH_GROUP} route-null ${INSTALLDIR}/active-response/bin/
+  ${INSTALL} -m 0750 -o root -g ${WAZUH_GROUP} kaspersky ${INSTALLDIR}/active-response/bin/
+  ${INSTALL} -m 0750 -o root -g ${WAZUH_GROUP} wazuh-slack ${INSTALLDIR}/active-response/bin/
+
+  ${INSTALL} -d -m 0750 -o root -g ${WAZUH_GROUP} ${INSTALLDIR}/var
+  ${INSTALL} -d -m 0770 -o root -g ${WAZUH_GROUP} ${INSTALLDIR}/var/run
+  ${INSTALL} -d -m 0770 -o root -g ${WAZUH_GROUP} ${INSTALLDIR}/var/upgrade
+  ${INSTALL} -d -m 0770 -o root -g ${WAZUH_GROUP} ${INSTALLDIR}/var/selinux
 
   if [ -f selinux/wazuh.pp ]
   then
-    ${INSTALL} -m 0640 -o root -g ${WAZUH_GROUP} selinux/wazuh.pp ${PREFIX}/var/selinux/
+    ${INSTALL} -m 0640 -o root -g ${WAZUH_GROUP} selinux/wazuh.pp ${INSTALLDIR}/var/selinux/
     InstallSELinuxPolicyPackage
   fi
 
-  ${INSTALL} -d -m 0750 -o root -g ${WAZUH_GROUP} ${PREFIX}/backup
-=======
-            ${INSTALL} -m 0660 -o root -g ${OSSEC_GROUP} ../etc/ossec.mc ${INSTALLDIR}/etc/ossec.conf
-        else
-            ${INSTALL} -m 0660 -o root -g ${OSSEC_GROUP} ${OSSEC_CONF_SRC} ${INSTALLDIR}/etc/ossec.conf
-        fi
-    fi
-
-  ${INSTALL} -d -m 0770 -o root -g ${OSSEC_GROUP} ${INSTALLDIR}/etc/shared
-  ${INSTALL} -d -m 0750 -o root -g ${OSSEC_GROUP} ${INSTALLDIR}/active-response
-  ${INSTALL} -d -m 0750 -o root -g ${OSSEC_GROUP} ${INSTALLDIR}/active-response/bin
-  ${INSTALL} -d -m 0750 -o root -g ${OSSEC_GROUP} ${INSTALLDIR}/agentless
-  ${INSTALL} -m 0750 -o root -g ${OSSEC_GROUP} agentlessd/scripts/* ${INSTALLDIR}/agentless/
-
-  ${INSTALL} -d -m 0770 -o root -g ${OSSEC_GROUP} ${INSTALLDIR}/.ssh
-
-  ./init/fw-check.sh execute
-  ${INSTALL} -m 0750 -o root -g ${OSSEC_GROUP} active-response/*.sh ${INSTALLDIR}/active-response/bin/
-  ${INSTALL} -m 0750 -o root -g ${OSSEC_GROUP} active-response/*.py ${INSTALLDIR}/active-response/bin/
-  ${INSTALL} -m 0750 -o root -g ${OSSEC_GROUP} firewall-drop ${INSTALLDIR}/active-response/bin/
-  ${INSTALL} -m 0750 -o root -g ${OSSEC_GROUP} default-firewall-drop ${INSTALLDIR}/active-response/bin/
-  ${INSTALL} -m 0750 -o root -g ${OSSEC_GROUP} pf ${INSTALLDIR}/active-response/bin/
-  ${INSTALL} -m 0750 -o root -g ${OSSEC_GROUP} npf ${INSTALLDIR}/active-response/bin/
-  ${INSTALL} -m 0750 -o root -g ${OSSEC_GROUP} ipfw ${INSTALLDIR}/active-response/bin/
-  ${INSTALL} -m 0750 -o root -g ${OSSEC_GROUP} firewalld-drop ${INSTALLDIR}/active-response/bin/
-  ${INSTALL} -m 0750 -o root -g ${OSSEC_GROUP} disable-account ${INSTALLDIR}/active-response/bin/
-  ${INSTALL} -m 0750 -o root -g ${OSSEC_GROUP} host-deny ${INSTALLDIR}/active-response/bin/
-  ${INSTALL} -m 0750 -o root -g ${OSSEC_GROUP} ip-customblock ${INSTALLDIR}/active-response/bin/
-  ${INSTALL} -m 0750 -o root -g ${OSSEC_GROUP} restart-wazuh ${INSTALLDIR}/active-response/bin/
-  ${INSTALL} -m 0750 -o root -g ${OSSEC_GROUP} route-null ${INSTALLDIR}/active-response/bin/
-  ${INSTALL} -m 0750 -o root -g ${OSSEC_GROUP} kaspersky ${INSTALLDIR}/active-response/bin/
-  ${INSTALL} -m 0750 -o root -g ${OSSEC_GROUP} wazuh-slack ${INSTALLDIR}/active-response/bin/
-
-  ${INSTALL} -d -m 0750 -o root -g ${OSSEC_GROUP} ${INSTALLDIR}/var
-  ${INSTALL} -d -m 0770 -o root -g ${OSSEC_GROUP} ${INSTALLDIR}/var/run
-  ${INSTALL} -d -m 0770 -o root -g ${OSSEC_GROUP} ${INSTALLDIR}/var/upgrade
-  ${INSTALL} -d -m 0770 -o root -g ${OSSEC_GROUP} ${INSTALLDIR}/var/selinux
-
-  if [ -f selinux/wazuh.pp ]
-  then
-    ${INSTALL} -m 0640 -o root -g ${OSSEC_GROUP} selinux/wazuh.pp ${INSTALLDIR}/var/selinux/
-    InstallSELinuxPolicyPackage
-  fi
-
-  ${INSTALL} -d -m 0750 -o root -g ${OSSEC_GROUP} ${INSTALLDIR}/backup
->>>>>>> e2ad99bb
+  ${INSTALL} -d -m 0750 -o root -g ${WAZUH_GROUP} ${INSTALLDIR}/backup
 
 }
 
@@ -1064,93 +910,17 @@
 
     InstallCommon
 
-<<<<<<< HEAD
-    ${INSTALL} -d -m 0770 -o root -g ${WAZUH_GROUP} ${PREFIX}/etc/decoders
-    ${INSTALL} -d -m 0770 -o root -g ${WAZUH_GROUP} ${PREFIX}/etc/rules
-    ${INSTALL} -d -m 0770 -o ${WAZUH_USER} -g ${WAZUH_GROUP} ${PREFIX}/var/multigroups
-    ${INSTALL} -d -m 0770 -o root -g ${WAZUH_GROUP} ${PREFIX}/var/db
-    ${INSTALL} -d -m 0770 -o root -g ${WAZUH_GROUP} ${PREFIX}/var/db/agents
-    ${INSTALL} -d -m 0770 -o root -g ${WAZUH_GROUP} ${PREFIX}/var/download
-    ${INSTALL} -d -m 0750 -o ${WAZUH_USER} -g ${WAZUH_GROUP} ${PREFIX}/logs/archives
-    ${INSTALL} -d -m 0750 -o ${WAZUH_USER} -g ${WAZUH_GROUP} ${PREFIX}/logs/alerts
-    ${INSTALL} -d -m 0750 -o ${WAZUH_USER} -g ${WAZUH_GROUP} ${PREFIX}/logs/firewall
-    ${INSTALL} -d -m 0750 -o ${WAZUH_USER} -g ${WAZUH_GROUP} ${PREFIX}/logs/api
-    ${INSTALL} -d -m 0770 -o root -g ${WAZUH_GROUP} ${PREFIX}/etc/rootcheck
-
-    ${INSTALL} -m 0750 -o root -g 0 wazuh-agentlessd ${PREFIX}/bin
-    ${INSTALL} -m 0750 -o root -g 0 wazuh-analysisd ${PREFIX}/bin
-    ${INSTALL} -m 0750 -o root -g 0 wazuh-monitord ${PREFIX}/bin
-    ${INSTALL} -m 0750 -o root -g 0 wazuh-reportd ${PREFIX}/bin
-    ${INSTALL} -m 0750 -o root -g 0 wazuh-maild ${PREFIX}/bin
-    ${INSTALL} -m 0750 -o root -g 0 wazuh-csyslogd ${PREFIX}/bin
-    ${INSTALL} -m 0750 -o root -g 0 wazuh-dbd ${PREFIX}/bin
-    ${INSTALL} -m 0750 -o root -g ${WAZUH_GROUP} verify-agent-conf ${PREFIX}/bin/
-    ${INSTALL} -m 0750 -o root -g 0 clear_stats ${PREFIX}/bin/
-    ${INSTALL} -m 0750 -o root -g 0 wazuh-regex ${PREFIX}/bin/
-    ${INSTALL} -m 0750 -o root -g 0 agent_control ${PREFIX}/bin/
-    ${INSTALL} -m 0750 -o root -g 0 wazuh-integratord ${PREFIX}/bin/
-    ${INSTALL} -m 0750 -o root -g 0 wazuh-db ${PREFIX}/bin/
-
-    ${INSTALL} -d -m 0750 -o ${WAZUH_USER} -g ${WAZUH_GROUP} ${PREFIX}/stats
-    ${INSTALL} -d -m 0750 -o root -g ${WAZUH_GROUP} ${PREFIX}/ruleset/decoders
-    ${INSTALL} -d -m 0750 -o root -g ${WAZUH_GROUP} ${PREFIX}/ruleset/rules
-
-    ${INSTALL} -m 0640 -o root -g ${WAZUH_GROUP} -b ../ruleset/rules/*.xml ${PREFIX}/ruleset/rules
-    ${INSTALL} -m 0640 -o root -g ${WAZUH_GROUP} -b ../ruleset/decoders/*.xml ${PREFIX}/ruleset/decoders
-    ${INSTALL} -m 0660 -o root -g ${WAZUH_GROUP} ../ruleset/rootcheck/db/*.txt ${PREFIX}/etc/rootcheck
-
-    InstallSecurityConfigurationAssessmentFiles "manager"
-
-    # Build SQLite library for CentOS 6
-    if ([ "X${DIST_NAME}" = "Xrhel" ] || [ "X${DIST_NAME}" = "Xcentos" ]) && [ ${DIST_VER} -le 6 ]; then
-        LIB_FLAG="yes"
-    else
-        LIB_FLAG="no"
-    fi
-
-    if [ ! -f ${PREFIX}/etc/decoders/local_decoder.xml ]; then
-        ${INSTALL} -m 0660 -o ${WAZUH_USER} -g ${WAZUH_GROUP} -b ../etc/local_decoder.xml ${PREFIX}/etc/decoders/local_decoder.xml
-    fi
-    if [ ! -f ${PREFIX}/etc/rules/local_rules.xml ]; then
-        ${INSTALL} -m 0660 -o ${WAZUH_USER} -g ${WAZUH_GROUP} -b ../etc/local_rules.xml ${PREFIX}/etc/rules/local_rules.xml
-    fi
-    if [ ! -f ${PREFIX}/etc/lists ]; then
-        ${INSTALL} -d -m 0770 -o root -g ${WAZUH_GROUP} ${PREFIX}/etc/lists
-    fi
-    if [ ! -f ${PREFIX}/etc/lists/amazon ]; then
-        ${INSTALL} -d -m 0770 -o ${WAZUH_USER} -g ${WAZUH_GROUP} ${PREFIX}/etc/lists/amazon
-        ${INSTALL} -m 0660 -o ${WAZUH_USER} -g ${WAZUH_GROUP} -b ../ruleset/lists/amazon/* ${PREFIX}/etc/lists/amazon/
-    fi
-    if [ ! -f ${PREFIX}/etc/lists/audit-keys ]; then
-        ${INSTALL} -m 0660 -o ${WAZUH_USER} -g ${WAZUH_GROUP} -b ../ruleset/lists/audit-keys ${PREFIX}/etc/lists/audit-keys
-    fi
-    if [ ! -f ${PREFIX}/etc/lists/security-eventchannel ]; then
-        ${INSTALL} -m 0660 -o ${WAZUH_USER} -g ${WAZUH_GROUP} -b ../ruleset/lists/security-eventchannel ${PREFIX}/etc/lists/security-eventchannel
-    fi
-
-    ${INSTALL} -d -m 0750 -o ${WAZUH_USER} -g ${WAZUH_GROUP} ${PREFIX}/queue/fts
-    ${INSTALL} -d -m 0750 -o ${WAZUH_USER} -g ${WAZUH_GROUP} ${PREFIX}/queue/agentless
-    ${INSTALL} -d -m 0750 -o ${WAZUH_USER} -g ${WAZUH_GROUP} ${PREFIX}/queue/db
-
-    ${INSTALL} -d -m 0750 -o root -g ${WAZUH_GROUP} ${PREFIX}/integrations
-    ${INSTALL} -m 750 -o root -g ${WAZUH_GROUP} ../integrations/pagerduty ${PREFIX}/integrations/pagerduty
-    ${INSTALL} -m 750 -o root -g ${WAZUH_GROUP} ../integrations/slack ${PREFIX}/integrations/slack.py
-    ${INSTALL} -m 750 -o root -g ${WAZUH_GROUP} ../integrations/virustotal ${PREFIX}/integrations/virustotal.py
-    touch ${PREFIX}/logs/integrations.log
-    chmod 640 ${PREFIX}/logs/integrations.log
-    chown ${WAZUH_USER}:${WAZUH_GROUP} ${PREFIX}/logs/integrations.log
-=======
-    ${INSTALL} -d -m 0770 -o root -g ${OSSEC_GROUP} ${INSTALLDIR}/etc/decoders
-    ${INSTALL} -d -m 0770 -o root -g ${OSSEC_GROUP} ${INSTALLDIR}/etc/rules
-    ${INSTALL} -d -m 0770 -o ${OSSEC_USER} -g ${OSSEC_GROUP} ${INSTALLDIR}/var/multigroups
-    ${INSTALL} -d -m 0770 -o root -g ${OSSEC_GROUP} ${INSTALLDIR}/var/db
-    ${INSTALL} -d -m 0770 -o root -g ${OSSEC_GROUP} ${INSTALLDIR}/var/db/agents
-    ${INSTALL} -d -m 0770 -o root -g ${OSSEC_GROUP} ${INSTALLDIR}/var/download
-    ${INSTALL} -d -m 0750 -o ${OSSEC_USER} -g ${OSSEC_GROUP} ${INSTALLDIR}/logs/archives
-    ${INSTALL} -d -m 0750 -o ${OSSEC_USER} -g ${OSSEC_GROUP} ${INSTALLDIR}/logs/alerts
-    ${INSTALL} -d -m 0750 -o ${OSSEC_USER} -g ${OSSEC_GROUP} ${INSTALLDIR}/logs/firewall
-    ${INSTALL} -d -m 0750 -o ${OSSEC_USER} -g ${OSSEC_GROUP} ${INSTALLDIR}/logs/api
-    ${INSTALL} -d -m 0770 -o root -g ${OSSEC_GROUP} ${INSTALLDIR}/etc/rootcheck
+    ${INSTALL} -d -m 0770 -o root -g ${WAZUH_GROUP} ${INSTALLDIR}/etc/decoders
+    ${INSTALL} -d -m 0770 -o root -g ${WAZUH_GROUP} ${INSTALLDIR}/etc/rules
+    ${INSTALL} -d -m 0770 -o ${WAZUH_USER} -g ${WAZUH_GROUP} ${INSTALLDIR}/var/multigroups
+    ${INSTALL} -d -m 0770 -o root -g ${WAZUH_GROUP} ${INSTALLDIR}/var/db
+    ${INSTALL} -d -m 0770 -o root -g ${WAZUH_GROUP} ${INSTALLDIR}/var/db/agents
+    ${INSTALL} -d -m 0770 -o root -g ${WAZUH_GROUP} ${INSTALLDIR}/var/download
+    ${INSTALL} -d -m 0750 -o ${WAZUH_USER} -g ${WAZUH_GROUP} ${INSTALLDIR}/logs/archives
+    ${INSTALL} -d -m 0750 -o ${WAZUH_USER} -g ${WAZUH_GROUP} ${INSTALLDIR}/logs/alerts
+    ${INSTALL} -d -m 0750 -o ${WAZUH_USER} -g ${WAZUH_GROUP} ${INSTALLDIR}/logs/firewall
+    ${INSTALL} -d -m 0750 -o ${WAZUH_USER} -g ${WAZUH_GROUP} ${INSTALLDIR}/logs/api
+    ${INSTALL} -d -m 0770 -o root -g ${WAZUH_GROUP} ${INSTALLDIR}/etc/rootcheck
 
     ${INSTALL} -m 0750 -o root -g 0 wazuh-agentlessd ${INSTALLDIR}/bin
     ${INSTALL} -m 0750 -o root -g 0 wazuh-analysisd ${INSTALLDIR}/bin
@@ -1160,76 +930,66 @@
     ${INSTALL} -m 0750 -o root -g 0 wazuh-logtest-legacy ${INSTALLDIR}/bin
     ${INSTALL} -m 0750 -o root -g 0 wazuh-csyslogd ${INSTALLDIR}/bin
     ${INSTALL} -m 0750 -o root -g 0 wazuh-dbd ${INSTALLDIR}/bin
-    ${INSTALL} -m 0750 -o root -g ${OSSEC_GROUP} verify-agent-conf ${INSTALLDIR}/bin/
+    ${INSTALL} -m 0750 -o root -g ${WAZUH_GROUP} verify-agent-conf ${INSTALLDIR}/bin/
     ${INSTALL} -m 0750 -o root -g 0 clear_stats ${INSTALLDIR}/bin/
     ${INSTALL} -m 0750 -o root -g 0 wazuh-regex ${INSTALLDIR}/bin/
     ${INSTALL} -m 0750 -o root -g 0 agent_control ${INSTALLDIR}/bin/
     ${INSTALL} -m 0750 -o root -g 0 wazuh-integratord ${INSTALLDIR}/bin/
     ${INSTALL} -m 0750 -o root -g 0 wazuh-db ${INSTALLDIR}/bin/
 
-    ${INSTALL} -d -m 0750 -o ${OSSEC_USER} -g ${OSSEC_GROUP} ${INSTALLDIR}/stats
-    ${INSTALL} -d -m 0750 -o root -g ${OSSEC_GROUP} ${INSTALLDIR}/ruleset/decoders
-    ${INSTALL} -d -m 0750 -o root -g ${OSSEC_GROUP} ${INSTALLDIR}/ruleset/rules
-
-    ${INSTALL} -m 0640 -o root -g ${OSSEC_GROUP} -b ../ruleset/rules/*.xml ${INSTALLDIR}/ruleset/rules
-    ${INSTALL} -m 0640 -o root -g ${OSSEC_GROUP} -b ../ruleset/decoders/*.xml ${INSTALLDIR}/ruleset/decoders
-    ${INSTALL} -m 0660 -o root -g ${OSSEC_GROUP} ../ruleset/rootcheck/db/*.txt ${INSTALLDIR}/etc/rootcheck
+    ${INSTALL} -d -m 0750 -o ${WAZUH_USER} -g ${WAZUH_GROUP} ${INSTALLDIR}/stats
+    ${INSTALL} -d -m 0750 -o root -g ${WAZUH_GROUP} ${INSTALLDIR}/ruleset/decoders
+    ${INSTALL} -d -m 0750 -o root -g ${WAZUH_GROUP} ${INSTALLDIR}/ruleset/rules
+
+    ${INSTALL} -m 0640 -o root -g ${WAZUH_GROUP} -b ../ruleset/rules/*.xml ${INSTALLDIR}/ruleset/rules
+    ${INSTALL} -m 0640 -o root -g ${WAZUH_GROUP} -b ../ruleset/decoders/*.xml ${INSTALLDIR}/ruleset/decoders
+    ${INSTALL} -m 0660 -o root -g ${WAZUH_GROUP} ../ruleset/rootcheck/db/*.txt ${INSTALLDIR}/etc/rootcheck
 
     InstallSecurityConfigurationAssessmentFiles "manager"
 
     if [ ! -f ${INSTALLDIR}/etc/decoders/local_decoder.xml ]; then
-        ${INSTALL} -m 0660 -o ossec -g ${OSSEC_GROUP} -b ../etc/local_decoder.xml ${INSTALLDIR}/etc/decoders/local_decoder.xml
+        ${INSTALL} -m 0660 -o ${WAZUH_USER} -g ${WAZUH_GROUP} -b ../etc/local_decoder.xml ${INSTALLDIR}/etc/decoders/local_decoder.xml
     fi
     if [ ! -f ${INSTALLDIR}/etc/rules/local_rules.xml ]; then
-        ${INSTALL} -m 0660 -o ossec -g ${OSSEC_GROUP} -b ../etc/local_rules.xml ${INSTALLDIR}/etc/rules/local_rules.xml
+        ${INSTALL} -m 0660 -o ${WAZUH_USER} -g ${WAZUH_GROUP} -b ../etc/local_rules.xml ${INSTALLDIR}/etc/rules/local_rules.xml
     fi
     if [ ! -f ${INSTALLDIR}/etc/lists ]; then
-        ${INSTALL} -d -m 0770 -o root -g ${OSSEC_GROUP} ${INSTALLDIR}/etc/lists
+        ${INSTALL} -d -m 0770 -o root -g ${WAZUH_GROUP} ${INSTALLDIR}/etc/lists
     fi
     if [ ! -f ${INSTALLDIR}/etc/lists/amazon ]; then
-        ${INSTALL} -d -m 0770 -o ossec -g ${OSSEC_GROUP} ${INSTALLDIR}/etc/lists/amazon
-        ${INSTALL} -m 0660 -o ossec -g ${OSSEC_GROUP} -b ../ruleset/lists/amazon/* ${INSTALLDIR}/etc/lists/amazon/
+        ${INSTALL} -d -m 0770 -o ${WAZUH_USER} -g ${WAZUH_GROUP} ${INSTALLDIR}/etc/lists/amazon
+        ${INSTALL} -m 0660 -o ${WAZUH_USER} -g ${WAZUH_GROUP} -b ../ruleset/lists/amazon/* ${INSTALLDIR}/etc/lists/amazon/
     fi
     if [ ! -f ${INSTALLDIR}/etc/lists/audit-keys ]; then
-        ${INSTALL} -m 0660 -o ossec -g ${OSSEC_GROUP} -b ../ruleset/lists/audit-keys ${INSTALLDIR}/etc/lists/audit-keys
+        ${INSTALL} -m 0660 -o ${WAZUH_USER} -g ${WAZUH_GROUP} -b ../ruleset/lists/audit-keys ${INSTALLDIR}/etc/lists/audit-keys
     fi
     if [ ! -f ${INSTALLDIR}/etc/lists/security-eventchannel ]; then
-        ${INSTALL} -m 0660 -o ossec -g ${OSSEC_GROUP} -b ../ruleset/lists/security-eventchannel ${INSTALLDIR}/etc/lists/security-eventchannel
-    fi
-
-    ${INSTALL} -d -m 0750 -o ${OSSEC_USER} -g ${OSSEC_GROUP} ${INSTALLDIR}/queue/fts
-    ${INSTALL} -d -m 0750 -o ${OSSEC_USER} -g ${OSSEC_GROUP} ${INSTALLDIR}/queue/agentless
-    ${INSTALL} -d -m 0750 -o ${OSSEC_USER} -g ${OSSEC_GROUP} ${INSTALLDIR}/queue/db
-
-    ${INSTALL} -d -m 0750 -o root -g ${OSSEC_GROUP} ${INSTALLDIR}/integrations
-    ${INSTALL} -m 750 -o root -g ${OSSEC_GROUP} ../integrations/pagerduty ${INSTALLDIR}/integrations/pagerduty
-    ${INSTALL} -m 750 -o root -g ${OSSEC_GROUP} ../integrations/slack ${INSTALLDIR}/integrations/slack.py
-    ${INSTALL} -m 750 -o root -g ${OSSEC_GROUP} ../integrations/virustotal ${INSTALLDIR}/integrations/virustotal.py
+        ${INSTALL} -m 0660 -o ${WAZUH_USER} -g ${WAZUH_GROUP} -b ../ruleset/lists/security-eventchannel ${INSTALLDIR}/etc/lists/security-eventchannel
+    fi
+
+    ${INSTALL} -d -m 0750 -o ${WAZUH_USER} -g ${WAZUH_GROUP} ${INSTALLDIR}/queue/fts
+    ${INSTALL} -d -m 0750 -o ${WAZUH_USER} -g ${WAZUH_GROUP} ${INSTALLDIR}/queue/agentless
+    ${INSTALL} -d -m 0750 -o ${WAZUH_USER} -g ${WAZUH_GROUP} ${INSTALLDIR}/queue/db
+
+    ${INSTALL} -d -m 0750 -o root -g ${WAZUH_GROUP} ${INSTALLDIR}/integrations
+    ${INSTALL} -m 750 -o root -g ${WAZUH_GROUP} ../integrations/pagerduty ${INSTALLDIR}/integrations/pagerduty
+    ${INSTALL} -m 750 -o root -g ${WAZUH_GROUP} ../integrations/slack ${INSTALLDIR}/integrations/slack.py
+    ${INSTALL} -m 750 -o root -g ${WAZUH_GROUP} ../integrations/virustotal ${INSTALLDIR}/integrations/virustotal.py
     touch ${INSTALLDIR}/logs/integrations.log
     chmod 640 ${INSTALLDIR}/logs/integrations.log
-    chown ${OSSEC_USER_MAIL}:${OSSEC_GROUP} ${INSTALLDIR}/logs/integrations.log
->>>>>>> e2ad99bb
+    chown ${WAZUH_USER}:${WAZUH_GROUP} ${INSTALLDIR}/logs/integrations.log
 
     if [ "X${OPTIMIZE_CPYTHON}" = "Xy" ]; then
         CPYTHON_FLAGS="OPTIMIZE_CPYTHON=yes"
     fi
 
     # Install Vulnerability Detector files
-<<<<<<< HEAD
-    ${INSTALL} -d -m 0660 -o root -g ${WAZUH_GROUP} ${PREFIX}/queue/vulnerabilities
-    ${INSTALL} -d -m 0440 -o root -g ${WAZUH_GROUP} ${PREFIX}/queue/vulnerabilities/dictionaries
-    ${INSTALL} -m 0440 -o root -g ${WAZUH_GROUP} wazuh_modules/vulnerability_detector/cpe_helper.json ${PREFIX}/queue/vulnerabilities/dictionaries
+    ${INSTALL} -d -m 0660 -o root -g ${WAZUH_GROUP} ${INSTALLDIR}/queue/vulnerabilities
+    ${INSTALL} -d -m 0440 -o root -g ${WAZUH_GROUP} ${INSTALLDIR}/queue/vulnerabilities/dictionaries
+    ${INSTALL} -m 0440 -o root -g ${WAZUH_GROUP} wazuh_modules/vulnerability_detector/cpe_helper.json ${INSTALLDIR}/queue/vulnerabilities/dictionaries
 
     # Install Task Manager files
-    ${INSTALL} -d -m 0770 -o ${WAZUH_USER} -g ${WAZUH_GROUP} ${PREFIX}/queue/tasks
-=======
-    ${INSTALL} -d -m 0660 -o root -g ${OSSEC_GROUP} ${INSTALLDIR}/queue/vulnerabilities
-    ${INSTALL} -d -m 0440 -o root -g ${OSSEC_GROUP} ${INSTALLDIR}/queue/vulnerabilities/dictionaries
-    ${INSTALL} -m 0440 -o root -g ${OSSEC_GROUP} wazuh_modules/vulnerability_detector/cpe_helper.json ${INSTALLDIR}/queue/vulnerabilities/dictionaries
-
-    # Install Task Manager files
-    ${INSTALL} -d -m 0770 -o ${OSSEC_USER} -g ${OSSEC_GROUP} ${INSTALLDIR}/queue/tasks
->>>>>>> e2ad99bb
+    ${INSTALL} -d -m 0770 -o ${WAZUH_USER} -g ${WAZUH_GROUP} ${INSTALLDIR}/queue/tasks
 
     ### Install Python
     ${MAKEBIN} wpython INSTALLDIR=${INSTALLDIR} TARGET=${INSTYPE}
@@ -1263,117 +1023,62 @@
     InstallLocal
 
     # Install cluster files
-<<<<<<< HEAD
-    ${INSTALL} -d -m 0770 -o ${WAZUH_USER} -g ${WAZUH_GROUP} ${PREFIX}/queue/cluster
-    ${INSTALL} -d -m 0750 -o ${WAZUH_USER} -g ${WAZUH_GROUP} ${PREFIX}/logs/cluster
-
-    ${INSTALL} -d -m 0770 -o ${WAZUH_USER} -g ${WAZUH_GROUP} ${PREFIX}/etc/shared/default
-    ${INSTALL} -d -m 0750 -o root -g ${WAZUH_GROUP} ${PREFIX}/backup/shared
-=======
-    ${INSTALL} -d -m 0770 -o ${OSSEC_USER} -g ${OSSEC_GROUP} ${INSTALLDIR}/queue/cluster
-    ${INSTALL} -d -m 0750 -o ${OSSEC_USER} -g ${OSSEC_GROUP} ${INSTALLDIR}/logs/cluster
-
-    ${INSTALL} -d -m 0770 -o ossec -g ${OSSEC_GROUP} ${INSTALLDIR}/etc/shared/default
-    ${INSTALL} -d -m 0750 -o root -g ${OSSEC_GROUP} ${INSTALLDIR}/backup/shared
->>>>>>> e2ad99bb
+    ${INSTALL} -d -m 0770 -o ${WAZUH_USER} -g ${WAZUH_GROUP} ${INSTALLDIR}/queue/cluster
+    ${INSTALL} -d -m 0750 -o ${WAZUH_USER} -g ${WAZUH_GROUP} ${INSTALLDIR}/logs/cluster
+
+    ${INSTALL} -d -m 0770 -o ${WAZUH_USER} -g ${WAZUH_GROUP} ${INSTALLDIR}/etc/shared/default
+    ${INSTALL} -d -m 0750 -o root -g ${WAZUH_GROUP} ${INSTALLDIR}/backup/shared
 
     TransferShared
 
     ${INSTALL} -m 0750 -o root -g 0 wazuh-remoted ${INSTALLDIR}/bin
     ${INSTALL} -m 0750 -o root -g 0 wazuh-authd ${INSTALLDIR}/bin
 
-<<<<<<< HEAD
-    ${INSTALL} -d -m 0770 -o ${WAZUH_USER} -g ${WAZUH_GROUP} ${PREFIX}/queue/rids
-    ${INSTALL} -d -m 0770 -o root -g ${WAZUH_GROUP} ${PREFIX}/queue/agent-groups
-
-    if [ ! -f ${PREFIX}/queue/agents-timestamp ]; then
-        ${INSTALL} -m 0600 -o root -g ${WAZUH_GROUP} /dev/null ${PREFIX}/queue/agents-timestamp
-    fi
-
-    ${INSTALL} -d -m 0750 -o ${WAZUH_USER} -g ${WAZUH_GROUP} ${PREFIX}/backup/agents
-    ${INSTALL} -d -m 0750 -o ${WAZUH_USER} -g ${WAZUH_GROUP} ${PREFIX}/backup/groups
-
-    ${INSTALL} -m 0660 -o ${WAZUH_USER} -g ${WAZUH_GROUP} ../ruleset/rootcheck/db/*.txt ${PREFIX}/etc/shared/default
-
-    if [ ! -f ${PREFIX}/etc/shared/default/agent.conf ]; then
-        ${INSTALL} -m 0660 -o ${WAZUH_USER} -g ${WAZUH_GROUP} ../etc/agent.conf ${PREFIX}/etc/shared/default
-    fi
-
-    if [ ! -f ${PREFIX}/etc/shared/agent-template.conf ]; then
-        ${INSTALL} -m 0660 -o ${WAZUH_USER} -g ${WAZUH_GROUP} ../etc/agent.conf ${PREFIX}/etc/shared/agent-template.conf
+    ${INSTALL} -d -m 0770 -o ${WAZUH_USER} -g ${WAZUH_GROUP} ${INSTALLDIR}/queue/rids
+    ${INSTALL} -d -m 0770 -o root -g ${WAZUH_GROUP} ${INSTALLDIR}/queue/agent-groups
+
+    if [ ! -f ${INSTALLDIR}/queue/agents-timestamp ]; then
+        ${INSTALL} -m 0600 -o root -g ${WAZUH_GROUP} /dev/null ${INSTALLDIR}/queue/agents-timestamp
+    fi
+
+    ${INSTALL} -d -m 0750 -o ${WAZUH_USER} -g ${WAZUH_GROUP} ${INSTALLDIR}/backup/agents
+    ${INSTALL} -d -m 0750 -o ${WAZUH_USER} -g ${WAZUH_GROUP} ${INSTALLDIR}/backup/groups
+
+    ${INSTALL} -m 0660 -o ${WAZUH_USER} -g ${WAZUH_GROUP} ../ruleset/rootcheck/db/*.txt ${INSTALLDIR}/etc/shared/default
+
+    if [ ! -f ${INSTALLDIR}/etc/shared/default/agent.conf ]; then
+        ${INSTALL} -m 0660 -o ${WAZUH_USER} -g ${WAZUH_GROUP} ../etc/agent.conf ${INSTALLDIR}/etc/shared/default
+    fi
+
+    if [ ! -f ${INSTALLDIR}/etc/shared/agent-template.conf ]; then
+        ${INSTALL} -m 0660 -o ${WAZUH_USER} -g ${WAZUH_GROUP} ../etc/agent.conf ${INSTALLDIR}/etc/shared/agent-template.conf
     fi
 
     # Install the plugins files
-    ${INSTALL} -d -m 0750 -o root -g ${WAZUH_GROUP} ${PREFIX}/wodles/aws
-    ${INSTALL} -m 0750 -o root -g ${WAZUH_GROUP} ../wodles/aws/aws_s3.py ${PREFIX}/wodles/aws/aws-s3.py
-    ${INSTALL} -m 0750 -o root -g ${WAZUH_GROUP} ../framework/wrappers/generic_wrapper.sh ${PREFIX}/wodles/aws/aws-s3
-
-    ${INSTALL} -d -m 0750 -o root -g ${WAZUH_GROUP} ${PREFIX}/wodles/gcloud
-    ${INSTALL} -m 0750 -o root -g ${WAZUH_GROUP} ../wodles/gcloud/gcloud.py ${PREFIX}/wodles/gcloud/gcloud.py
-    ${INSTALL} -m 0750 -o root -g ${WAZUH_GROUP} ../wodles/gcloud/integration.py ${PREFIX}/wodles/gcloud/integration.py
-    ${INSTALL} -m 0750 -o root -g ${WAZUH_GROUP} ../wodles/gcloud/tools.py ${PREFIX}/wodles/gcloud/tools.py
-    ${INSTALL} -m 0750 -o root -g ${WAZUH_GROUP} ../framework/wrappers/generic_wrapper.sh ${PREFIX}/wodles/gcloud/gcloud
-
-    ${INSTALL} -d -m 0750 -o root -g ${WAZUH_GROUP} ${PREFIX}/wodles/docker
-    ${INSTALL} -m 0750 -o root -g ${WAZUH_GROUP} ../wodles/docker-listener/DockerListener.py ${PREFIX}/wodles/docker/DockerListener.py
-    ${INSTALL} -m 0750 -o root -g ${WAZUH_GROUP} ../framework/wrappers/generic_wrapper.sh ${PREFIX}/wodles/docker/DockerListener
+    ${INSTALL} -d -m 0750 -o root -g ${WAZUH_GROUP} ${INSTALLDIR}/wodles/aws
+    ${INSTALL} -m 0750 -o root -g ${WAZUH_GROUP} ../wodles/aws/aws_s3.py ${INSTALLDIR}/wodles/aws/aws-s3.py
+    ${INSTALL} -m 0750 -o root -g ${WAZUH_GROUP} ../framework/wrappers/generic_wrapper.sh ${INSTALLDIR}/wodles/aws/aws-s3
+
+    ${INSTALL} -d -m 0750 -o root -g ${WAZUH_GROUP} ${INSTALLDIR}/wodles/gcloud
+    ${INSTALL} -m 0750 -o root -g ${WAZUH_GROUP} ../wodles/gcloud/gcloud.py ${INSTALLDIR}/wodles/gcloud/gcloud.py
+    ${INSTALL} -m 0750 -o root -g ${WAZUH_GROUP} ../wodles/gcloud/integration.py ${INSTALLDIR}/wodles/gcloud/integration.py
+    ${INSTALL} -m 0750 -o root -g ${WAZUH_GROUP} ../wodles/gcloud/tools.py ${INSTALLDIR}/wodles/gcloud/tools.py
+    ${INSTALL} -m 0750 -o root -g ${WAZUH_GROUP} ../framework/wrappers/generic_wrapper.sh ${INSTALLDIR}/wodles/gcloud/gcloud
+
+    ${INSTALL} -d -m 0750 -o root -g ${WAZUH_GROUP} ${INSTALLDIR}/wodles/docker
+    ${INSTALL} -m 0750 -o root -g ${WAZUH_GROUP} ../wodles/docker-listener/DockerListener.py ${INSTALLDIR}/wodles/docker/DockerListener.py
+    ${INSTALL} -m 0750 -o root -g ${WAZUH_GROUP} ../framework/wrappers/generic_wrapper.sh ${INSTALLDIR}/wodles/docker/DockerListener
 
     # Add Azure script (for manager only)
-    ${INSTALL} -d -m 0750 -o root -g ${WAZUH_GROUP} ${PREFIX}/wodles/azure
-    ${INSTALL} -m 0750 -o root -g ${WAZUH_GROUP} ../wodles/azure/azure-logs.py ${PREFIX}/wodles/azure/azure-logs.py
-    ${INSTALL} -m 0750 -o root -g ${WAZUH_GROUP} ../framework/wrappers/generic_wrapper.sh ${PREFIX}/wodles/azure/azure-logs
-=======
-    ${INSTALL} -d -m 0770 -o ${OSSEC_USER_REM} -g ${OSSEC_GROUP} ${INSTALLDIR}/queue/rids
-    ${INSTALL} -d -m 0770 -o root -g ${OSSEC_GROUP} ${INSTALLDIR}/queue/agent-groups
-
-    if [ ! -f ${INSTALLDIR}/queue/agents-timestamp ]; then
-        ${INSTALL} -m 0600 -o root -g ${OSSEC_GROUP} /dev/null ${INSTALLDIR}/queue/agents-timestamp
-    fi
-
-    ${INSTALL} -d -m 0750 -o ${OSSEC_USER} -g ${OSSEC_GROUP} ${INSTALLDIR}/backup/agents
-    ${INSTALL} -d -m 0750 -o ${OSSEC_USER} -g ${OSSEC_GROUP} ${INSTALLDIR}/backup/groups
-
-    ${INSTALL} -m 0660 -o ossec -g ${OSSEC_GROUP} ../ruleset/rootcheck/db/*.txt ${INSTALLDIR}/etc/shared/default
-
-    if [ ! -f ${INSTALLDIR}/etc/shared/default/agent.conf ]; then
-        ${INSTALL} -m 0660 -o ossec -g ${OSSEC_GROUP} ../etc/agent.conf ${INSTALLDIR}/etc/shared/default
-    fi
-
-    if [ ! -f ${INSTALLDIR}/etc/shared/agent-template.conf ]; then
-        ${INSTALL} -m 0660 -o ossec -g ${OSSEC_GROUP} ../etc/agent.conf ${INSTALLDIR}/etc/shared/agent-template.conf
-    fi
-
-    # Install the plugins files
-    ${INSTALL} -d -m 0750 -o root -g ${OSSEC_GROUP} ${INSTALLDIR}/wodles/aws
-    ${INSTALL} -m 0750 -o root -g ${OSSEC_GROUP} ../wodles/aws/aws_s3.py ${INSTALLDIR}/wodles/aws/aws-s3.py
-    ${INSTALL} -m 0750 -o root -g ${OSSEC_GROUP} ../framework/wrappers/generic_wrapper.sh ${INSTALLDIR}/wodles/aws/aws-s3
-
-    ${INSTALL} -d -m 0750 -o root -g ${OSSEC_GROUP} ${INSTALLDIR}/wodles/gcloud
-    ${INSTALL} -m 0750 -o root -g ${OSSEC_GROUP} ../wodles/gcloud/gcloud.py ${INSTALLDIR}/wodles/gcloud/gcloud.py
-    ${INSTALL} -m 0750 -o root -g ${OSSEC_GROUP} ../wodles/gcloud/integration.py ${INSTALLDIR}/wodles/gcloud/integration.py
-    ${INSTALL} -m 0750 -o root -g ${OSSEC_GROUP} ../wodles/gcloud/tools.py ${INSTALLDIR}/wodles/gcloud/tools.py
-    ${INSTALL} -m 0750 -o root -g ${OSSEC_GROUP} ../framework/wrappers/generic_wrapper.sh ${INSTALLDIR}/wodles/gcloud/gcloud
-
-    ${INSTALL} -d -m 0750 -o root -g ${OSSEC_GROUP} ${INSTALLDIR}/wodles/docker
-    ${INSTALL} -m 0750 -o root -g ${OSSEC_GROUP} ../wodles/docker-listener/DockerListener.py ${INSTALLDIR}/wodles/docker/DockerListener.py
-    ${INSTALL} -m 0750 -o root -g ${OSSEC_GROUP} ../framework/wrappers/generic_wrapper.sh ${INSTALLDIR}/wodles/docker/DockerListener
-
-    # Add Azure script (for manager only)
-    ${INSTALL} -d -m 0750 -o root -g ${OSSEC_GROUP} ${INSTALLDIR}/wodles/azure
-    ${INSTALL} -m 0750 -o root -g ${OSSEC_GROUP} ../wodles/azure/azure-logs.py ${INSTALLDIR}/wodles/azure/azure-logs.py
-    ${INSTALL} -m 0750 -o root -g ${OSSEC_GROUP} ../framework/wrappers/generic_wrapper.sh ${INSTALLDIR}/wodles/azure/azure-logs
->>>>>>> e2ad99bb
+    ${INSTALL} -d -m 0750 -o root -g ${WAZUH_GROUP} ${INSTALLDIR}/wodles/azure
+    ${INSTALL} -m 0750 -o root -g ${WAZUH_GROUP} ../wodles/azure/azure-logs.py ${INSTALLDIR}/wodles/azure/azure-logs.py
+    ${INSTALL} -m 0750 -o root -g ${WAZUH_GROUP} ../framework/wrappers/generic_wrapper.sh ${INSTALLDIR}/wodles/azure/azure-logs
 
     GenerateAuthCert
 
     # Add the wrappers for python script in active-response
-<<<<<<< HEAD
-    ${INSTALL} -m 0750 -o root -g ${WAZUH_GROUP} ../framework/wrappers/generic_wrapper.sh ${PREFIX}/integrations/slack
-    ${INSTALL} -m 0750 -o root -g ${WAZUH_GROUP} ../framework/wrappers/generic_wrapper.sh ${PREFIX}/integrations/virustotal
-=======
-    ${INSTALL} -m 0750 -o root -g ${OSSEC_GROUP} ../framework/wrappers/generic_wrapper.sh ${INSTALLDIR}/integrations/slack
-    ${INSTALL} -m 0750 -o root -g ${OSSEC_GROUP} ../framework/wrappers/generic_wrapper.sh ${INSTALLDIR}/integrations/virustotal
->>>>>>> e2ad99bb
+    ${INSTALL} -m 0750 -o root -g ${WAZUH_GROUP} ../framework/wrappers/generic_wrapper.sh ${INSTALLDIR}/integrations/slack
+    ${INSTALL} -m 0750 -o root -g ${WAZUH_GROUP} ../framework/wrappers/generic_wrapper.sh ${INSTALLDIR}/integrations/virustotal
 
 }
 
@@ -1387,54 +1092,29 @@
     ${INSTALL} -m 0750 -o root -g 0 wazuh-agentd ${INSTALLDIR}/bin
     ${INSTALL} -m 0750 -o root -g 0 agent-auth ${INSTALLDIR}/bin
 
-<<<<<<< HEAD
-    ${INSTALL} -d -m 0750 -o ${WAZUH_USER} -g ${WAZUH_GROUP} ${PREFIX}/queue/rids
-    ${INSTALL} -d -m 0770 -o root -g ${WAZUH_GROUP} ${PREFIX}/var/incoming
-    ${INSTALL} -m 0660 -o root -g ${WAZUH_GROUP} ../ruleset/rootcheck/db/*.txt ${PREFIX}/etc/shared/
-    ${INSTALL} -m 0640 -o root -g ${WAZUH_GROUP} ../etc/wpk_root.pem ${PREFIX}/etc/
-=======
-    ${INSTALL} -d -m 0750 -o ${OSSEC_USER} -g ${OSSEC_GROUP} ${INSTALLDIR}/queue/rids
-    ${INSTALL} -d -m 0770 -o root -g ${OSSEC_GROUP} ${INSTALLDIR}/var/incoming
-    ${INSTALL} -m 0660 -o root -g ${OSSEC_GROUP} ../ruleset/rootcheck/db/*.txt ${INSTALLDIR}/etc/shared/
-    ${INSTALL} -m 0640 -o root -g ${OSSEC_GROUP} ../etc/wpk_root.pem ${INSTALLDIR}/etc/
->>>>>>> e2ad99bb
+    ${INSTALL} -d -m 0750 -o ${WAZUH_USER} -g ${WAZUH_GROUP} ${INSTALLDIR}/queue/rids
+    ${INSTALL} -d -m 0770 -o root -g ${WAZUH_GROUP} ${INSTALLDIR}/var/incoming
+    ${INSTALL} -m 0660 -o root -g ${WAZUH_GROUP} ../ruleset/rootcheck/db/*.txt ${INSTALLDIR}/etc/shared/
+    ${INSTALL} -m 0640 -o root -g ${WAZUH_GROUP} ../etc/wpk_root.pem ${INSTALLDIR}/etc/
 
     # Install the plugins files
     # Don't install the plugins if they are already installed. This check affects
     # hybrid installation mode
-<<<<<<< HEAD
-    if [ ! -d ${PREFIX}/wodles/aws ]; then
-        ${INSTALL} -d -m 0750 -o root -g ${WAZUH_GROUP} ${PREFIX}/wodles/aws
-        ${INSTALL} -m 0750 -o root -g ${WAZUH_GROUP} ../wodles/aws/aws_s3.py ${PREFIX}/wodles/aws/aws-s3
-    fi
-
-    if [ ! -d ${PREFIX}/wodles/gcloud ]; then
-        ${INSTALL} -d -m 0750 -o root -g ${WAZUH_GROUP} ${PREFIX}/wodles/gcloud
-        ${INSTALL} -m 0750 -o root -g ${WAZUH_GROUP} ../wodles/gcloud/gcloud.py ${PREFIX}/wodles/gcloud/gcloud
-        ${INSTALL} -m 0750 -o root -g ${WAZUH_GROUP} ../wodles/gcloud/integration.py ${PREFIX}/wodles/gcloud/integration.py
-        ${INSTALL} -m 0750 -o root -g ${WAZUH_GROUP} ../wodles/gcloud/tools.py ${PREFIX}/wodles/gcloud/tools.py
-    fi
-
-    if [ ! -d ${PREFIX}/wodles/docker ]; then
-        ${INSTALL} -d -m 0750 -o root -g ${WAZUH_GROUP} ${PREFIX}/wodles/docker
-        ${INSTALL} -m 0750 -o root -g ${WAZUH_GROUP} ../wodles/docker-listener/DockerListener.py ${PREFIX}/wodles/docker/DockerListener
-=======
     if [ ! -d ${INSTALLDIR}/wodles/aws ]; then
-        ${INSTALL} -d -m 0750 -o root -g ${OSSEC_GROUP} ${INSTALLDIR}/wodles/aws
-        ${INSTALL} -m 0750 -o root -g ${OSSEC_GROUP} ../wodles/aws/aws_s3.py ${INSTALLDIR}/wodles/aws/aws-s3
+        ${INSTALL} -d -m 0750 -o root -g ${WAZUH_GROUP} ${INSTALLDIR}/wodles/aws
+        ${INSTALL} -m 0750 -o root -g ${WAZUH_GROUP} ../wodles/aws/aws_s3.py ${INSTALLDIR}/wodles/aws/aws-s3
     fi
 
     if [ ! -d ${INSTALLDIR}/wodles/gcloud ]; then
-        ${INSTALL} -d -m 0750 -o root -g ${OSSEC_GROUP} ${INSTALLDIR}/wodles/gcloud
-        ${INSTALL} -m 0750 -o root -g ${OSSEC_GROUP} ../wodles/gcloud/gcloud.py ${INSTALLDIR}/wodles/gcloud/gcloud
-        ${INSTALL} -m 0750 -o root -g ${OSSEC_GROUP} ../wodles/gcloud/integration.py ${INSTALLDIR}/wodles/gcloud/integration.py
-        ${INSTALL} -m 0750 -o root -g ${OSSEC_GROUP} ../wodles/gcloud/tools.py ${INSTALLDIR}/wodles/gcloud/tools.py
+        ${INSTALL} -d -m 0750 -o root -g ${WAZUH_GROUP} ${INSTALLDIR}/wodles/gcloud
+        ${INSTALL} -m 0750 -o root -g ${WAZUH_GROUP} ../wodles/gcloud/gcloud.py ${INSTALLDIR}/wodles/gcloud/gcloud
+        ${INSTALL} -m 0750 -o root -g ${WAZUH_GROUP} ../wodles/gcloud/integration.py ${INSTALLDIR}/wodles/gcloud/integration.py
+        ${INSTALL} -m 0750 -o root -g ${WAZUH_GROUP} ../wodles/gcloud/tools.py ${INSTALLDIR}/wodles/gcloud/tools.py
     fi
 
     if [ ! -d ${INSTALLDIR}/wodles/docker ]; then
-        ${INSTALL} -d -m 0750 -o root -g ${OSSEC_GROUP} ${INSTALLDIR}/wodles/docker
-        ${INSTALL} -m 0750 -o root -g ${OSSEC_GROUP} ../wodles/docker-listener/DockerListener.py ${INSTALLDIR}/wodles/docker/DockerListener
->>>>>>> e2ad99bb
+        ${INSTALL} -d -m 0750 -o root -g ${WAZUH_GROUP} ${INSTALLDIR}/wodles/docker
+        ${INSTALL} -m 0750 -o root -g ${WAZUH_GROUP} ../wodles/docker-listener/DockerListener.py ${INSTALLDIR}/wodles/docker/DockerListener
     fi
 
 }
