#!/bin/sh

# Wazuh Installer Functions
# Copyright (C) 2015-2019, Wazuh Inc.
# November 18, 2016.
#
# This program is free software; you can redistribute it
# and/or modify it under the terms of the GNU General Public
# License (version 2) as published by the FSF - Free Software
# Foundation.

# File dependencies:
# ./src/init/shared.sh
# ./src/init/template-select.sh

## Templates
. ./src/init/template-select.sh

HEADER_TEMPLATE="./etc/templates/config/generic/header-comments.template"
GLOBAL_TEMPLATE="./etc/templates/config/generic/global.template"
GLOBAL_AR_TEMPLATE="./etc/templates/config/generic/global-ar.template"
RULES_TEMPLATE="./etc/templates/config/generic/rules.template"
AR_COMMANDS_TEMPLATE="./etc/templates/config/generic/ar-commands.template"
AR_DEFINITIONS_TEMPLATE="./etc/templates/config/generic/ar-definitions.template"
ALERTS_TEMPLATE="./etc/templates/config/generic/alerts.template"
LOGGING_TEMPLATE="./etc/templates/config/generic/logging.template"
REMOTE_SEC_TEMPLATE="./etc/templates/config/generic/remote-secure.template"

LOCALFILES_TEMPLATE="./etc/templates/config/generic/localfile-logs/*.template"

AUTH_TEMPLATE="./etc/templates/config/generic/auth.template"
CLUSTER_TEMPLATE="./etc/templates/config/generic/cluster.template"

CISCAT_TEMPLATE="./etc/templates/config/generic/wodle-ciscat.template"
VULN_TEMPLATE="./etc/templates/config/generic/wodle-vulnerability-detector.manager.template"

SECURITY_CONFIGURATION_ASSESSMENT_TEMPLATE="./etc/templates/config/generic/sca_generic.template"

##########
# WriteSyscheck()
##########
WriteSyscheck()
{
    # Adding to the config file
    if [ "X$SYSCHECK" = "Xyes" ]; then
      SYSCHECK_TEMPLATE=$(GetTemplate "syscheck.$1.template" ${DIST_NAME} ${DIST_VER} ${DIST_SUBVER})
      if [ "$SYSCHECK_TEMPLATE" = "ERROR_NOT_FOUND" ]; then
        SYSCHECK_TEMPLATE=$(GetTemplate "syscheck.template" ${DIST_NAME} ${DIST_VER} ${DIST_SUBVER})
      fi
      cat ${SYSCHECK_TEMPLATE} >> $NEWCONFIG
      echo "" >> $NEWCONFIG
    else
      if [ "$1" = "manager" ]; then
        echo "  <syscheck>" >> $NEWCONFIG
        echo "    <disabled>yes</disabled>" >> $NEWCONFIG
        echo "" >> $NEWCONFIG
        echo "    <scan_on_start>yes</scan_on_start>" >> $NEWCONFIG
        echo "" >> $NEWCONFIG
        echo "    <!-- Generate alert when new file detected -->" >> $NEWCONFIG
        echo "    <alert_new_files>yes</alert_new_files>" >> $NEWCONFIG
        echo "" >> $NEWCONFIG
        echo "  </syscheck>" >> $NEWCONFIG
        echo "" >> $NEWCONFIG
      else
        echo "  <syscheck>" >> $NEWCONFIG
        echo "    <disabled>yes</disabled>" >> $NEWCONFIG
        echo "  </syscheck>" >> $NEWCONFIG
        echo "" >> $NEWCONFIG
      fi
    fi
}

##########
# DisableAuthd()
##########
DisableAuthd()
{
    echo "  <!-- Configuration for ossec-authd -->" >> $NEWCONFIG
    echo "  <auth>" >> $NEWCONFIG
    echo "    <disabled>yes</disabled>" >> $NEWCONFIG
    echo "    <port>1515</port>" >> $NEWCONFIG
    echo "    <use_source_ip>yes</use_source_ip>" >> $NEWCONFIG
    echo "    <force_insert>yes</force_insert>" >> $NEWCONFIG
    echo "    <force_time>0</force_time>" >> $NEWCONFIG
    echo "    <purge>yes</purge>" >> $NEWCONFIG
    echo "    <use_password>no</use_password>" >> $NEWCONFIG
    echo "    <limit_maxagents>yes</limit_maxagents>" >> $NEWCONFIG
    echo "    <ciphers>HIGH:!ADH:!EXP:!MD5:!RC4:!3DES:!CAMELLIA:@STRENGTH</ciphers>" >> $NEWCONFIG
    echo "    <!-- <ssl_agent_ca></ssl_agent_ca> -->" >> $NEWCONFIG
    echo "    <ssl_verify_host>no</ssl_verify_host>" >> $NEWCONFIG
    echo "    <ssl_manager_cert>${INSTALLDIR}/etc/sslmanager.cert</ssl_manager_cert>" >> $NEWCONFIG
    echo "    <ssl_manager_key>${INSTALLDIR}/etc/sslmanager.key</ssl_manager_key>" >> $NEWCONFIG
    echo "    <ssl_auto_negotiate>no</ssl_auto_negotiate>" >> $NEWCONFIG
    echo "  </auth>" >> $NEWCONFIG
    echo "" >> $NEWCONFIG
}

##########
# WriteRootcheck()
##########
WriteRootcheck()
{
    # Adding to the config file
    if [ "X$ROOTCHECK" = "Xyes" ]; then
      ROOTCHECK_TEMPLATE=$(GetTemplate "rootcheck.$1.template" ${DIST_NAME} ${DIST_VER} ${DIST_SUBVER})
      if [ "$ROOTCHECK_TEMPLATE" = "ERROR_NOT_FOUND" ]; then
        ROOTCHECK_TEMPLATE=$(GetTemplate "rootcheck.template" ${DIST_NAME} ${DIST_VER} ${DIST_SUBVER})
      fi
      sed -e "s|\${INSTALLDIR}|$INSTALLDIR|g" "${ROOTCHECK_TEMPLATE}" >> $NEWCONFIG
      echo "" >> $NEWCONFIG
    else
      echo "  <rootcheck>" >> $NEWCONFIG
      echo "    <disabled>yes</disabled>" >> $NEWCONFIG
      echo "  </rootcheck>" >> $NEWCONFIG
      echo "" >> $NEWCONFIG
    fi
}

##########
# WriteOpenSCAP()
##########
WriteOpenSCAP()
{
    # Adding to the config file
    if [ "X$OPENSCAP" = "Xyes" ]; then
      OPENSCAP_TEMPLATE=$(GetTemplate "wodle-openscap.$1.template" ${DIST_NAME} ${DIST_VER} ${DIST_SUBVER})
      if [ "$OPENSCAP_TEMPLATE" = "ERROR_NOT_FOUND" ]; then
        OPENSCAP_TEMPLATE=$(GetTemplate "wodle-openscap.template" ${DIST_NAME} ${DIST_VER} ${DIST_SUBVER})
      fi
      cat ${OPENSCAP_TEMPLATE} >> $NEWCONFIG
      echo "" >> $NEWCONFIG
    fi
}

##########
# Syscollector()
##########
WriteSyscollector()
{
    # Adding to the config file
    if [ "X$SYSCOLLECTOR" = "Xyes" ]; then
      SYSCOLLECTOR_TEMPLATE=$(GetTemplate "wodle-syscollector.$1.template" ${DIST_NAME} ${DIST_VER} ${DIST_SUBVER})
      if [ "$SYSCOLLECTOR_TEMPLATE" = "ERROR_NOT_FOUND" ]; then
        SYSCOLLECTOR_TEMPLATE=$(GetTemplate "wodle-syscollector.template" ${DIST_NAME} ${DIST_VER} ${DIST_SUBVER})
      fi
      cat ${SYSCOLLECTOR_TEMPLATE} >> $NEWCONFIG
      echo "" >> $NEWCONFIG
    fi
}

##########
# Osquery()
##########
WriteOsquery()
{
    # Adding to the config file
    OSQUERY_TEMPLATE=$(GetTemplate "osquery.$1.template" ${DIST_NAME} ${DIST_VER} ${DIST_SUBVER})
    if [ "$OSQUERY_TEMPLATE" = "ERROR_NOT_FOUND" ]; then
        OSQUERY_TEMPLATE=$(GetTemplate "osquery.template" ${DIST_NAME} ${DIST_VER} ${DIST_SUBVER})
    fi
    sed -e "s|\${INSTALLDIR}|$INSTALLDIR|g" "${OSQUERY_TEMPLATE}" >> $NEWCONFIG
    echo "" >> $NEWCONFIG
}

##########
# WriteCISCAT()
##########
WriteCISCAT()
{
    # Adding to the config file
    CISCAT_TEMPLATE=$(GetTemplate "wodle-ciscat.$1.template" ${DIST_NAME} ${DIST_VER} ${DIST_SUBVER})
    if [ "$CISCAT_TEMPLATE" = "ERROR_NOT_FOUND" ]; then
        CISCAT_TEMPLATE=$(GetTemplate "wodle-ciscat.template" ${DIST_NAME} ${DIST_VER} ${DIST_SUBVER})
    fi
    sed -e "s|\${INSTALLDIR}|$INSTALLDIR|g" "${CISCAT_TEMPLATE}" >> $NEWCONFIG
    echo "" >> $NEWCONFIG
}

##########
# WriteConfigurationAssessment()
##########
WriteConfigurationAssessment()
{
    # Adding to the config file
    if [ "X$SECURITY_CONFIGURATION_ASSESSMENT" = "Xyes" ]; then
      SECURITY_CONFIGURATION_ASSESSMENT_TEMPLATE=$(GetTemplate "sca.template" ${DIST_NAME} ${DIST_VER} ${DIST_SUBVER})
      if [ "$SECURITY_CONFIGURATION_ASSESSMENT_TEMPLATE" = "ERROR_NOT_FOUND" ]; then
        SECURITY_CONFIGURATION_ASSESSMENT_TEMPLATE=$(GetTemplate "sca_generic.template" ${DIST_NAME} ${DIST_VER} ${DIST_SUBVER})
      fi
      cat ${SECURITY_CONFIGURATION_ASSESSMENT_TEMPLATE} >> $NEWCONFIG
      echo "" >> $NEWCONFIG
    fi
}

##########
# InstallOpenSCAPFiles()
##########
InstallOpenSCAPFiles()
{
    cd ..
    OPENSCAP_FILES_PATH=$(GetTemplate "openscap.files" ${DIST_NAME} ${DIST_VER} ${DIST_SUBVER})
    cd ./src
    if [ "$OPENSCAP_FILES_PATH" = "ERROR_NOT_FOUND" ]; then
        echo "SCAP security policies not available for this OS version."
    else
        echo "Installing SCAP security policies..."
        OPENSCAP_FILES=$(cat .$OPENSCAP_FILES_PATH)
        for file in $OPENSCAP_FILES; do
            if [ -f "../wodles/oscap/content/$file" ]; then
                ${INSTALL} -m 0640 -o root -g ${OSSEC_GROUP} ../wodles/oscap/content/$file ${PREFIX}/wodles/oscap/content
            else
                echo "ERROR: SCAP security policy not found: ./wodles/oscap/content/$file"
            fi
        done
    fi
}

##########
# InstallSecurityConfigurationAssessmentFiles()
##########
InstallSecurityConfigurationAssessmentFiles()
{

    cd ..
    if [ "X$1" = "Xmanager" ]; then
        CONFIGURATION_ASSESSMENT_FILES_PATH=$(GetTemplate "sca.$1.files" ${DIST_NAME} ${DIST_VER} ${DIST_SUBVER})
    else
        CONFIGURATION_ASSESSMENT_FILES_PATH=$(GetTemplate "sca.files" ${DIST_NAME} ${DIST_VER} ${DIST_SUBVER})
    fi
    cd ./src
    if [ "$CONFIGURATION_ASSESSMENT_FILES_PATH" = "ERROR_NOT_FOUND" ]; then
        echo "SCA policies not available for this OS version ${DIST_NAME} ${DIST_VER} ${DIST_SUBVER}."
    else
        echo "Installing SCA policies..."
        CONFIGURATION_ASSESSMENT_FILES=$(cat .$CONFIGURATION_ASSESSMENT_FILES_PATH)
        for file in $CONFIGURATION_ASSESSMENT_FILES; do
            if [ -f "../etc/sca/$file" ]; then
                ${INSTALL} -m 0640 -o root -g ${OSSEC_GROUP} ../etc/sca/$file ${PREFIX}/ruleset/sca
            else
                echo "ERROR: SCA policy not found: ./etc/sca/$file"
            fi
        done
    fi
}

##########
# GenerateAuthCert()
##########
GenerateAuthCert()
{
    if [ "X$SSL_CERT" = "Xyes" ]; then
        # Generation auto-signed certificate if not exists
        if [ ! -f "${INSTALLDIR}/etc/sslmanager.key" ] && [ ! -f "${INSTALLDIR}/etc/sslmanager.cert" ]; then
            if [ ! "X${USER_GENERATE_AUTHD_CERT}" = "Xn" ]; then
                if type openssl >/dev/null 2>&1; then
                    echo "Generating self-signed certificate for ossec-authd..."
                    openssl req -x509 -batch -nodes -days 365 -newkey rsa:2048 -subj "/C=US/ST=California/CN=Wazuh/" -keyout ${INSTALLDIR}/etc/sslmanager.key -out ${INSTALLDIR}/etc/sslmanager.cert 2>/dev/null
                    chmod 640 ${INSTALLDIR}/etc/sslmanager.key
                    chmod 640 ${INSTALLDIR}/etc/sslmanager.cert
                else
                    echo "ERROR: OpenSSL not found. Cannot generate certificate for ossec-authd."
                fi
            fi
        fi
    fi
}

##########
# WriteLogs()
##########
WriteLogs()
{
  LOCALFILES_TMP=`cat ${LOCALFILES_TEMPLATE}`
  for i in ${LOCALFILES_TMP}; do
      field1=$(echo $i | cut -d\: -f1)
      field2=$(echo $i | cut -d\: -f2)
      field3=$(echo $i | cut -d\: -f3)
      if [ "X$field1" = "Xskip_check_exist" ]; then
          SKIP_CHECK_FILE="yes"
          LOG_FORMAT="$field2"
          FILE="$field3"
      else
          SKIP_CHECK_FILE="no"
          LOG_FORMAT="$field1"
          FILE="$field2"
      fi

      # Check installation directory
      if [ $(echo $FILE | grep "INSTALL_DIR") ]; then
        FILE=$(echo $FILE | sed -e "s|INSTALL_DIR|${INSTALLDIR}|g")
      fi

      # If log file present or skip file
      if [ -f "$FILE" ] || [ "X$SKIP_CHECK_FILE" = "Xyes" ]; then
        if [ "$1" = "echo" ]; then
          echo "    -- $FILE"
        elif [ "$1" = "add" ]; then
          echo "  <localfile>" >> $NEWCONFIG
          if [ "$FILE" = "snort" ]; then
            head -n 1 $FILE|grep "\[**\] "|grep -v "Classification:" > /dev/null
            if [ $? = 0 ]; then
              echo "    <log_format>snort-full</log_format>" >> $NEWCONFIG
            else
              echo "    <log_format>snort-fast</log_format>" >> $NEWCONFIG
            fi
          else
            echo "    <log_format>$LOG_FORMAT</log_format>" >> $NEWCONFIG
          fi
          echo "    <location>$FILE</location>" >>$NEWCONFIG
          echo "  </localfile>" >> $NEWCONFIG
          echo "" >> $NEWCONFIG
        fi
      fi
  done
}

##########
# SetHeaders() 1-agent|manager|local
##########
SetHeaders()
{
    HEADERS_TMP="/tmp/wazuh-headers.tmp"
    if [ "$DIST_VER" = "0" ]; then
        sed -e "s/TYPE/$1/g; s/DISTRIBUTION/${DIST_NAME}/g; s/VERSION//g" "$HEADER_TEMPLATE" > $HEADERS_TMP
    else
      if [ "$DIST_SUBVER" = "0" ]; then
        sed -e "s/TYPE/$1/g; s/DISTRIBUTION/${DIST_NAME}/g; s/VERSION/${DIST_VER}/g" "$HEADER_TEMPLATE" > $HEADERS_TMP
      else
        sed -e "s/TYPE/$1/g; s/DISTRIBUTION/${DIST_NAME}/g; s/VERSION/${DIST_VER}.${DIST_SUBVER}/g" "$HEADER_TEMPLATE" > $HEADERS_TMP
      fi
    fi
    cat $HEADERS_TMP
    rm -f $HEADERS_TMP
}

##########
# Generate the ossec-init.conf
##########
GenerateInitConf()
{
    NEWINIT="./ossec-init.conf.temp"
    echo "DIRECTORY=\"${INSTALLDIR}\"" > ${NEWINIT}
    echo "NAME=\"${NAME}\"" >> ${NEWINIT}
    echo "VERSION=\"${VERSION}\"" >> ${NEWINIT}
    echo "REVISION=\"${REVISION}\"" >> ${NEWINIT}
    echo "DATE=\"`date`\"" >> ${NEWINIT}
    echo "TYPE=\"${INSTYPE}\"" >> ${NEWINIT}
    cat "$NEWINIT"
    rm "$NEWINIT"
}

##########
# WriteAgent() $1="no_locafiles" or empty
##########
WriteAgent()
{
    NO_LOCALFILES=$1

    HEADERS=$(SetHeaders "Agent")
    echo "$HEADERS" > $NEWCONFIG
    echo "" >> $NEWCONFIG

    echo "<ossec_config>" >> $NEWCONFIG
    echo "  <client>" >> $NEWCONFIG
    echo "    <server>" >> $NEWCONFIG
    if [ "X${HNAME}" = "X" ]; then
      echo "      <address>$SERVER_IP</address>" >> $NEWCONFIG
    else
      echo "      <address>$HNAME</address>" >> $NEWCONFIG
    fi
    echo "      <port>1514</port>" >> $NEWCONFIG
    echo "      <protocol>udp</protocol>" >> $NEWCONFIG
    echo "    </server>" >> $NEWCONFIG
    if [ "X${USER_AGENT_CONFIG_PROFILE}" != "X" ]; then
         PROFILE=${USER_AGENT_CONFIG_PROFILE}
         echo "    <config-profile>$PROFILE</config-profile>" >> $NEWCONFIG
    else
      if [ "$DIST_VER" = "0" ]; then
        echo "    <config-profile>$DIST_NAME</config-profile>" >> $NEWCONFIG
      else
        if [ "$DIST_SUBVER" = "0" ]; then
          echo "    <config-profile>$DIST_NAME, $DIST_NAME$DIST_VER</config-profile>" >> $NEWCONFIG
        else
          echo "    <config-profile>$DIST_NAME, $DIST_NAME$DIST_VER, $DIST_NAME$DIST_VER.$DIST_SUBVER</config-profile>" >> $NEWCONFIG
        fi
      fi
    fi
    echo "    <notify_time>10</notify_time>" >> $NEWCONFIG
    echo "    <time-reconnect>60</time-reconnect>" >> $NEWCONFIG
    echo "    <auto_restart>yes</auto_restart>" >> $NEWCONFIG
    echo "    <crypto_method>aes</crypto_method>" >> $NEWCONFIG
    echo "  </client>" >> $NEWCONFIG
    echo "" >> $NEWCONFIG

    echo "  <client_buffer>" >> $NEWCONFIG
    echo "    <!-- Agent buffer options -->" >> $NEWCONFIG
    echo "    <disabled>no</disabled>" >> $NEWCONFIG
    echo "    <queue_size>5000</queue_size>" >> $NEWCONFIG
    echo "    <events_per_second>500</events_per_second>" >> $NEWCONFIG
    echo "  </client_buffer>" >> $NEWCONFIG
    echo "" >> $NEWCONFIG

    # Rootcheck
    WriteRootcheck "agent"

    # OpenSCAP
    WriteOpenSCAP "agent"

    # CIS-CAT configuration
    if [ "X$DIST_NAME" !=  "Xdarwin" ]; then
        WriteCISCAT "agent"
    fi

    # Write osquery
    WriteOsquery "agent"

    # Syscollector configuration
    WriteSyscollector "agent"

    # Configuration assessment configuration
    WriteConfigurationAssessment

    # Syscheck
    WriteSyscheck "agent"

    # Write the log files
    if [ "X${NO_LOCALFILES}" = "X" ]; then
      echo "  <!-- Log analysis -->" >> $NEWCONFIG
      WriteLogs "add"
    else
      echo "  <!-- Log analysis -->" >> $NEWCONFIG
    fi

    # Localfile commands
    LOCALFILE_COMMANDS_TEMPLATE=$(GetTemplate "localfile-commands.agent.template" ${DIST_NAME} ${DIST_VER} ${DIST_SUBVER})
    if [ "$LOCALFILE_COMMANDS_TEMPLATE" = "ERROR_NOT_FOUND" ]; then
      LOCALFILE_COMMANDS_TEMPLATE=$(GetTemplate "localfile-commands.template" ${DIST_NAME} ${DIST_VER} ${DIST_SUBVER})
    fi
    cat ${LOCALFILE_COMMANDS_TEMPLATE} >> $NEWCONFIG
    echo "" >> $NEWCONFIG

    echo "  <!-- Active response -->" >> $NEWCONFIG

    echo "  <active-response>" >> $NEWCONFIG
    if [ "X$ACTIVERESPONSE" = "Xyes" ]; then
        echo "    <disabled>no</disabled>" >> $NEWCONFIG
    else
        echo "    <disabled>yes</disabled>" >> $NEWCONFIG
    fi
    echo "    <ca_store>${INSTALLDIR}/etc/wpk_root.pem</ca_store>" >> $NEWCONFIG

    if [ -n "$CA_STORE" ]
    then
        echo "    <ca_store>${CA_STORE}</ca_store>" >> $NEWCONFIG
    fi

    echo "    <ca_verification>yes</ca_verification>" >> $NEWCONFIG
    echo "  </active-response>" >> $NEWCONFIG
    echo "" >> $NEWCONFIG

    # Logging format
    cat ${LOGGING_TEMPLATE} >> $NEWCONFIG
    echo "" >> $NEWCONFIG

    echo "</ossec_config>" >> $NEWCONFIG
}


##########
# WriteManager() $1="no_locafiles" or empty
##########
WriteManager()
{
    NO_LOCALFILES=$1

    HEADERS=$(SetHeaders "Manager")
    echo "$HEADERS" > $NEWCONFIG
    echo "" >> $NEWCONFIG

    echo "<ossec_config>" >> $NEWCONFIG

    if [ "$EMAILNOTIFY" = "yes"   ]; then
        sed -e "s|<email_notification>no</email_notification>|<email_notification>yes</email_notification>|g; \
        s|<smtp_server>smtp.example.wazuh.com</smtp_server>|<smtp_server>${SMTP}</smtp_server>|g; \
        s|<email_from>ossecm@example.wazuh.com</email_from>|<email_from>ossecm@${HOST}</email_from>|g; \
        s|<email_to>recipient@example.wazuh.com</email_to>|<email_to>${EMAIL}</email_to>|g;" "${GLOBAL_TEMPLATE}" >> $NEWCONFIG
    else
        cat ${GLOBAL_TEMPLATE} >> $NEWCONFIG
    fi
    echo "" >> $NEWCONFIG

    # Alerts level
    cat ${ALERTS_TEMPLATE} >> $NEWCONFIG
    echo "" >> $NEWCONFIG

    # Logging format
    cat ${LOGGING_TEMPLATE} >> $NEWCONFIG
    echo "" >> $NEWCONFIG

    # Remote connection secure
    if [ "X$SLOG" = "Xyes" ]; then
      cat ${REMOTE_SEC_TEMPLATE} >> $NEWCONFIG
      echo "" >> $NEWCONFIG
    fi

    # Write rootcheck
    WriteRootcheck "manager"

    # Write OpenSCAP
    WriteOpenSCAP "manager"

    # CIS-CAT configuration
    if [ "X$DIST_NAME" !=  "Xdarwin" ]; then
        WriteCISCAT "manager"
    fi

    # Write osquery
    WriteOsquery "manager"

    # Syscollector configuration
    WriteSyscollector "manager"

    # Configuration assessment
    WriteConfigurationAssessment

    # Vulnerability Detector
    cat ${VULN_TEMPLATE} >> $NEWCONFIG
    echo "" >> $NEWCONFIG

    # Write syscheck
    WriteSyscheck "manager"

    # Active response
    if [ "$SET_WHITE_LIST"="true" ]; then
       sed -e "/  <\/global>/d" "${GLOBAL_AR_TEMPLATE}" >> $NEWCONFIG
      # Nameservers in /etc/resolv.conf
      for ip in ${NAMESERVERS} ${NAMESERVERS2};
        do
          if [ ! "X${ip}" = "X" -a ! "${ip}" = "0.0.0.0" ]; then
              echo "    <white_list>${ip}</white_list>" >>$NEWCONFIG
          fi
      done
      # Read string
      for ip in ${IPS};
        do
          if [ ! "X${ip}" = "X" -a ! "${ip}" = "0.0.0.0" ]; then
            echo $ip | grep -E "^[0-9./]{5,20}$" > /dev/null 2>&1
            if [ $? = 0 ]; then
              echo "    <white_list>${ip}</white_list>" >>$NEWCONFIG
            fi
          fi
        done
        echo "  </global>" >> $NEWCONFIG
        echo "" >> $NEWCONFIG
    else
      cat ${GLOBAL_AR_TEMPLATE} >> $NEWCONFIG
      echo "" >> $NEWCONFIG
    fi

    cat ${AR_COMMANDS_TEMPLATE} >> $NEWCONFIG
    echo "" >> $NEWCONFIG
    cat ${AR_DEFINITIONS_TEMPLATE} >> $NEWCONFIG
    echo "" >> $NEWCONFIG

    # Write the log files
    if [ "X${NO_LOCALFILES}" = "X" ]; then
      echo "  <!-- Log analysis -->" >> $NEWCONFIG
      WriteLogs "add"
    else
      echo "  <!-- Log analysis -->" >> $NEWCONFIG
    fi

    # Localfile commands
    LOCALFILE_COMMANDS_TEMPLATE=$(GetTemplate "localfile-commands.manager.template" ${DIST_NAME} ${DIST_VER} ${DIST_SUBVER})
    if [ "$LOCALFILE_COMMANDS_TEMPLATE" = "ERROR_NOT_FOUND" ]; then
      LOCALFILE_COMMANDS_TEMPLATE=$(GetTemplate "localfile-commands.template" ${DIST_NAME} ${DIST_VER} ${DIST_SUBVER})
    fi
    cat ${LOCALFILE_COMMANDS_TEMPLATE} >> $NEWCONFIG
    echo "" >> $NEWCONFIG

    # Writting rules configuration
    cat ${RULES_TEMPLATE} >> $NEWCONFIG
    echo "" >> $NEWCONFIG

    # Writting auth configuration
    if [ "X${AUTHD}" = "Xyes" ]; then
        sed -e "s|\${INSTALLDIR}|$INSTALLDIR|g" "${AUTH_TEMPLATE}" >> $NEWCONFIG
        echo "" >> $NEWCONFIG
    else
        DisableAuthd
    fi

    # Writting cluster configuration
    cat ${CLUSTER_TEMPLATE} >> $NEWCONFIG
    echo "" >> $NEWCONFIG

    echo "</ossec_config>" >> $NEWCONFIG

}

##########
# WriteLocal() $1="no_locafiles" or empty
##########
WriteLocal()
{
    NO_LOCALFILES=$1

    HEADERS=$(SetHeaders "Local")
    echo "$HEADERS" > $NEWCONFIG
    echo "" >> $NEWCONFIG

    echo "<ossec_config>" >> $NEWCONFIG

    if [ "$EMAILNOTIFY" = "yes"   ]; then
        sed -e "s|<email_notification>no</email_notification>|<email_notification>yes</email_notification>|g; \
        s|<smtp_server>smtp.example.wazuh.com</smtp_server>|<smtp_server>${SMTP}</smtp_server>|g; \
        s|<email_from>ossecm@example.wazuh.com</email_from>|<email_from>ossecm@${HOST}</email_from>|g; \
        s|<email_to>recipient@example.wazuh.com</email_to>|<email_to>${EMAIL}</email_to>|g;" "${GLOBAL_TEMPLATE}" >> $NEWCONFIG
    else
        cat ${GLOBAL_TEMPLATE} >> $NEWCONFIG
    fi
    echo "" >> $NEWCONFIG

    # Alerts level
    cat ${ALERTS_TEMPLATE} >> $NEWCONFIG
    echo "" >> $NEWCONFIG

    # Logging format
    cat ${LOGGING_TEMPLATE} >> $NEWCONFIG
    echo "" >> $NEWCONFIG

    # Write rootcheck
    WriteRootcheck "manager"

    # Write OpenSCAP
    WriteOpenSCAP "manager"

    # CIS-CAT configuration
    if [ "X$DIST_NAME" !=  "Xdarwin" ]; then
        WriteCISCAT "agent"
    fi

    # Write osquery
    WriteOsquery "manager"

    # Vulnerability Detector
    cat ${VULN_TEMPLATE} >> $NEWCONFIG
    echo "" >> $NEWCONFIG

    # Write syscheck
    WriteSyscheck "manager"

    # Active response
    if [ "$SET_WHITE_LIST"="true" ]; then
       sed -e "/  <\/global>/d" "${GLOBAL_AR_TEMPLATE}" >> $NEWCONFIG
      # Nameservers in /etc/resolv.conf
      for ip in ${NAMESERVERS} ${NAMESERVERS2};
        do
          if [ ! "X${ip}" = "X" ]; then
              echo "    <white_list>${ip}</white_list>" >>$NEWCONFIG
          fi
      done
      # Read string
      for ip in ${IPS};
        do
          if [ ! "X${ip}" = "X" ]; then
            echo $ip | grep -E "^[0-9./]{5,20}$" > /dev/null 2>&1
            if [ $? = 0 ]; then
              echo "    <white_list>${ip}</white_list>" >>$NEWCONFIG
            fi
          fi
        done
        echo "  </global>" >> $NEWCONFIG
        echo "" >> $NEWCONFIG
    else
      cat ${GLOBAL_AR_TEMPLATE} >> $NEWCONFIG
      echo "" >> $NEWCONFIG
    fi

    cat ${AR_COMMANDS_TEMPLATE} >> $NEWCONFIG
    echo "" >> $NEWCONFIG
    cat ${AR_DEFINITIONS_TEMPLATE} >> $NEWCONFIG
    echo "" >> $NEWCONFIG

    # Write the log files
    if [ "X${NO_LOCALFILES}" = "X" ]; then
      echo "  <!-- Log analysis -->" >> $NEWCONFIG
      WriteLogs "add"
    else
      echo "  <!-- Log analysis -->" >> $NEWCONFIG
    fi

    # Localfile commands
    LOCALFILE_COMMANDS_TEMPLATE=$(GetTemplate "localfile-commands.manager.template" ${DIST_NAME} ${DIST_VER} ${DIST_SUBVER})
    if [ "$LOCALFILE_COMMANDS_TEMPLATE" = "ERROR_NOT_FOUND" ]; then
      LOCALFILE_COMMANDS_TEMPLATE=$(GetTemplate "localfile-commands.template" ${DIST_NAME} ${DIST_VER} ${DIST_SUBVER})
    fi
    cat ${LOCALFILE_COMMANDS_TEMPLATE} >> $NEWCONFIG
    echo "" >> $NEWCONFIG

    # Writting rules configuration
    cat ${RULES_TEMPLATE} >> $NEWCONFIG
    echo "" >> $NEWCONFIG

    echo "</ossec_config>" >> $NEWCONFIG
}

InstallCommon()
{

    PREFIX='/var/ossec'
    OSSEC_GROUP='ossec'
    OSSEC_USER='ossec'
    OSSEC_USER_MAIL='ossecm'
    OSSEC_USER_REM='ossecr'
    INSTALL="install"

    if [ ${INSTYPE} = 'server' ]; then
        OSSEC_CONTROL_SRC='./init/ossec-server.sh'
        OSSEC_CONF_SRC='../etc/ossec-server.conf'
    elif [ ${INSTYPE} = 'agent' ]; then
        OSSEC_CONTROL_SRC='./init/ossec-client.sh'
        OSSEC_CONF_SRC='../etc/ossec-agent.conf'
    elif [ ${INSTYPE} = 'local' ]; then
        OSSEC_CONTROL_SRC='./init/ossec-local.sh'
        OSSEC_CONF_SRC='../etc/ossec-local.conf'
    fi

    if [ ! ${PREFIX} = ${INSTALLDIR} ]; then
        PREFIX=${INSTALLDIR}
    fi

    if [ ${DIST_NAME} = "sunos" ]; then
        INSTALL="ginstall"
    elif [ ${DIST_NAME} = "HP-UX" ]; then
        INSTALL="/usr/local/coreutils/bin/install"
   elif [ ${DIST_NAME} = "AIX" ]; then
        INSTALL="/opt/freeware/bin/install"
    fi

    ./init/adduser.sh ${OSSEC_USER} ${OSSEC_USER_MAIL} ${OSSEC_USER_REM} ${OSSEC_GROUP} ${PREFIX} ${INSTYPE}

  ${INSTALL} -d -m 0750 -o root -g ${OSSEC_GROUP} ${PREFIX}/
  ${INSTALL} -d -m 0770 -o ${OSSEC_USER} -g ${OSSEC_GROUP} ${PREFIX}/logs
  ${INSTALL} -d -m 0750 -o ${OSSEC_USER} -g ${OSSEC_GROUP} ${PREFIX}/logs/ossec
  ${INSTALL} -m 0660 -o ${OSSEC_USER} -g ${OSSEC_GROUP} /dev/null ${PREFIX}/logs/ossec.log
  ${INSTALL} -m 0660 -o ${OSSEC_USER} -g ${OSSEC_GROUP} /dev/null ${PREFIX}/logs/ossec.json
  ${INSTALL} -m 0660 -o ${OSSEC_USER} -g ${OSSEC_GROUP} /dev/null ${PREFIX}/logs/active-responses.log

    if [ ${INSTYPE} = 'agent' ]; then
        ${INSTALL} -d -m 0750 -o root -g 0 ${PREFIX}/bin
    else
        ${INSTALL} -d -m 0750 -o root -g ${OSSEC_GROUP} ${PREFIX}/bin
    fi

  ${INSTALL} -d -m 0750 -o root -g ${OSSEC_GROUP} ${PREFIX}/lib

    if [ ${NUNAME} = 'Darwin' ]
    then
        if [ -f libwazuhext.dylib ]
        then
            ${INSTALL} -m 0750 -o root -g 0 libwazuhext.dylib ${PREFIX}/lib
        fi
    elif [ -f libwazuhext.so ]
    then
        ${INSTALL} -m 0750 -o root -g ${OSSEC_GROUP} libwazuhext.so ${PREFIX}/lib

        if ([ "X${DIST_NAME}" = "Xrhel" ] || [ "X${DIST_NAME}" = "Xcentos" ] || [ "X${DIST_NAME}" = "XCentOS" ]) && [ ${DIST_VER} -le 5 ]; then
            chcon -t textrel_shlib_t ${PREFIX}/lib/libwazuhext.so
        fi
    fi

  ${INSTALL} -m 0750 -o root -g 0 ossec-logcollector ${PREFIX}/bin
  ${INSTALL} -m 0750 -o root -g 0 ossec-syscheckd ${PREFIX}/bin
  ${INSTALL} -m 0750 -o root -g 0 ossec-execd ${PREFIX}/bin
  ${INSTALL} -m 0750 -o root -g 0 manage_agents ${PREFIX}/bin
  ${INSTALL} -m 0750 -o root -g 0 ../contrib/util.sh ${PREFIX}/bin/
  ${INSTALL} -m 0750 -o root -g 0 ${OSSEC_CONTROL_SRC} ${PREFIX}/bin/ossec-control
  ${INSTALL} -m 0750 -o root -g 0 wazuh-modulesd ${PREFIX}/bin/

  ${INSTALL} -d -m 0750 -o root -g ${OSSEC_GROUP} ${PREFIX}/queue
  ${INSTALL} -d -m 0770 -o ${OSSEC_USER} -g ${OSSEC_GROUP} ${PREFIX}/queue/alerts
  ${INSTALL} -d -m 0770 -o ${OSSEC_USER} -g ${OSSEC_GROUP} ${PREFIX}/queue/ossec
  ${INSTALL} -d -m 0750 -o ${OSSEC_USER} -g ${OSSEC_GROUP} ${PREFIX}/queue/diff

  ${INSTALL} -d -m 0750 -o root -g ${OSSEC_GROUP} ${PREFIX}/ruleset
  ${INSTALL} -d -m 0750 -o root -g ${OSSEC_GROUP} ${PREFIX}/ruleset/sca

  ${INSTALL} -d -m 0750 -o root -g ${OSSEC_GROUP} ${PREFIX}/wodles
  ${INSTALL} -d -m 0770 -o root -g ${OSSEC_GROUP} ${PREFIX}/var/wodles

  ${INSTALL} -d -m 0770 -o ${OSSEC_USER} -g ${OSSEC_GROUP} ${PREFIX}/etc

    if [ -f /etc/localtime ]
    then
         ${INSTALL} -m 0640 -o root -g ${OSSEC_GROUP} /etc/localtime ${PREFIX}/etc
    fi

  ${INSTALL} -d -m 1770 -o root -g ${OSSEC_GROUP} ${PREFIX}/tmp

    if [ -f /etc/TIMEZONE ]; then
         ${INSTALL} -m 0640 -o root -g ${OSSEC_GROUP} /etc/TIMEZONE ${PREFIX}/etc/
    fi
    # Solaris Needs some extra files
    if [ ${DIST_NAME} = "SunOS" ]; then
      ${INSTALL} -d -m 0750 -o root -g ${OSSEC_GROUP} ${PREFIX}/usr/share/lib/zoneinfo/
        cp -rf /usr/share/lib/zoneinfo/* ${PREFIX}/usr/share/lib/zoneinfo/
        chown root:${OSSEC_GROUP} ${PREFIX}/usr/share/lib/zoneinfo/*
        find ${PREFIX}/usr/share/lib/zoneinfo/ -type d -exec chmod 0750 {} +
        find ${PREFIX}/usr/share/lib/zoneinfo/ -type f -exec chmod 0640 {} +
    fi

    ${INSTALL} -m 0640 -o root -g ${OSSEC_GROUP} -b ../etc/internal_options.conf ${PREFIX}/etc/

    if [ ! -f ${PREFIX}/etc/local_internal_options.conf ]; then
        ${INSTALL} -m 0640 -o root -g ${OSSEC_GROUP} ../etc/local_internal_options.conf ${PREFIX}/etc/local_internal_options.conf
    fi

    if [ ! -f ${PREFIX}/etc/client.keys ]; then
        if [ ${INSTYPE} = 'agent' ]; then
            ${INSTALL} -m 0640 -o root -g ${OSSEC_GROUP} /dev/null ${PREFIX}/etc/client.keys
        else
            ${INSTALL} -m 0640 -o ossec -g ${OSSEC_GROUP} /dev/null ${PREFIX}/etc/client.keys
        fi
    fi

    if [ ! -f ${PREFIX}/etc/ossec.conf ]; then
        if [ -f  ../etc/ossec.mc ]; then
            ${INSTALL} -m 0660 -o root -g ${OSSEC_GROUP} ../etc/ossec.mc ${PREFIX}/etc/ossec.conf
        else
            ${INSTALL} -m 0660 -o root -g ${OSSEC_GROUP} ${OSSEC_CONF_SRC} ${PREFIX}/etc/ossec.conf
        fi
    fi

  ${INSTALL} -d -m 0770 -o root -g ${OSSEC_GROUP} ${PREFIX}/etc/shared
  ${INSTALL} -d -m 0750 -o root -g ${OSSEC_GROUP} ${PREFIX}/active-response
  ${INSTALL} -d -m 0750 -o root -g ${OSSEC_GROUP} ${PREFIX}/active-response/bin
  ${INSTALL} -d -m 0750 -o root -g ${OSSEC_GROUP} ${PREFIX}/agentless
  ${INSTALL} -m 0750 -o root -g ${OSSEC_GROUP} agentlessd/scripts/* ${PREFIX}/agentless/

  ${INSTALL} -d -m 0770 -o root -g ${OSSEC_GROUP} ${PREFIX}/.ssh

  ./init/fw-check.sh execute
  ${INSTALL} -m 0750 -o root -g ${OSSEC_GROUP} ../active-response/*.sh ${PREFIX}/active-response/bin/
  ${INSTALL} -m 0750 -o root -g ${OSSEC_GROUP} ../active-response/*.py ${PREFIX}/active-response/bin/
  ${INSTALL} -m 0750 -o root -g ${OSSEC_GROUP} ../active-response/firewalls/*.sh ${PREFIX}/active-response/bin/

  ${INSTALL} -d -m 0750 -o root -g ${OSSEC_GROUP} ${PREFIX}/var
  ${INSTALL} -d -m 0770 -o root -g ${OSSEC_GROUP} ${PREFIX}/var/run
  ${INSTALL} -d -m 0770 -o root -g ${OSSEC_GROUP} ${PREFIX}/var/upgrade
  ${INSTALL} -d -m 0770 -o root -g ${OSSEC_GROUP} ${PREFIX}/var/selinux

  if [ -f selinux/wazuh.pp ]
  then
    ${INSTALL} -m 0640 -o root -g ${OSSEC_GROUP} selinux/wazuh.pp ${PREFIX}/var/selinux/
    InstallSELinuxPolicyPackage
  fi

  ${INSTALL} -d -m 0750 -o root -g ${OSSEC_GROUP} ${PREFIX}/backup

}

InstallLocal()
{

    InstallCommon

    ${INSTALL} -d -m 0770 -o root -g ${OSSEC_GROUP} ${PREFIX}/etc/decoders
    ${INSTALL} -d -m 0770 -o root -g ${OSSEC_GROUP} ${PREFIX}/etc/rules
    ${INSTALL} -d -m 0770 -o ${OSSEC_USER} -g ${OSSEC_GROUP} ${PREFIX}/var/multigroups
    ${INSTALL} -d -m 0770 -o root -g ${OSSEC_GROUP} ${PREFIX}/var/db
    ${INSTALL} -d -m 0770 -o root -g ${OSSEC_GROUP} ${PREFIX}/var/db/agents
    ${INSTALL} -d -m 0770 -o root -g ${OSSEC_GROUP} ${PREFIX}/var/download
    ${INSTALL} -d -m 0750 -o ${OSSEC_USER} -g ${OSSEC_GROUP} ${PREFIX}/logs/archives
    ${INSTALL} -d -m 0750 -o ${OSSEC_USER} -g ${OSSEC_GROUP} ${PREFIX}/logs/alerts
    ${INSTALL} -d -m 0750 -o ${OSSEC_USER} -g ${OSSEC_GROUP} ${PREFIX}/logs/firewall
    ${INSTALL} -d -m 0770 -o root -g ${OSSEC_GROUP} ${PREFIX}/etc/rootcheck

    ${INSTALL} -m 0750 -o root -g 0 ossec-agentlessd ${PREFIX}/bin
    ${INSTALL} -m 0750 -o root -g 0 ossec-analysisd ${PREFIX}/bin
    ${INSTALL} -m 0750 -o root -g 0 ossec-monitord ${PREFIX}/bin
    ${INSTALL} -m 0750 -o root -g 0 ossec-reportd ${PREFIX}/bin
    ${INSTALL} -m 0750 -o root -g 0 ossec-maild ${PREFIX}/bin
    ${INSTALL} -m 0750 -o root -g 0 ossec-logtest ${PREFIX}/bin
    ${INSTALL} -m 0750 -o root -g 0 ossec-csyslogd ${PREFIX}/bin
    ${INSTALL} -m 0750 -o root -g 0 ossec-dbd ${PREFIX}/bin
    ${INSTALL} -m 0750 -o root -g 0 ossec-makelists ${PREFIX}/bin
    ${INSTALL} -m 0750 -o root -g ${OSSEC_GROUP} verify-agent-conf ${PREFIX}/bin/
    ${INSTALL} -m 0750 -o root -g 0 clear_stats ${PREFIX}/bin/
    ${INSTALL} -m 0750 -o root -g 0 ossec-regex ${PREFIX}/bin/
    ${INSTALL} -m 0750 -o root -g 0 syscheck_update ${PREFIX}/bin/
    ${INSTALL} -m 0750 -o root -g 0 agent_control ${PREFIX}/bin/
    ${INSTALL} -m 0750 -o root -g 0 syscheck_control ${PREFIX}/bin/
    ${INSTALL} -m 0750 -o root -g 0 rootcheck_control ${PREFIX}/bin/
    ${INSTALL} -m 0750 -o root -g 0 ossec-integratord ${PREFIX}/bin/
    ${INSTALL} -m 0750 -o root -g 0 wazuh-db ${PREFIX}/bin/

    ${INSTALL} -d -m 0750 -o ${OSSEC_USER} -g ${OSSEC_GROUP} ${PREFIX}/stats
    ${INSTALL} -d -m 0750 -o root -g ${OSSEC_GROUP} ${PREFIX}/ruleset/decoders
    ${INSTALL} -d -m 0750 -o root -g ${OSSEC_GROUP} ${PREFIX}/ruleset/rules

    ${INSTALL} -m 0640 -o root -g ${OSSEC_GROUP} -b update/ruleset/RULESET_VERSION ${PREFIX}/ruleset/VERSION
    ${INSTALL} -m 0640 -o root -g ${OSSEC_GROUP} -b ../etc/rules/*.xml ${PREFIX}/ruleset/rules
    ${INSTALL} -m 0640 -o root -g ${OSSEC_GROUP} -b ../etc/decoders/*.xml ${PREFIX}/ruleset/decoders
    ${INSTALL} -m 0660 -o root -g ${OSSEC_GROUP} rootcheck/db/*.txt ${PREFIX}/etc/rootcheck

    InstallSecurityConfigurationAssessmentFiles "manager"

    # Build SQLite library for CentOS 6
    if ([ "X${DIST_NAME}" = "Xrhel" ] || [ "X${DIST_NAME}" = "Xcentos" ]) && [ ${DIST_VER} -le 6 ]; then
        LIB_FLAG="yes"
    else
        LIB_FLAG="no"
    fi

    ${MAKEBIN} --quiet -C ../framework install PREFIX=${PREFIX} USE_FRAMEWORK_LIB=${LIB_FLAG}

    # backup configuration and certificates from old API
    backup_old_api

    #install API
    ${MAKEBIN} --quiet -C ../api install PREFIX=${PREFIX}

    # restore configuration and certificates from old API
    restore_old_api


    if [ ! -f ${PREFIX}/etc/decoders/local_decoder.xml ]; then
        ${INSTALL} -m 0660 -o ossec -g ${OSSEC_GROUP} -b ../etc/local_decoder.xml ${PREFIX}/etc/decoders/local_decoder.xml
    fi
    if [ ! -f ${PREFIX}/etc/rules/local_rules.xml ]; then
        ${INSTALL} -m 0660 -o ossec -g ${OSSEC_GROUP} -b ../etc/local_rules.xml ${PREFIX}/etc/rules/local_rules.xml
    fi
    if [ ! -f ${PREFIX}/etc/lists ]; then
        ${INSTALL} -d -m 0770 -o root -g ${OSSEC_GROUP} ${PREFIX}/etc/lists
    fi
    if [ ! -f ${PREFIX}/etc/lists/amazon ]; then
        ${INSTALL} -d -m 0770 -o ossec -g ${OSSEC_GROUP} ${PREFIX}/etc/lists/amazon
        ${INSTALL} -m 0660 -o ossec -g ${OSSEC_GROUP} -b ../etc/lists/amazon/* ${PREFIX}/etc/lists/amazon/
    fi
    if [ ! -f ${PREFIX}/etc/lists/audit-keys ]; then
        ${INSTALL} -m 0660 -o ossec -g ${OSSEC_GROUP} -b ../etc/lists/audit-keys ${PREFIX}/etc/lists/audit-keys
    fi
    if [ ! -f ${PREFIX}/etc/lists/security-eventchannel ]; then
        ${INSTALL} -m 0660 -o ossec -g ${OSSEC_GROUP} -b ../etc/lists/security-eventchannel ${PREFIX}/etc/lists/security-eventchannel
    fi

    ${INSTALL} -d -m 0750 -o ${OSSEC_USER} -g ${OSSEC_GROUP} ${PREFIX}/queue/fts
    ${INSTALL} -d -m 0750 -o ${OSSEC_USER} -g ${OSSEC_GROUP} ${PREFIX}/queue/rootcheck
    ${INSTALL} -d -m 0770 -o ${OSSEC_USER_REM} -g ${OSSEC_GROUP} ${PREFIX}/queue/agent-info
    ${INSTALL} -d -m 0750 -o ${OSSEC_USER} -g ${OSSEC_GROUP} ${PREFIX}/queue/agentless
    ${INSTALL} -d -m 0750 -o ${OSSEC_USER} -g ${OSSEC_GROUP} ${PREFIX}/queue/db

    ${INSTALL} -d -m 0750 -o root -g ${OSSEC_GROUP} ${PREFIX}/integrations
    ${INSTALL} -m 750 -o root -g ${OSSEC_GROUP} ../integrations/pagerduty ${PREFIX}/integrations/pagerduty
    ${INSTALL} -m 750 -o root -g ${OSSEC_GROUP} ../integrations/slack ${PREFIX}/integrations/slack.py
    ${INSTALL} -m 750 -o root -g ${OSSEC_GROUP} ../integrations/virustotal ${PREFIX}/integrations/virustotal.py
    touch ${PREFIX}/logs/integrations.log
    chmod 640 ${PREFIX}/logs/integrations.log
    chown ${OSSEC_USER_MAIL}:${OSSEC_GROUP} ${PREFIX}/logs/integrations.log

    if [ "X${OPTIMIZE_CPYTHON}" == "Xy" ]; then
        CPYTHON_FLAGS="OPTIMIZE_CPYTHON=yes"
    fi

    ### Install Python
    ${MAKEBIN} wpython PREFIX=${PREFIX} TARGET=${INSTYPE}
}

TransferShared()
{
    rm -f ${PREFIX}/etc/shared/merged.mg
    find ${PREFIX}/etc/shared -maxdepth 1 -type f -not -name ar.conf -not -name files.yml -exec cp -pf {} ${PREFIX}/backup/shared \;
    find ${PREFIX}/etc/shared -maxdepth 1 -type f -not -name ar.conf -not -name files.yml -exec mv -f {} ${PREFIX}/etc/shared/default \;
}

InstallServer()
{

    InstallLocal

    # Install cluster files
    ${INSTALL} -d -m 0770 -o ${OSSEC_USER} -g ${OSSEC_GROUP} ${PREFIX}/queue/cluster
    ${INSTALL} -d -m 0750 -o ${OSSEC_USER} -g ${OSSEC_GROUP} ${PREFIX}/logs/cluster

    ${INSTALL} -d -m 0760 -o root -g ${OSSEC_GROUP} ${PREFIX}/queue/vulnerabilities
    ${INSTALL} -d -m 0770 -o ossec -g ${OSSEC_GROUP} ${PREFIX}/etc/shared/default
    ${INSTALL} -d -m 0750 -o root -g ${OSSEC_GROUP} ${PREFIX}/backup/shared

    TransferShared

    ${INSTALL} -m 0750 -o root -g 0 ossec-remoted ${PREFIX}/bin
    ${INSTALL} -m 0750 -o root -g 0 ossec-authd ${PREFIX}/bin

    ${INSTALL} -d -m 0770 -o ${OSSEC_USER_REM} -g ${OSSEC_GROUP} ${PREFIX}/queue/rids
    ${INSTALL} -d -m 0770 -o root -g ${OSSEC_GROUP} ${PREFIX}/queue/agent-groups

    if [ ! -f ${PREFIX}/queue/agents-timestamp ]; then
        ${INSTALL} -m 0600 -o root -g ${OSSEC_GROUP} /dev/null ${PREFIX}/queue/agents-timestamp
    fi

    ${INSTALL} -d -m 0750 -o ${OSSEC_USER} -g ${OSSEC_GROUP} ${PREFIX}/backup/agents
    ${INSTALL} -d -m 0750 -o ${OSSEC_USER} -g ${OSSEC_GROUP} ${PREFIX}/backup/groups

    ${INSTALL} -m 0660 -o ossec -g ${OSSEC_GROUP} rootcheck/db/*.txt ${PREFIX}/etc/shared/default

    if [ ! -f ${PREFIX}/etc/shared/default/agent.conf ]; then
        ${INSTALL} -m 0660 -o ossec -g ${OSSEC_GROUP} ../etc/agent.conf ${PREFIX}/etc/shared/default
    fi

    if [ ! -f ${PREFIX}/etc/shared/agent-template.conf ]; then
        ${INSTALL} -m 0660 -o ossec -g ${OSSEC_GROUP} ../etc/agent.conf ${PREFIX}/etc/shared/agent-template.conf
    fi

    # Install the plugins files
    ${INSTALL} -d -m 0750 -o root -g ${OSSEC_GROUP} ${PREFIX}/wodles/oscap
    ${INSTALL} -d -m 0750 -o root -g ${OSSEC_GROUP} ${PREFIX}/wodles/oscap/content

    ${INSTALL} -m 0750 -o root -g ${OSSEC_GROUP} ../wodles/oscap/oscap.py ${PREFIX}/wodles/oscap
    ${INSTALL} -m 0750 -o root -g ${OSSEC_GROUP} ../framework/wrappers/generic_wrapper.sh ${PREFIX}/wodles/oscap/oscap
    ${INSTALL} -m 0750 -o root -g ${OSSEC_GROUP} ../wodles/oscap/template_*.xsl ${PREFIX}/wodles/oscap

    InstallOpenSCAPFiles

    ${INSTALL} -d -m 0750 -o root -g ${OSSEC_GROUP} ${PREFIX}/wodles/aws
    ${INSTALL} -m 0750 -o root -g ${OSSEC_GROUP} ../wodles/aws/aws_s3.py ${PREFIX}/wodles/aws/aws-s3.py
    ${INSTALL} -m 0750 -o root -g ${OSSEC_GROUP} ../framework/wrappers/generic_wrapper.sh ${PREFIX}/wodles/aws/aws-s3

    ${INSTALL} -d -m 0750 -o root -g ${OSSEC_GROUP} ${PREFIX}/wodles/docker
    ${INSTALL} -m 0750 -o root -g ${OSSEC_GROUP} ../wodles/docker-listener/DockerListener.py ${PREFIX}/wodles/docker/DockerListener.py
    ${INSTALL} -m 0750 -o root -g ${OSSEC_GROUP} ../framework/wrappers/generic_wrapper.sh ${PREFIX}/wodles/docker/DockerListener

    # Add Azure script (for manager only)
    ${INSTALL} -d -m 0750 -o root -g ${OSSEC_GROUP} ${PREFIX}/wodles/azure
    ${INSTALL} -m 0750 -o root -g ${OSSEC_GROUP} ../wodles/azure/azure-logs.py ${PREFIX}/wodles/azure/azure-logs.py
    ${INSTALL} -m 0750 -o root -g ${OSSEC_GROUP} ../framework/wrappers/generic_wrapper.sh ${PREFIX}/wodles/azure/azure-logs

    GenerateAuthCert

    # Add the wrappers for python script in active-response
    ${INSTALL} -m 0750 -o root -g ${OSSEC_GROUP} ../framework/wrappers/generic_wrapper.sh ${PREFIX}/integrations/slack
    ${INSTALL} -m 0750 -o root -g ${OSSEC_GROUP} ../framework/wrappers/generic_wrapper.sh ${PREFIX}/integrations/virustotal

<<<<<<< HEAD
    if [ "X${OPTIMIZE_CPYTHON}" = "Xy" ]; then
        CPYTHON_FLAGS="OPTIMIZE_CPYTHON=yes"
    fi

    ### Install Python
    ${MAKEBIN} wpython PREFIX=${PREFIX} TARGET=${INSTYPE}

}

backup_old_api() {

    API_PATH=${PREFIX}/api
    API_PATH_BACKUP=${PREFIX}/~api

    # do backup only if config.js file exists
    if [ -f ${API_PATH}/configuration/config.js ]; then

        if [ -e ${API_PATH_BACKUP} ]; then
            rm -rf ${API_PATH_BACKUP}
        else
            ${INSTALL} -d -m 0770 -o root -g ${OSSEC_GROUP} ${API_PATH_BACKUP}
            chown root:ossec ${API_PATH_BACKUP}
        fi

        ${INSTALL} -d -m 0770 -o root -g ${OSSEC_GROUP} ${API_PATH_BACKUP}/configuration
        cp -rLfp ${API_PATH}/configuration/config.js ${API_PATH_BACKUP}/configuration/config.js

        if [ -d ${API_PATH}/configuration/ssl ]; then
            ${INSTALL} -d -m 0770 -o root -g ${OSSEC_GROUP} ${API_PATH_BACKUP}/configuration/ssl
            cp -rLfp ${API_PATH}/configuration/ssl/* ${API_PATH_BACKUP}/configuration/ssl
        fi

        # remove old API directory
        rm -rf ${API_PATH}

        # delete wazuh-api service
        if command -v systemctl > /dev/null 2>&1; then
            systemctl stop wazuh-api > /dev/null
            systemctl disable wazuh-api > /dev/null
            rm -f /etc/systemd/system/wazuh-api.service
        elif command -v update-rc.d > /dev/null 2>&1; then
            update-rc.d stop wazuh-api
            chkconfig wazuh-api off
            chkconfig --del wazuh-api
            rm -f /etc/rc.d/init.d/wazuh-api
        fi

    fi

}

restore_old_api() {

    API_PATH=${PREFIX}/api
    API_PATH_BACKUP=${PREFIX}/~api

    if [ -r ${API_PATH_BACKUP}/configuration/config.js ]; then
        # execute migration.py
        ${PREFIX}/framework/python/bin/python3 ../api/migration.py
        if [ ! -d ${API_PATH}/configuration/ssl ]; then
            ${INSTALL} -d -m 0770 -o root -g ${OSSEC_GROUP} ${API_PATH}/configuration/ssl
        fi
        cp -rLfp ${API_PATH_BACKUP}/configuration/ssl/* ${API_PATH}/configuration/ssl
        rm -rf ${API_PATH_BACKUP}
    fi
=======
>>>>>>> e3615c71
}

InstallAgent()
{

    InstallCommon

    InstallSecurityConfigurationAssessmentFiles "agent"

    ${INSTALL} -m 0750 -o root -g 0 ossec-agentd ${PREFIX}/bin
    ${INSTALL} -m 0750 -o root -g 0 agent-auth ${PREFIX}/bin

    ${INSTALL} -d -m 0750 -o ${OSSEC_USER} -g ${OSSEC_GROUP} ${PREFIX}/queue/rids
    ${INSTALL} -d -m 0770 -o root -g ${OSSEC_GROUP} ${PREFIX}/var/incoming
    ${INSTALL} -m 0660 -o root -g ${OSSEC_GROUP} rootcheck/db/*.txt ${PREFIX}/etc/shared/
    ${INSTALL} -m 0640 -o root -g ${OSSEC_GROUP} ../etc/wpk_root.pem ${PREFIX}/etc/

    # Install the plugins files
    # Don't install the plugins if they are already installed. This check affects
    # hybrid installation mode
    if [ ! -d ${PREFIX}/wodles/oscap ]; then
        ${INSTALL} -d -m 0750 -o root -g ${OSSEC_GROUP} ${PREFIX}/wodles/oscap
        ${INSTALL} -d -m 0750 -o root -g ${OSSEC_GROUP} ${PREFIX}/wodles/oscap/content

        ${INSTALL} -m 0750 -o root -g ${OSSEC_GROUP} ../wodles/oscap/oscap.py ${PREFIX}/wodles/oscap
        ${INSTALL} -m 0750 -o root -g ${OSSEC_GROUP} ../wodles/oscap/template_*.xsl ${PREFIX}/wodles/oscap

        InstallOpenSCAPFiles
    fi

    if [ ! -d ${PREFIX}/wodles/aws ]; then
        ${INSTALL} -d -m 0750 -o root -g ${OSSEC_GROUP} ${PREFIX}/wodles/aws
        ${INSTALL} -m 0750 -o root -g ${OSSEC_GROUP} ../wodles/aws/aws_s3.py ${PREFIX}/wodles/aws/aws-s3
    fi

    if [ ! -d ${PREFIX}/wodles/docker ]; then
        ${INSTALL} -d -m 0750 -o root -g ${OSSEC_GROUP} ${PREFIX}/wodles/docker
        ${INSTALL} -m 0750 -o root -g ${OSSEC_GROUP} ../wodles/docker-listener/DockerListener.py ${PREFIX}/wodles/docker/DockerListener
    fi

}

InstallWazuh()
{
    if [ "X$INSTYPE" = "Xagent" ]; then
        InstallAgent
    elif [ "X$INSTYPE" = "Xserver" ]; then
        InstallServer
        InstallCDB
    elif [ "X$INSTYPE" = "Xlocal" ]; then
        InstallLocal
        InstallCDB
    fi

}


InstallCDB()
{
    echo "Building CDB lists..."
    ${PREFIX}/bin/ossec-makelists > /dev/null 2>&1
}<|MERGE_RESOLUTION|>--- conflicted
+++ resolved
@@ -1041,14 +1041,6 @@
     ${INSTALL} -m 0750 -o root -g ${OSSEC_GROUP} ../framework/wrappers/generic_wrapper.sh ${PREFIX}/integrations/slack
     ${INSTALL} -m 0750 -o root -g ${OSSEC_GROUP} ../framework/wrappers/generic_wrapper.sh ${PREFIX}/integrations/virustotal
 
-<<<<<<< HEAD
-    if [ "X${OPTIMIZE_CPYTHON}" = "Xy" ]; then
-        CPYTHON_FLAGS="OPTIMIZE_CPYTHON=yes"
-    fi
-
-    ### Install Python
-    ${MAKEBIN} wpython PREFIX=${PREFIX} TARGET=${INSTYPE}
-
 }
 
 backup_old_api() {
@@ -1107,8 +1099,6 @@
         cp -rLfp ${API_PATH_BACKUP}/configuration/ssl/* ${API_PATH}/configuration/ssl
         rm -rf ${API_PATH_BACKUP}
     fi
-=======
->>>>>>> e3615c71
 }
 
 InstallAgent()
