/* Copyright (C) 2009 Trend Micro Inc.
 * All right reserved.
 *
 * This program is a free software; you can redistribute it
 * and/or modify it under the terms of the GNU General Public
 * License (version 2) as published by the FSF - Free Software
 * Foundation
 */

#include "shared.h"
#include "remoted.h"
#include "os_crypto/md5/md5_op.h"
#include "os_net/os_net.h"
#include <pthread.h>

/* Internal structures */
typedef struct _file_sum {
    int mark;
    char *name;
    os_md5 sum;
} file_sum;

/* Internal functions prototypes */
static void read_controlmsg(unsigned int agentid, char *msg);
static int send_file_toagent(unsigned int agentid, const char *name, const char *sum);
static void f_files(void);
static void c_files(void);

/* Global vars */
static file_sum **f_sum;
static time_t _ctime;
static time_t _stime;

/* For the last message tracking */
static char *_msg[MAX_AGENTS + 1];
static char *_keep_alive[MAX_AGENTS + 1];
static int _changed[MAX_AGENTS + 1];
static int modified_agentid;

/* pthread mutex variables */
static pthread_mutex_t lastmsg_mutex;
static pthread_cond_t awake_mutex;


/* Save a control message received from an agent
 * read_contromsg (other thread) is going to deal with it
 * (only if message changed)
 */
void save_controlmsg(unsigned int agentid, char *r_msg)
{
    char msg_ack[OS_FLSIZE + 1];
    char buffer[OS_FLSIZE + 1];

    /* Reply to the agent */
    snprintf(msg_ack, OS_FLSIZE, "%s%s", CONTROL_HEADER, HC_ACK);

    send_msg(agentid, msg_ack);

    /* Check if there is a keep alive already for this agent */
    if (_keep_alive[agentid] && _msg[agentid] &&
            (strcmp(_msg[agentid], r_msg) == 0)) {

        utimes(_keep_alive[agentid], NULL);
    }

    else if (strcmp(r_msg, HC_STARTUP) == 0) {
<<<<<<< HEAD
        verbose("%s: INFO: Agent %s connected at %s.", ARGV0, keys.keyentries[agentid]->name, keys.keyentries[agentid]->ip->ip);
=======

>>>>>>> 12e24432
        return;
    }

    else {
        FILE *fp;
        char *uname = r_msg;
        char *random_leftovers;

        /* Lock mutex */
        if (pthread_mutex_lock(&lastmsg_mutex) != 0) {
            merror(MUTEX_ERROR, ARGV0);

            return;
        }

        /* Update rmsg */
        if (_msg[agentid]) {
            free(_msg[agentid]);
        }
        os_strdup(r_msg, _msg[agentid]);

        /* Unlock mutex */
        if (pthread_mutex_unlock(&lastmsg_mutex) != 0) {
            merror(MUTEX_ERROR, ARGV0);

            return;
        }

        r_msg = strchr(r_msg, '\n');
        if (!r_msg) {
            merror("%s: WARN: Invalid message from agent id: '%d'(uname)",
                   ARGV0,
                   agentid);
            return;
        }

        *r_msg = '\0';
        random_leftovers = strchr(r_msg, '\n');
        if (random_leftovers) {
            *random_leftovers = '\0';
        }

        /* Update the keep alive */
        if (!_keep_alive[agentid]) {
            char agent_file[OS_SIZE_1024 + 1];
            agent_file[OS_SIZE_1024] = '\0';

            /* Write to the agent file */
            snprintf(agent_file, OS_SIZE_1024, "%s/%s-%s",
                     AGENTINFO_DIR,
                     keys.keyentries[agentid]->name,
                     keys.keyentries[agentid]->ip->ip);

            os_strdup(agent_file, _keep_alive[agentid]);
        }

        /* Get timestamp from the file */
        fp = fopen(_keep_alive[agentid], "r");
        if (fp) {
            /* First line: discard */
            fgets(buffer, OS_FLSIZE, fp);
            /* Second line: timestamp */
            fgets(buffer, OS_FLSIZE, fp);
            fclose(fp);
        } else {
            *buffer = 0;
        }

        /* Write to the file */
        fp = fopen(_keep_alive[agentid], "w");
        if (fp) {
            fprintf(fp, "%s\n%s", uname, buffer);
            fclose(fp);
        }
    }

    /* Lock now to notify of change */
    if (pthread_mutex_lock(&lastmsg_mutex) != 0) {
        merror(MUTEX_ERROR, ARGV0);

        return;
    }

    /* Assign new values */
    _changed[agentid] = 1;
    modified_agentid = (int) agentid;

    /* Signal that new data is available */
    pthread_cond_signal(&awake_mutex);

    /* Unlock mutex */
    if (pthread_mutex_unlock(&lastmsg_mutex) != 0) {
        merror(MUTEX_ERROR, ARGV0);

        return;
    }

    return;
}

/* Free the files memory */
static void f_files()
{
    int i;
    if (!f_sum) {
        return;
    }
    for (i = 0;; i++) {
        if (f_sum[i] == NULL) {
            break;
        }

        if (f_sum[i]->name) {
            free(f_sum[i]->name);
        }

        free(f_sum[i]);
        f_sum[i] = NULL;
    }

    free(f_sum);
    f_sum = NULL;
}

/* Create the structure with the files and checksums */
static void c_files()
{
    DIR *dp;
    struct dirent *entry;
    os_md5 md5sum;
    unsigned int f_size = 0;

    f_sum = NULL;

    /* Create merged file */
    os_realloc(f_sum, (f_size + 2) * sizeof(file_sum *), f_sum);
    os_calloc(1, sizeof(file_sum), f_sum[f_size]);
    f_sum[f_size]->mark = 0;
    f_sum[f_size]->name = NULL;
    f_sum[f_size]->sum[0] = '\0';
    MergeAppendFile(SHAREDCFG_FILE, NULL);
    f_size++;

    /* Open directory */
    dp = opendir(SHAREDCFG_DIR);
    if (!dp) {
        merror("%s: Error opening directory: '%s': %s ",
               ARGV0,
               SHAREDCFG_DIR,
               strerror(errno));
        return;
    }

    /* Read directory */
    while ((entry = readdir(dp)) != NULL) {
        char tmp_dir[512];

        /* Ignore . and ..  */
        if ((strcmp(entry->d_name, ".") == 0) ||
                (strcmp(entry->d_name, "..") == 0)) {
            continue;
        }

        snprintf(tmp_dir, 512, "%s/%s", SHAREDCFG_DIR, entry->d_name);

        /* Leave the shared config file for later */
        if (strcmp(tmp_dir, SHAREDCFG_FILE) == 0) {
            continue;
        }

        if (OS_MD5_File(tmp_dir, md5sum) != 0) {
            merror("%s: Error accessing file '%s'", ARGV0, tmp_dir);
            continue;
        }

        f_sum = (file_sum **)realloc(f_sum, (f_size + 2) * sizeof(file_sum *));
        if (!f_sum) {
            ErrorExit(MEM_ERROR, ARGV0, errno, strerror(errno));
        }

        f_sum[f_size] = (file_sum *) calloc(1, sizeof(file_sum));
        if (!f_sum[f_size]) {
            ErrorExit(MEM_ERROR, ARGV0, errno, strerror(errno));
        }

        strncpy(f_sum[f_size]->sum, md5sum, 32);
        os_strdup(entry->d_name, f_sum[f_size]->name);
        f_sum[f_size]->mark = 0;

        MergeAppendFile(SHAREDCFG_FILE, tmp_dir);
        f_size++;
    }

    if (f_sum != NULL) {
        f_sum[f_size] = NULL;
    }

    closedir(dp);

    if (OS_MD5_File(SHAREDCFG_FILE, md5sum) != 0) {
        merror("%s: Error accessing file '%s'", ARGV0, SHAREDCFG_FILE);
        f_sum[0]->sum[0] = '\0';
    }
    strncpy(f_sum[0]->sum, md5sum, 32);

    os_strdup(SHAREDCFG_FILENAME, f_sum[0]->name);

    return;
}

/* Send a file to the agent
 * Returns -1 on error
 */
static int send_file_toagent(unsigned int agentid, const char *name, const char *sum)
{
    int i = 0;
    size_t n = 0;
    char file[OS_SIZE_1024 + 1];
    char buf[OS_SIZE_1024 + 1];
    FILE *fp;

    snprintf(file, OS_SIZE_1024, "%s/%s", SHAREDCFG_DIR, name);
    fp = fopen(file, "r");
    if (!fp) {
        merror(FOPEN_ERROR, ARGV0, file, errno, strerror(errno));
        return (-1);
    }

    /* Send the file name first */
    snprintf(buf, OS_SIZE_1024, "%s%s%s %s\n",
             CONTROL_HEADER, FILE_UPDATE_HEADER, sum, name);
    if (send_msg(agentid, buf) == -1) {
        merror(SEC_ERROR, ARGV0);
        fclose(fp);
        return (-1);
    }

    /* Send the file contents */
    while ((n = fread(buf, 1, 900, fp)) > 0) {
        buf[n] = '\0';

        if (send_msg(agentid, buf) == -1) {
            merror(SEC_ERROR, ARGV0);
            fclose(fp);
            return (-1);
        }

        /* Sleep 1 every 30 messages -- no flood */
        if (i > 30) {
            sleep(1);
            i = 0;
        }
        i++;
    }

    /* Send the message to close the file */
    snprintf(buf, OS_SIZE_1024, "%s%s", CONTROL_HEADER, FILE_CLOSE_HEADER);
    if (send_msg(agentid, buf) == -1) {
        merror(SEC_ERROR, ARGV0);
        fclose(fp);
        return (-1);
    }

    fclose(fp);

    return (0);
}

/* Read the available control message from the agent */
static void read_controlmsg(unsigned int agentid, char *msg)
{
    int i;

    /* Remove uname */
    msg = strchr(msg, '\n');
    if (!msg) {
        merror("%s: Invalid message from '%d' (uname)", ARGV0, agentid);
        return;
    }

    *msg = '\0';
    msg++;

    if (!f_sum) {
        /* Nothing to share with agent */
        return;
    }

    /* Parse message */
    while (*msg != '\0') {
        char *md5;
        char *file;

        md5 = msg;
        file = msg;

        msg = strchr(msg, '\n');
        if (!msg) {
            merror("%s: Invalid message from '%s' (strchr \\n)",
                   ARGV0,
                   keys.keyentries[agentid]->ip->ip);
            break;
        }

        *msg = '\0';
        msg++;

        file = strchr(file, ' ');
        if (!file) {
            merror("%s: Invalid message from '%s' (strchr ' ')",
                   ARGV0,
                   keys.keyentries[agentid]->ip->ip);
            break;
        }

        *file = '\0';
        file++;

        /* New agents only have merged.mg */
        if (strcmp(file, SHAREDCFG_FILENAME) == 0) {
            if (strcmp(f_sum[0]->sum, md5) != 0) {
                debug1("%s: DEBUG Sending file '%s' to agent.", ARGV0,
                       f_sum[0]->name);
                if (send_file_toagent(agentid, f_sum[0]->name, f_sum[0]->sum) < 0) {
                    merror("%s: ERROR: Unable to send file '%s' to agent.",
                           ARGV0,
                           f_sum[0]->name);
                }
            }

            i = 0;
            while (f_sum[i]) {
                f_sum[i]->mark = 0;
                i++;
            }

            return;
        }

        for (i = 1;; i++) {
            if (f_sum[i] == NULL) {
                break;
            }

            else if (strcmp(f_sum[i]->name, file) != 0) {
                continue;
            }

            else if (strcmp(f_sum[i]->sum, md5) != 0) {
                f_sum[i]->mark = 1;    /* Marked to update */
            }

            else {
                f_sum[i]->mark = 2;
            }
            break;
        }
    }

    /* Update each marked file */
    for (i = 1;; i++) {
        if (f_sum[i] == NULL) {
            break;
        }

        if ((f_sum[i]->mark == 1) ||
                (f_sum[i]->mark == 0)) {

            debug1("%s: Sending file '%s' to agent.", ARGV0, f_sum[i]->name);
            if (send_file_toagent(agentid, f_sum[i]->name, f_sum[i]->sum) < 0) {
                merror("%s: Error sending file '%s' to agent.",
                       ARGV0,
                       f_sum[i]->name);
            }
        }

        f_sum[i]->mark = 0;
    }

    return;
}

/* Wait for new messages to read
 * The messages will be sent using save_controlmsg
 */
void *wait_for_msgs(__attribute__((unused)) void *none)
{
    int id;
    char msg[OS_SIZE_1024 + 2];

    /* Initialize the memory */
    memset(msg, '\0', OS_SIZE_1024 + 2);

    /* Should never leave this loop */
    while (1) {
        unsigned int i;
        /* Every NOTIFY * 30 minutes, re-read the files
         * If something changed, notify all agents
         */
        _ctime = time(0);
        if ((_ctime - _stime) > (NOTIFY_TIME * 30)) {
            f_files();
            c_files();

            _stime = _ctime;
        }

        /* Lock mutex */
        if (pthread_mutex_lock(&lastmsg_mutex) != 0) {
            merror(MUTEX_ERROR, ARGV0);
            return (NULL);
        }

        /* If no agent changed, wait for signal */
        if (modified_agentid == -1) {
            pthread_cond_wait(&awake_mutex, &lastmsg_mutex);
        }

        /* Unlock mutex */
        if (pthread_mutex_unlock(&lastmsg_mutex) != 0) {
            merror(MUTEX_ERROR, ARGV0);
            return (NULL);
        }

        /* Check if any agent is ready */
        for (i = 0; i < keys.keysize; i++) {
            /* If agent wasn't changed, try next */
            if (_changed[i] != 1) {
                continue;
            }

            id = 0;

            /* Lock mutex */
            if (pthread_mutex_lock(&lastmsg_mutex) != 0) {
                merror(MUTEX_ERROR, ARGV0);
                break;
            }

            if (_msg[i]) {
                /* Copy the message to be analyzed */
                strncpy(msg, _msg[i], OS_SIZE_1024);
                _changed[i] = 0;

                if (modified_agentid >= (int) i) {
                    modified_agentid = -1;
                }

                id = 1;
            }

            /* Unlock mutex */
            if (pthread_mutex_unlock(&lastmsg_mutex) != 0) {
                merror(MUTEX_ERROR, ARGV0);
                break;
            }

            if (id) {
                read_controlmsg(i, msg);
            }
        }
    }

    return (NULL);
}

/* Should be called before anything here */
void manager_init(int isUpdate)
{
    int i;

    _stime = time(0);

    f_files();
    c_files();

    debug1("%s: DEBUG: Running manager_init", ARGV0);

    modified_agentid = -1;

    for (i = 0; i < MAX_AGENTS + 1; i++) {
        _keep_alive[i] = NULL;
        _msg[i] = NULL;
        _changed[i] = 0;
    }

    /* Initialize mutexes */
    if (isUpdate == 0) {
        pthread_mutex_init(&lastmsg_mutex, NULL);
        pthread_cond_init(&awake_mutex, NULL);
    }

    return;
}<|MERGE_RESOLUTION|>--- conflicted
+++ resolved
@@ -64,11 +64,7 @@
     }
 
     else if (strcmp(r_msg, HC_STARTUP) == 0) {
-<<<<<<< HEAD
         verbose("%s: INFO: Agent %s connected at %s.", ARGV0, keys.keyentries[agentid]->name, keys.keyentries[agentid]->ip->ip);
-=======
-
->>>>>>> 12e24432
         return;
     }
 
