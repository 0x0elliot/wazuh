--- conflicted
+++ resolved
@@ -25,64 +25,11 @@
 
 class PKGWrapper final : public IPackageWrapper
 {
-<<<<<<< HEAD
     public:
         explicit PKGWrapper(const PackageContext& ctx)
-            : m_format{"pkg"}
-=======
-public:
-    explicit PKGWrapper(const PackageContext& ctx)
-      : m_format{"pkg"}
-    {
-        getPkgData(ctx.filePath+ "/" + ctx.package + "/" + APP_INFO_PATH);
-    }
-
-    ~PKGWrapper() = default;
-
-    std::string name() const override
-    {
-        return m_name;
-    }
-    std::string version() const override
-    {
-        return m_version;
-    }
-    std::string groups() const override
-    {
-        return m_groups;
-    }
-    std::string description() const override
-    {
-        return m_description;
-    }
-    std::string architecture() const override
-    {
-        return m_architecture;
-    }
-    std::string format() const override
-    {
-        return m_format;
-    }
-    std::string osPatch() const override
-    {
-        return m_osPatch;
-    }
-    std::string source() const override
-    {
-        return m_source;
-    }
-    std::string location() const override
-    {
-        return m_location;
-    }
-
-private:
-    void getPkgData(const std::string& filePath)
-    {
-        const auto isBinaryFnc
->>>>>>> 4cb3eae8
+        : m_format{"pkg"}
         {
-            getPkgData(ctx.filePath + "/" + ctx.package + "/" + APP_INFO_PATH);
+            getPkgData(ctx.filePath+ "/" + ctx.package + "/" + APP_INFO_PATH);
         }
 
         ~PKGWrapper() = default;
@@ -115,15 +62,20 @@
         {
             return m_osPatch;
         }
+        std::string source() const override
+        {
+            return m_source;
+        }
+        std::string location() const override
+        {
+            return m_location;
+        }
 
     private:
         void getPkgData(const std::string& filePath)
         {
             const auto isBinaryFnc
             {
-<<<<<<< HEAD
-                [&filePath]()
-=======
                 const std::string filePathStr
                 {
                     std::istreambuf_iterator<char>(data),
@@ -131,7 +83,6 @@
                 };
                 std::string line;
                 while(std::getline(data, line))
->>>>>>> 4cb3eae8
                 {
                     // If first line is "bplist00" it's a binary plist file
                     std::fstream file {filePath, std::ios_base::in};
@@ -183,14 +134,9 @@
                         }
                     }
                 }
-<<<<<<< HEAD
-            };
-=======
                 m_source   = filePathStr.find(UTILITIES_FOLDER) ? "utilities" : "applications";
                 m_location = filePathStr;
             }
-        };
->>>>>>> 4cb3eae8
 
             if (isBinary)
             {
@@ -238,7 +184,6 @@
 
             return std::stringstream{xmlContent};
         }
-<<<<<<< HEAD
 
         std::string m_name;
         std::string m_version;
@@ -247,20 +192,8 @@
         std::string m_architecture;
         const std::string m_format;
         std::string m_osPatch;
-=======
-        return std::stringstream{xmlContent};
-    }
-
-    std::string m_name;
-    std::string m_version;
-    std::string m_groups;
-    std::string m_description;
-    std::string m_architecture;
-    const std::string m_format;
-    std::string m_osPatch;
-    std::string m_source;
-    std::string m_location;
->>>>>>> 4cb3eae8
+        std::string m_source;
+        std::string m_location;
 };
 
 #endif //_PKG_WRAPPER_H