/*
 * Wazuh Database Daemon
 * Copyright (C) 2015-2019, Wazuh Inc.
 * January 16, 2018.
 *
 * This program is a free software; you can redistribute it
 * and/or modify it under the terms of the GNU General Public
 * License (version 2) as published by the FSF - Free Software
 * Foundation.
 */

#include "wdb.h"
#include "external/cJSON/cJSON.h"


int wdb_parse(char * input, char * output) {
    char * actor;
    char * id;
    char * query;
    char * sql;
    char * next;
    int agent_id;
    char sagent_id[64];
    wdb_t * wdb;
    cJSON * data;
    char * out;
    int result = 0;

    if (!input) {
        mdebug1("Empty input query.");
        return -1;
    }

    // Clean string
    while (*input == ' ' || *input == '\n') {
        input++;
    }

    if (next = wstr_chr(input, ' '), !next) {
        mdebug1("Invalid DB query syntax.");
        mdebug2("DB query: %s", input);
        snprintf(output, OS_MAXSTR + 1, "err Invalid DB query syntax, near '%.32s'", input);
        return -1;
    }

    actor = input;
    *next++ = '\0';

    if (strcmp(actor, "agent") == 0) {
        id = next;

        if (next = wstr_chr(id, ' '), !next) {
            mdebug1("Invalid DB query syntax.");
            mdebug2("DB query error near: %s", id);
            snprintf(output, OS_MAXSTR + 1, "err Invalid DB query syntax, near '%.32s'", id);
            return -1;
        }

        *next++ = '\0';
        query = next;

        if (agent_id = strtol(id, &next, 10), *next) {
            mdebug1("Invalid agent ID '%s'", id);
            snprintf(output, OS_MAXSTR + 1, "err Invalid agent ID '%.32s'", id);
            return -1;
        }

        snprintf(sagent_id, sizeof(sagent_id), "%03d", agent_id);

        if (wdb = wdb_open_agent2(agent_id), !wdb) {
            merror("Couldn't open DB for agent '%s'", sagent_id);
            snprintf(output, OS_MAXSTR + 1, "err Couldn't open DB for agent %d", agent_id);
            return -1;
        }

        if (wdb->remove) {
            mdebug1("Message received from an deleted agent('%s'), ignoring", wdb->agent_id);
            return 0;
        }

        mdebug2("Agent %s query: %s", sagent_id, query);

        if (next = wstr_chr(query, ' '), next) {
            *next++ = '\0';
        }

        if (strcmp(query, "syscheck") == 0) {
            if (!next) {
                mdebug1("DB(%s) Invalid FIM query syntax.", sagent_id);
                mdebug2("DB(%s) FIM query error near: %s", sagent_id, query);
                snprintf(output, OS_MAXSTR + 1, "err Invalid Syscheck query syntax, near '%.32s'", query);
                result = -1;
            } else {
                result = wdb_parse_syscheck(wdb, next, output);
            }
        } else if (strcmp(query, "sca") == 0) {
            if (!next) {
                mdebug1("Invalid DB query syntax.");
                mdebug2("DB query error near: %s", query);
                snprintf(output, OS_MAXSTR + 1, "err Invalid DB query syntax, near '%.32s'", query);
                result = -1;
            } else {
                result = wdb_parse_sca(wdb, next, output);
                if (result < 0){
                    merror("Unable to update 'sca_check' table for agent '%s'", sagent_id);
                } else {
                    result = 0;
                }
            }
        } else if (strcmp(query, "netinfo") == 0) {
            if (!next) {
                mdebug1("DB(%s) Invalid DB query syntax.", sagent_id);
                mdebug2("DB(%s) query error near: %s", sagent_id, query);
                snprintf(output, OS_MAXSTR + 1, "err Invalid DB query syntax, near '%.32s'", query);
                result = -1;
            } else {
                if (wdb_parse_netinfo(wdb, next, output) == 0){
                    mdebug2("Updated 'sys_netiface' table for agent '%s'", sagent_id);
                } else {
                    merror("Unable to update 'sys_netiface' table for agent '%s'", sagent_id);
                }
            }
        } else if (strcmp(query, "netproto") == 0) {
            if (!next) {
                mdebug1("DB(%s) Invalid DB query syntax.", sagent_id);
                mdebug2("DB(%s) query error near: %s", sagent_id, query);
                snprintf(output, OS_MAXSTR + 1, "err Invalid DB query syntax, near '%.32s'", query);
                result = -1;
            } else {
                if (wdb_parse_netproto(wdb, next, output) == 0){
                    mdebug2("Updated 'sys_netproto' table for agent '%s'", sagent_id);
                } else {
                    merror("Unable to update 'sys_netproto' table for agent '%s'", sagent_id);
                }
            }
        } else if (strcmp(query, "netaddr") == 0) {
            if (!next) {
                mdebug1("DB(%s) Invalid DB query syntax.", sagent_id);
                mdebug2("DB(%s) query error near: %s", sagent_id, query);
                snprintf(output, OS_MAXSTR + 1, "err Invalid DB query syntax, near '%.32s'", query);
                result = -1;
            } else {
                if (wdb_parse_netaddr(wdb, next, output) == 0){
                    mdebug2("Updated 'sys_netaddr' table for agent '%s'", sagent_id);
                } else {
                    merror("Unable to update 'sys_netaddr' table for agent '%s'", sagent_id);
                }
            }
        } else if (strcmp(query, "osinfo") == 0) {
            if (!next) {
                mdebug1("DB(%s) Invalid DB query syntax.", sagent_id);
                mdebug2("DB(%s) query error near: %s", sagent_id, query);
                snprintf(output, OS_MAXSTR + 1, "err Invalid DB query syntax, near '%.32s'", query);
                result = -1;
            } else {
                if (wdb_parse_osinfo(wdb, next, output) == 0){
                    mdebug2("Updated 'sys_osinfo' table for agent '%s'", sagent_id);
                } else {
                    merror("Unable to update 'sys_osinfo' table for agent '%s'", sagent_id);
                }
            }
        } else if (strcmp(query, "hardware") == 0) {
            if (!next) {
                mdebug1("DB(%s) Invalid DB query syntax.", sagent_id);
                mdebug2("DB(%s) query error near: %s", sagent_id, query);
                snprintf(output, OS_MAXSTR + 1, "err Invalid DB query syntax, near '%.32s'", query);
                result = -1;
            } else {
                if (wdb_parse_hardware(wdb, next, output) == 0){
                    mdebug2("Updated 'sys_hwinfo' table for agent '%s'", sagent_id);
                } else {
                    merror("Unable to update 'sys_hwinfo' table for agent '%s'", sagent_id);
                }
            }
        } else if (strcmp(query, "port") == 0) {
            if (!next) {
                mdebug1("DB(%s) Invalid DB query syntax.", sagent_id);
                mdebug2("DB(%s) query error near: %s", sagent_id, query);
                snprintf(output, OS_MAXSTR + 1, "err Invalid DB query syntax, near '%.32s'", query);
                result = -1;
            } else {
                if (wdb_parse_ports(wdb, next, output) == 0){
                    mdebug2("Updated 'sys_ports' table for agent '%s'", sagent_id);
                } else {
                    merror("Unable to update 'sys_ports' table for agent '%s'", sagent_id);
                }
            }
        } else if (strcmp(query, "package") == 0) {
            if (!next) {
                mdebug1("DB(%s) Invalid DB query syntax.", sagent_id);
                mdebug2("DB(%s) query error near: %s", sagent_id, query);
                snprintf(output, OS_MAXSTR + 1, "err Invalid DB query syntax, near '%.32s'", query);
                result = -1;
            } else {
                if (wdb_parse_packages(wdb, next, output) == 0){
                    mdebug2("Updated 'sys_programs' table for agent '%s'", sagent_id);
                } else {
                    merror("Unable to update 'sys_programs' table for agent '%s'", sagent_id);
                }
            }
        } else if (strcmp(query, "hotfix") == 0) {
            if (!next) {
                mdebug1("DB(%s) Invalid DB query syntax.", sagent_id);
                mdebug2("DB(%s) query error near: %s", sagent_id, query);
                snprintf(output, OS_MAXSTR + 1, "err Invalid DB query syntax, near '%.32s'", query);
                result = -1;
            } else {
                if (wdb_parse_hotfixes(wdb, next, output) == 0){
                    mdebug2("Updated 'sys_hotfixes' table for agent '%s'", sagent_id);
                } else {
                    merror("Unable to update 'sys_hotfixes' table for agent '%s'", sagent_id);
                }
            }
        } else if (strcmp(query, "process") == 0) {
            if (!next) {
                mdebug1("DB(%s) Invalid DB query syntax.", sagent_id);
                mdebug2("DB(%s) query error near: %s", sagent_id, query);
                snprintf(output, OS_MAXSTR + 1, "err Invalid DB query syntax, near '%.32s'", query);
                result = -1;
            } else {
                if (wdb_parse_processes(wdb, next, output) == 0){
                    mdebug2("Updated 'sys_processes' table for agent '%s'", sagent_id);
                } else {
                    merror("Unable to update 'sys_processes' table for agent '%s'", sagent_id);
                }
            }
        } else if (strcmp(query, "ciscat") == 0) {
            if (!next) {
                mdebug1("DB(%s) Invalid DB query syntax.", sagent_id);
                mdebug2("DB(%s) query error near: %s", sagent_id, query);
                snprintf(output, OS_MAXSTR + 1, "err Invalid DB query syntax, near '%.32s'", query);
                result = -1;
            } else {
                if (wdb_parse_ciscat(wdb, next, output) == 0){
                    mdebug2("Updated 'ciscat_results' table for agent '%s'", sagent_id);
                } else {
                    merror("Unable to update 'ciscat_results' table for agent '%s'", sagent_id);
                }
            }
        } else if (strcmp(query, "sql") == 0) {
            if (!next) {
                mdebug1("DB(%s) Invalid DB query syntax.", sagent_id);
                mdebug2("DB(%s) query error near: %s", sagent_id, query);
                snprintf(output, OS_MAXSTR + 1, "err Invalid DB query syntax, near '%.32s'", query);
                result = -1;
            } else {
                sql = next;

                if (data = wdb_exec(wdb->db, sql), data) {
                    out = cJSON_PrintUnformatted(data);
                    snprintf(output, OS_MAXSTR + 1, "ok %s", out);
                    free(out);
                    cJSON_Delete(data);
                } else {
                    mdebug1("DB(%s) Cannot execute SQL query.", sagent_id);
                    mdebug2("DB(%s) SQL query: %s", sagent_id, sql);
                    snprintf(output, OS_MAXSTR + 1, "err Cannot execute SQL query");
                    result = -1;
                }
            }
        } else if (strcmp(query, "remove") == 0) {
            wdb_remove_database(wdb);
            snprintf(output, OS_MAXSTR + 1, "ok");

            return result;
        } else if (strcmp(query, "begin") == 0) {
            if (wdb_begin2(wdb) < 0) {
                mdebug1("DB(%s) Cannot begin transaction.", sagent_id);
                snprintf(output, OS_MAXSTR + 1, "err Cannot begin transaction");
                result = -1;
            } else {
                snprintf(output, OS_MAXSTR + 1, "ok");
            }
        } else if (strcmp(query, "commit") == 0) {
            if (wdb_commit2(wdb) < 0) {
                mdebug1("DB(%s) Cannot end transaction.", sagent_id);
                snprintf(output, OS_MAXSTR + 1, "err Cannot end transaction");
                result = -1;
            } else {
                snprintf(output, OS_MAXSTR + 1, "ok");
            }
        } else if (strcmp(query, "close") == 0) {
            wdb_leave(wdb);
            w_mutex_lock(&pool_mutex);

            if (wdb_close(wdb) < 0) {
                mdebug1("DB(%s) Cannot close database.", sagent_id);
                snprintf(output, OS_MAXSTR + 1, "err Cannot close database");
                result = -1;
            } else {
                snprintf(output, OS_MAXSTR + 1, "ok");
                result = 0;
            }

            w_mutex_unlock(&pool_mutex);
            return result;
        } else {
            mdebug1("DB(%s) Invalid DB query syntax.", sagent_id);
            mdebug2("DB(%s) query error near: %s", sagent_id, query);
            snprintf(output, OS_MAXSTR + 1, "err Invalid DB query syntax, near '%.32s'", query);
            result = -1;
        }
        wdb_leave(wdb);
        return result;
    } else if (strcmp(actor, "wazuhdb") == 0) {
        query = next;

        if (next = wstr_chr(query, ' '), !next) {
            mdebug1("Invalid DB query syntax.");
            mdebug2("DB query error near: %s", query);
            snprintf(output, OS_MAXSTR + 1, "err Invalid DB query syntax, near '%.32s'", query);
            return -1;
        }
        *next++ = '\0';

        if(strcmp(query, "remove") == 0) {
            data = wdb_remove_multiple_agents(next);
            out = cJSON_PrintUnformatted(data);
            snprintf(output, OS_MAXSTR + 1, "ok %s", out);
            os_free(out);
            cJSON_Delete(data);
        } else {
            mdebug1("Invalid DB query syntax.");
            mdebug2("DB query error near: %s", query);
            snprintf(output, OS_MAXSTR + 1, "err No agents id provided");
            return -1;
        }
        return result;
    } else {
        mdebug1("DB(%s) Invalid DB query actor: %s", sagent_id, actor);
        snprintf(output, OS_MAXSTR + 1, "err Invalid DB query actor: '%.32s'", actor);
        return -1;
    }
}

int wdb_parse_syscheck(wdb_t * wdb, char * input, char * output) {
    char * curr;
    char * next;
    char * checksum;
    char buffer[OS_MAXSTR - WDB_RESPONSE_BEGIN_SIZE];
    int ftype;
    int result;
    long ts;

    if (next = wstr_chr(input, ' '), !next) {
        mdebug2("DB(%s) Invalid FIM query syntax: %s", wdb->agent_id, input);
        snprintf(output, OS_MAXSTR + 1, "err Invalid FIM query syntax, near '%.32s'", input);
        return -1;
    }

    curr = input;
    *next++ = '\0';

    if (strcmp(curr, "scan_info_get") == 0) {
        if (result = wdb_scan_info_get(wdb, "fim", next, &ts), result < 0) {
            mdebug1("DB(%s) Cannot get FIM scan info.", wdb->agent_id);
            snprintf(output, OS_MAXSTR + 1, "err Cannot get fim scan info.");
        } else {
            snprintf(output, OS_MAXSTR + 1, "ok %ld", ts);
        }

        return result;
    } else if (strcmp(curr, "updatedate") == 0) {
        if (result = wdb_fim_update_date_entry(wdb, next), result < 0) {
            mdebug1("DB(%s) Cannot update fim date field.", wdb->agent_id);
            snprintf(output, OS_MAXSTR + 1, "err Cannot update fim date field.");
        } else {
            snprintf(output, OS_MAXSTR + 1, "ok");
        }

        return result;
    } else if (strcmp(curr, "cleandb") == 0) {
        if (result = wdb_fim_clean_old_entries(wdb), result < 0) {
            mdebug1("DB(%s) Cannot clean fim database.", wdb->agent_id);
            snprintf(output, OS_MAXSTR + 1, "err Cannot clean fim database.");
        } else {
            snprintf(output, OS_MAXSTR + 1, "ok");
        }

        return result;
    } else if (strcmp(curr, "scan_info_update") == 0) {
        curr = next;

        if (next = wstr_chr(curr, ' '), !next) {
            mdebug1("DB(%s) Invalid scan_info fim query syntax.", wdb->agent_id);
            snprintf(output, OS_MAXSTR + 1, "err Invalid Syscheck query syntax, near '%.32s'", curr);
            return -1;
        }

        *next++ = '\0';
        ts = atol(next);
        if (result = wdb_scan_info_update(wdb, "fim", curr, ts), result < 0) {
            mdebug1("DB(%s) Cannot save fim control message.", wdb->agent_id);
            snprintf(output, OS_MAXSTR + 1, "err Cannot save fim control message");
        } else {
            snprintf(output, OS_MAXSTR + 1, "ok");
        }

        return result;
    } else if (strcmp(curr, "control") == 0) {
        if (result = wdb_scan_info_fim_checks_control(wdb, next), result < 0) {
            mdebug1("DB(%s) Cannot save fim check_control message.", wdb->agent_id);
            snprintf(output, OS_MAXSTR + 1, "err Cannot save fim control message");
        } else {
            snprintf(output, OS_MAXSTR + 1, "ok");
        }

        return result;
    } else if (strcmp(curr, "load") == 0) {
        if (result = wdb_syscheck_load(wdb, next, buffer, sizeof(buffer)), result < 0) {
            mdebug1("DB(%s) Cannot load FIM.", wdb->agent_id);
            snprintf(output, OS_MAXSTR + 1, "err Cannot load Syscheck");
        } else {
            snprintf(output, OS_MAXSTR + 1, "ok %s", buffer);
        }

        return result;
    } else if (strcmp(curr, "delete") == 0) {
        if (result = wdb_fim_delete(wdb, next), result < 0) {
            mdebug1("DB(%s) Cannot delete FIM entry.", wdb->agent_id);
            snprintf(output, OS_MAXSTR + 1, "err Cannot delete Syscheck");
        } else {
            snprintf(output, OS_MAXSTR + 1, "ok");
        }

        return result;
    } else if (strcmp(curr, "save") == 0) {
        curr = next;

        if (next = wstr_chr(curr, ' '), !next) {
            mdebug1("DB(%s) Invalid FIM query syntax.", wdb->agent_id);
            mdebug2("DB(%s) FIM query: %s", wdb->agent_id, curr);
            snprintf(output, OS_MAXSTR + 1, "err Invalid Syscheck query syntax, near '%.32s'", curr);
            return -1;
        }

        *next++ = '\0';

        if (strcmp(curr, "file") == 0) {
            ftype = WDB_FILE_TYPE_FILE;
        } else if (strcmp(curr, "registry") == 0) {
            ftype = WDB_FILE_TYPE_REGISTRY;
        } else {
            mdebug1("DB(%s) Invalid FIM query syntax.", wdb->agent_id);
            mdebug2("DB(%s) FIM query: %s", wdb->agent_id, curr);
            snprintf(output, OS_MAXSTR + 1, "err Invalid Syscheck query syntax, near '%.32s'", curr);
            return -1;
        }

        checksum = next;

        if (next = wstr_chr(checksum, ' '), !next) {
            mdebug1("DB(%s) Invalid FIM query syntax.", wdb->agent_id);
            mdebug2("FIM query: %s", checksum);
            snprintf(output, OS_MAXSTR + 1, "err Invalid Syscheck query syntax, near '%.32s'", checksum);
            return -1;
        }

        *next++ = '\0';

        if (result = wdb_syscheck_save(wdb, ftype, checksum, next), result < 0) {
            mdebug1("DB(%s) Cannot save FIM.", wdb->agent_id);
            snprintf(output, OS_MAXSTR + 1, "err Cannot save Syscheck");
        } else {
            snprintf(output, OS_MAXSTR + 1, "ok");
        }

        return result;
    } else {
        mdebug1("DB(%s) Invalid FIM query syntax.", wdb->agent_id);
        mdebug2("DB query error near: %s", curr);
        snprintf(output, OS_MAXSTR + 1, "err Invalid Syscheck query syntax, near '%.32s'", curr);
        return -1;
    }
}

int wdb_parse_sca(wdb_t * wdb, char * input, char * output) {
    char * curr;
    char * next;
    char * result_check; // Pass, failed
    char * status_check;
    char * reason_check;
    int result;

    if (next = strchr(input, ' '), !next) {
        mdebug1("Invalid Security Configuration Assessment query syntax.");
        mdebug2("Security Configuration Assessment query: %s", input);
        snprintf(output, OS_MAXSTR + 1, "err Invalid Security Configuration Assessment query syntax, near '%.32s'", input);
        return -1;
    }

    curr = input;
    *next++ = '\0';

    if (strcmp(curr, "query") == 0) {

        int pm_id;
        char result_found[OS_MAXSTR - WDB_RESPONSE_BEGIN_SIZE] = {0};

        curr = next;
        pm_id = strtol(curr,NULL,10);

        result = wdb_sca_find(wdb, pm_id, result_found);

        switch (result) {
            case 0:
                snprintf(output, OS_MAXSTR + 1, "ok not found");
                break;
            case 1:
                snprintf(output, OS_MAXSTR + 1, "ok found %s",result_found);
                break;
            default:
                mdebug1("Cannot query Security Configuration Assessment.");
                snprintf(output, OS_MAXSTR + 1, "err Cannot query Security Configuration Assessment");
        }

        return result;
    } else if (strcmp(curr, "update") == 0) {

        int pm_id;
        int scan_id;

        curr = next;
        pm_id = strtol(curr,NULL,10);

        if (next = strchr(curr, '|'), !next) {
            mdebug1("Invalid Security Configuration Assessment query syntax.");
            mdebug2("Security Configuration Assessment query: %s", curr);
            snprintf(output, OS_MAXSTR + 1, "err Invalid Security Configuration Assessment query syntax, near '%.32s'", curr);
            return -1;
        }

        *next++ = '\0';
        result_check = next;
        
        curr = next;
        if (next = strchr(curr, '|'), !next) {
            mdebug1("Invalid Security Configuration Assessment query syntax.");
            mdebug2("Security Configuration Assessment query: %s", curr);
            snprintf(output, OS_MAXSTR + 1, "err Invalid Security Configuration Assessment query syntax, near '%.32s'", curr);
            return -1;
        }

        *next++ = '\0';
        status_check = next;

        curr = next;
        if (next = strchr(curr, '|'), !next) {
            mdebug1("Invalid Security Configuration Assessment query syntax.");
            mdebug2("Security Configuration Assessment query: %s", curr);
            snprintf(output, OS_MAXSTR + 1, "err Invalid Security Configuration Assessment query syntax, near '%.32s'", curr);
            return -1;
        }

        *next++ = '\0';
        reason_check = next;

        curr = next;
        if (next = strchr(curr, '|'), !next) {
            mdebug1("Invalid Security Configuration Assessment query syntax.");
            mdebug2("Security Configuration Assessment query: %s", curr);
            snprintf(output, OS_MAXSTR + 1, "err Invalid Security Configuration Assessment query syntax, near '%.32s'", curr);
            return -1;
        }

        *next++ = '\0';
        curr = next;
        if (!strncmp(curr, "NULL", 4))
            scan_id = -1;
        else
            scan_id = strtol(curr,NULL,10);

        if (result = wdb_sca_update(wdb, result_check, pm_id, scan_id, status_check, reason_check), result < 0) {
            mdebug1("Cannot update Security Configuration Assessment information.");
            snprintf(output, OS_MAXSTR + 1, "err Cannot update Security Configuration Assessment information.");
        } else {
            snprintf(output, OS_MAXSTR + 1, "ok");
        }

        return result;
    } else if (strcmp(curr, "insert") == 0) {

        curr = next;
        cJSON *event;
        if (event = cJSON_Parse(curr), !event)
        {
            mdebug1("Invalid Security Configuration Assessment query syntax. JSON object not found or invalid");
            snprintf(output, OS_MAXSTR + 1, "err Invalid Security Configuration Assessment query syntax, near '%.32s'", curr);
            return -1;
        }

        cJSON *id = NULL;
        cJSON *scan_id = NULL;
        cJSON *title = NULL;
        cJSON *description = NULL;
        cJSON *rationale = NULL;
        cJSON *remediation = NULL;
        cJSON *file = NULL;
        cJSON *directory = NULL;
        cJSON *process = NULL;
        cJSON *registry = NULL;
        cJSON *command = NULL;
        cJSON *reference = NULL;
        cJSON *result_check = NULL;
        cJSON *policy_id = NULL;
        cJSON *check = NULL;
        cJSON *status = NULL;
        cJSON *reason = NULL;

        if( scan_id = cJSON_GetObjectItem(event, "id"), !scan_id) {
            mdebug1("Invalid Security Configuration Assessment query syntax. JSON object not found or invalid");
            snprintf(output, OS_MAXSTR + 1, "err Invalid Security Configuration Assessment query syntax, near '%.32s'", curr);
            return -1;
        }

        if( !scan_id->valueint ) {
            mdebug1("Malformed JSON: field 'id' must be a number");
            snprintf(output, OS_MAXSTR + 1, "err Invalid Security Configuration Assessment query syntax, near '%.32s'", curr);
            return -1;
        }

        if( policy_id = cJSON_GetObjectItem(event, "policy_id"), !policy_id) {
            mdebug1("Malformed JSON: field 'policy_id' not found");
            snprintf(output, OS_MAXSTR + 1, "err Invalid Security Configuration Assessment query syntax, near '%.32s'", curr);
            return -1;
        }

        if( !policy_id->valuestring ) {
            mdebug1("Malformed JSON: field 'policy_id' must be a string");
            snprintf(output, OS_MAXSTR + 1, "err Invalid Security Configuration Assessment query syntax, near '%.32s'", curr);
            return -1;
        }

        if( check = cJSON_GetObjectItem(event, "check"),!check) {
            mdebug1("Malformed JSON: field 'check' not found");
            return -1;

        } else {

            if( id = cJSON_GetObjectItem(check, "id"), !id) {
                mdebug1("Malformed JSON: field 'id' not found");
                return -1;
            }

            if( !id->valueint ) {
                mdebug1("Malformed JSON: field 'id' must be a string");
                return -1;
            }

            if( title = cJSON_GetObjectItem(check, "title"), !title) {
                mdebug1("Malformed JSON: field 'title' not found");
                return -1;
            }

            if( !title->valuestring ) {
                mdebug1("Malformed JSON: field 'title' must be a string");
                return -1;
            }

            description = cJSON_GetObjectItem(check, "description");

            if( description && !description->valuestring ) {
                mdebug1("Malformed JSON: field 'description' must be a string");
                return -1;
            }

            rationale = cJSON_GetObjectItem(check, "rationale");

            if( rationale && !rationale->valuestring ) {
                mdebug1("Malformed JSON: field 'rationale' must be a string");
                return -1;
            }

            remediation = cJSON_GetObjectItem(check, "remediation");
            if( remediation && !remediation->valuestring ) {
                mdebug1("Malformed JSON: field 'remediation' must be a string");
                return -1;
            }

            reference = cJSON_GetObjectItem(check, "references");

            if( reference && !reference->valuestring ) {
                mdebug1("Malformed JSON: field 'reference' must be a string");
                return -1;
            }

            file = cJSON_GetObjectItem(check, "file");
            if( file && !file->valuestring ) {
                mdebug1("Malformed JSON: field 'file' must be a string");
                return -1;
            }

            directory = cJSON_GetObjectItem(check, "directory");
            if( directory && !directory->valuestring ) {
                mdebug1("Malformed JSON: field 'directory' must be a string");
                return -1;
            }

            process = cJSON_GetObjectItem(check, "process");
            if( process && !process->valuestring ) {
                mdebug1("Malformed JSON: field 'process' must be a string");
                return -1;
            }

            registry = cJSON_GetObjectItem(check, "registry");
            if( registry && !registry->valuestring ) {
                mdebug1("Malformed JSON: field 'registry' must be a string");
                return -1;
            }

<<<<<<< HEAD
            if( result_check = cJSON_GetObjectItem(check, "result"), !result_check) {
                mdebug1("Malformed JSON: field 'result' not found");
=======
            command = cJSON_GetObjectItem(check, "command");
            if( command && !command->valuestring ) {
                mdebug1("Malformed JSON: field 'command' must be a string");
>>>>>>> 506f1fcf
                return -1;
            }
            
            if ( status = cJSON_GetObjectItem(check, "status"), status) {
                if ( reason = cJSON_GetObjectItem(check, "reason"), !reason) {
                    merror("Malformed JSON: field 'reason' not found");
                    return -1;
                }
                
                if( !status->valuestring ) {
                    merror("Malformed JSON: field 'status' must be a string");
                    return -1;
                }
                
                if( !reason->valuestring ) {
                    merror("Malformed JSON: field 'reason' must be a string");
                    return -1;
                }
            }

            if( result_check = cJSON_GetObjectItem(check, "result"), !result_check) {
                if (!status){
                    merror("Malformed JSON: field 'result' not found");
                    return -1;
                }
            } else {
                if(!result_check->valuestring ) {
                    mdebug1("Malformed JSON: field 'result' must be a string");
                    return -1;
                }
            }
        }

        
        if (result = wdb_sca_save(wdb,id->valueint,scan_id->valueint,title->valuestring,description ? description->valuestring : NULL,rationale ? rationale->valuestring : NULL,remediation ? remediation->valuestring : NULL,file ? file->valuestring : NULL,directory ? directory->valuestring : NULL,process ? process->valuestring : NULL,registry ? registry->valuestring : NULL,reference ? reference->valuestring : NULL ,result_check ? result_check->valuestring : "",policy_id->valuestring,command ? command->valuestring : NULL,status ? status->valuestring : NULL,reason ? reason->valuestring : NULL), result < 0) {
            mdebug1("Cannot save Security Configuration Assessment information.");
            snprintf(output, OS_MAXSTR + 1, "err Cannot save Security Configuration Assessment information.");
        } else {
            snprintf(output, OS_MAXSTR + 1, "ok");
        }

        cJSON_Delete(event);

        return result;
    } else if (strcmp(curr, "query_global") == 0) {

        char *name;
        char result_found[OS_MAXSTR - WDB_RESPONSE_BEGIN_SIZE] = {0};

        curr = next;
        name = curr;

        result = wdb_sca_global_find(wdb, name, result_found);

        switch (result) {
            case 0:
                snprintf(output, OS_MAXSTR + 1, "ok not found");
                break;
            case 1:
                snprintf(output, OS_MAXSTR + 1, "ok found %s", result_found);
                break;
            default:
                mdebug1("Cannot query Security Configuration Assessment.");
                snprintf(output, OS_MAXSTR + 1, "err Cannot query Security Configuration Assessment global");
        }

        return result;
    } else if (strcmp(curr, "delete_policy") == 0) {

        char *policy_id;

        curr = next;
        policy_id = curr;

        if (result = wdb_sca_policy_delete(wdb,policy_id), result < 0) {
            mdebug1("Cannot delete Security Configuration Assessment information.");
            snprintf(output, OS_MAXSTR + 1, "err Cannot delete Security Configuration Assessment information.");
        } else {
            snprintf(output, OS_MAXSTR + 1, "ok");
        }

        return result;
    } else if (strcmp(curr, "delete_check_distinct") == 0) {

        char *policy_id;
        int scan_id;

        curr = next;
        policy_id = curr;

        if (next = strchr(curr, '|'), !next) {
            mdebug1("Invalid Security Configuration Assessment query syntax.");
            mdebug2("Security Configuration Assessment query: %s", curr);
            snprintf(output, OS_MAXSTR + 1, "err Invalid Security Configuration Assessment query syntax, near '%.32s'", curr);
            return -1;
        }

        *next++ = '\0';
        curr = next;
        if (!strncmp(curr, "NULL", 4))
            scan_id = -1;
        else
            scan_id = strtol(curr,NULL,10);

        if (result = wdb_sca_check_delete_distinct(wdb,policy_id,scan_id), result < 0) {
            mdebug1("Cannot delete Security Configuration Assessment checks.");
            snprintf(output, OS_MAXSTR + 1, "err Cannot delete Security Configuration Assessment checks.");
        } else {
            snprintf(output, OS_MAXSTR + 1, "ok");
            wdb_sca_check_compliances_delete(wdb);
            wdb_sca_check_rules_delete(wdb);
        }

        return result;
        
    } else if (strcmp(curr, "delete_check") == 0) {

        char *policy_id;

        curr = next;
        policy_id = curr;

        if (result = wdb_sca_check_delete(wdb,policy_id), result < 0) {
            mdebug1("Cannot delete Security Configuration Assessment information.");
            snprintf(output, OS_MAXSTR + 1, "err Cannot delete Security Configuration Assessment check information.");
        } else {
            snprintf(output, OS_MAXSTR + 1, "ok");
            wdb_sca_check_compliances_delete(wdb);
            wdb_sca_check_rules_delete(wdb);
        }

        return result;
    } else if (strcmp(curr, "query_results") == 0) {

        char * policy_id;
        char result_found[OS_MAXSTR - WDB_RESPONSE_BEGIN_SIZE] = {0};

        curr = next;
        policy_id = curr;

        result = wdb_sca_checks_get_result(wdb, policy_id, result_found);

        switch (result) {
            case 0:
                snprintf(output, OS_MAXSTR + 1, "ok not found");
                break;
            case 1:
                snprintf(output, OS_MAXSTR + 1, "ok found %s",result_found);
                break;
            default:
                mdebug1("Cannot query Security Configuration Assessment.");
                snprintf(output, OS_MAXSTR + 1, "err Cannot query Security Configuration Assessment global");
        }

        return result;
    } else if (strcmp(curr, "query_scan") == 0) {

        char *policy_id;
        char result_found[OS_MAXSTR - WDB_RESPONSE_BEGIN_SIZE] = {0};

        curr = next;
        policy_id = curr;

        result = wdb_sca_scan_find(wdb, policy_id, result_found);

        switch (result) {
            case 0:
                snprintf(output, OS_MAXSTR + 1, "ok not found");
                break;
            case 1:
                snprintf(output, OS_MAXSTR + 1, "ok found %s",result_found);
                break;
            default:
                mdebug1("Cannot query Security Configuration Assessment.");
                snprintf(output, OS_MAXSTR + 1, "err Cannot query Security Configuration Assessment scan");
        }

        return result;
    } else if (strcmp(curr, "query_policies") == 0) {

        char result_found[OS_MAXSTR - WDB_RESPONSE_BEGIN_SIZE] = {0};

        curr = next;

        result = wdb_sca_policy_get_id(wdb, result_found);

        switch (result) {
            case 0:
                snprintf(output, OS_MAXSTR + 1, "ok not found");
                break;
            case 1:
                snprintf(output, OS_MAXSTR + 1, "ok found %s",result_found);
                break;
            default:
                mdebug1("Cannot query Security Configuration Assessment.");
                snprintf(output, OS_MAXSTR + 1, "err Cannot query Security Configuration Assessment scan");
        }

        return result;
    } else if (strcmp(curr, "query_policy") == 0) {

        char *policy;
        char result_found[OS_MAXSTR - WDB_RESPONSE_BEGIN_SIZE] = {0};

        curr = next;
        policy = curr;

        result = wdb_sca_policy_find(wdb, policy, result_found);

        switch (result) {
            case 0:
                snprintf(output, OS_MAXSTR + 1, "ok not found");
                break;
            case 1:
                snprintf(output, OS_MAXSTR + 1, "ok found %s",result_found);
                break;
            default:
                mdebug1("Cannot query Security Configuration Assessment.");
                snprintf(output, OS_MAXSTR + 1, "err Cannot query policy scan");
        }

        return result;
    } else if (strcmp(curr, "query_policy_sha256") == 0) {

        char *policy;
        char result_found[OS_MAXSTR - WDB_RESPONSE_BEGIN_SIZE] = {0};

        curr = next;
        policy = curr;

        result = wdb_sca_policy_sha256(wdb, policy, result_found);
        switch (result) {
            case 0:
                snprintf(output, OS_MAXSTR + 1, "ok not found");
                break;
            case 1:
                snprintf(output, OS_MAXSTR + 1, "ok found %s", result_found);
                break;
            default:
                mdebug1("Cannot query Security Configuration Assessment.");
                snprintf(output, OS_MAXSTR + 1, "err Cannot query policy scan");
        }

        return result;
    } else if (strcmp(curr, "insert_policy") == 0) {

        char *name;
        char *file;
        char *id;
        char *description;
        char *references;
        char *hash_file;

        curr = next;
        if (next = strchr(curr, '|'), !next) {
            mdebug1("Invalid Security Configuration Assessment query syntax.");
            mdebug2("Security Configuration Assessment query: %s", curr);
            snprintf(output, OS_MAXSTR + 1, "err Invalid Security Configuration Assessment query syntax, near '%.32s'", curr);
            return -1;
        }

        name = curr;
        *next++ = '\0';

        curr = next;
        if (next = strchr(curr, '|'), !next) {
            mdebug1("Invalid Security Configuration Assessment query syntax.");
            mdebug2("Security Configuration Assessment query: %s", curr);
            snprintf(output, OS_MAXSTR + 1, "err Invalid Security Configuration Assessment query syntax, near '%.32s'", curr);
            return -1;
        }

        file = curr;
        *next++ = '\0';

        curr = next;
        if (next = strchr(curr, '|'), !next) {
            mdebug1("Invalid Security Configuration Assessment query syntax.");
            mdebug2("Security Configuration Assessment query: %s", curr);
            snprintf(output, OS_MAXSTR + 1, "err Invalid Security Configuration Assessment query syntax, near '%.32s'", curr);
            return -1;
        }

        id = curr;
        *next++ = '\0';

        curr = next;
        if (next = strchr(curr, '|'), !next) {
            mdebug1("Invalid Security Configuration Assessment query syntax.");
            mdebug2("Security Configuration Assessment query: %s", curr);
            snprintf(output, OS_MAXSTR + 1, "err Invalid Security Configuration Assessment query syntax, near '%.32s'", curr);
            return -1;
        }

        description = curr;
        *next++ = '\0';

        curr = next;
        if (next = strchr(curr, '|'), !next) {
            mdebug1("Invalid Security Configuration Assessment query syntax.");
            mdebug2("Security Configuration Assessment query: %s", curr);
            snprintf(output, OS_MAXSTR + 1, "err Invalid Security Configuration Assessment query syntax, near '%.32s'", curr);
            return -1;
        }

        references = curr;
        *next++ = '\0';

        hash_file = next;
        if (result = wdb_sca_policy_info_save(wdb,name,file,id,description,references,hash_file), result < 0) {
            mdebug1("Cannot save Security Configuration Assessment information.");
            snprintf(output, OS_MAXSTR + 1, "err Cannot save Security Configuration Assessment global information.");
        } else {
            snprintf(output, OS_MAXSTR + 1, "ok");
        }

        return result;
    } else if (strcmp(curr, "update_global") == 0) {
        int scan_id;
        char *name;
        char *description;
        char *references;
        int pass;
        int failed;
        int score;

        curr = next;

        if (next = strchr(curr, '|'), !next) {
            mdebug1("Invalid Security Configuration Assessment query syntax.");
            mdebug2("Security Configuration Assessment query: %s", curr);
            snprintf(output, OS_MAXSTR + 1, "err Invalid Security Configuration Assessment query syntax, near '%.32s'", curr);
            return -1;
        }

        scan_id = strtol(curr,NULL,10);
        *next++ = '\0';

        curr = next;
        if (next = strchr(curr, '|'), !next) {
            mdebug1("Invalid Security Configuration Assessment query syntax.");
            mdebug2("Security Configuration Assessment query: %s", curr);
            snprintf(output, OS_MAXSTR + 1, "err Invalid Security Configuration Assessment query syntax, near '%.32s'", curr);
            return -1;
        }

        name = curr;
        *next++ = '\0';

        curr = next;
        if (next = strchr(curr, '|'), !next) {
            mdebug1("Invalid Security Configuration Assessment query syntax.");
            mdebug2("Security Configuration Assessment query: %s", curr);
            snprintf(output, OS_MAXSTR + 1, "err Invalid Security Configuration Assessment query syntax, near '%.32s'", curr);
            return -1;
        }

        description = curr;
        *next++ = '\0';

        curr = next;
        if (next = strchr(curr, '|'), !next) {
            mdebug1("Invalid Security Configuration Assessment query syntax.");
            mdebug2("Security Configuration Assessment query: %s", curr);
            snprintf(output, OS_MAXSTR + 1, "err Invalid Security Configuration Assessment query syntax, near '%.32s'", curr);
            return -1;
        }

        references = curr;
        *next++ = '\0';

        curr = next;
        if (next = strchr(curr, '|'), !next) {
            mdebug1("Invalid Security Configuration Assessment query syntax.");
            mdebug2("Security Configuration Assessment query: %s", curr);
            snprintf(output, OS_MAXSTR + 1, "err Invalid Security Configuration Assessment query syntax, near '%.32s'", curr);
            return -1;
        }

        if (!strncmp(curr, "NULL", 4))
            pass = -1;
        else
            pass = strtol(curr,NULL,10);

        *next++ = '\0';

        curr = next;
        if (next = strchr(curr, '|'), !next) {
            mdebug1("Invalid Security Configuration Assessment query syntax.");
            mdebug2("Security Configuration Assessment query: %s", curr);
            snprintf(output, OS_MAXSTR + 1, "err Invalid Security Configuration Assessment query syntax, near '%.32s'", curr);
            return -1;
        }

        if (!strncmp(curr, "NULL", 4))
            failed = -1;
        else
            failed = strtol(curr,NULL,10);

        *next++ = '\0';
        curr = next;

        if (!strncmp(curr, "NULL", 4))
            score = -1;
        else
            score = strtol(curr,NULL,10);

        if (result = wdb_sca_global_update(wdb,scan_id,name,description,references,pass,failed,score), result < 0) {
            mdebug1("Cannot save Security Configuration Assessment information.");
            snprintf(output, OS_MAXSTR + 1, "err Cannot save Security Configuration Assessment global information.");
        } else {
            snprintf(output, OS_MAXSTR + 1, "ok");
        }

        return result;
    } else if (strcmp(curr, "insert_rules") == 0){


         int id_check;
        char *type;
        char *rule;

         curr = next;

         if (next = strchr(curr, '|'), !next) {
            mdebug1("Invalid Security Configuration Assessment query syntax.");
            mdebug2("Security Configuration Assessment query: %s", curr);
            snprintf(output, OS_MAXSTR + 1, "err Invalid Security Configuration Assessment query syntax, near '%.32s'", curr);
            return -1;
        }

         id_check = strtol(curr,NULL,10);
        *next++ = '\0';

         curr = next;
        if (next = strchr(curr, '|'), !next) {
            mdebug1("Invalid Security Configuration Assessment query syntax.");
            mdebug2("Security Configuration Assessment query: %s", curr);
            snprintf(output, OS_MAXSTR + 1, "err Invalid configuration assessment query syntax, near '%.32s'", curr);
            return -1;
        }

         type = curr;
        *next++ = '\0';

         rule = next;
        if (result = wdb_sca_rules_save(wdb,id_check,type,rule), result < 0) {
            mdebug1("Cannot save configuration assessment information.");
            snprintf(output, OS_MAXSTR + 1, "err Cannot save configuration assessment global information.");
        } else {
            snprintf(output, OS_MAXSTR + 1, "ok");
        }

         return result;

    } else if (strcmp(curr, "insert_compliance") == 0) {

        int id_check;
        char *key;
        char *value;

        curr = next;

        if (next = strchr(curr, '|'), !next) {
            mdebug1("Invalid Security Configuration Assessment query syntax.");
            mdebug2("Security Configuration Assessment query: %s", curr);
            snprintf(output, OS_MAXSTR + 1, "err Invalid Security Configuration Assessment query syntax, near '%.32s'", curr);
            return -1;
        }

        id_check = strtol(curr,NULL,10);
        *next++ = '\0';

        curr = next;
        if (next = strchr(curr, '|'), !next) {
            mdebug1("Invalid Security Configuration Assessment query syntax.");
            mdebug2("Security Configuration Assessment query: %s", curr);
            snprintf(output, OS_MAXSTR + 1, "err Invalid configuration assessment query syntax, near '%.32s'", curr);
            return -1;
        }

        key = curr;
        *next++ = '\0';

        value = next;
        if (result = wdb_sca_compliance_save(wdb,id_check,key,value), result < 0) {
            mdebug1("Cannot save configuration assessment information.");
            snprintf(output, OS_MAXSTR + 1, "err Cannot save configuration assessment global information.");
        } else {
            snprintf(output, OS_MAXSTR + 1, "ok");
        }

        return result;
    } else if (strcmp(curr, "insert_scan_info") == 0) {

        curr = next;

        int pm_start_scan;
        int pm_end_scan;
        int scan_id;
        char * policy_id;
        int pass;
        int fail;
        int invalid;
        int total_checks;
        int score;
        char *hash;

        if (next = strchr(curr, '|'), !next) {
            mdebug1("Invalid configuration assessment query syntax.");
            mdebug2("configuration assessment query: %s", curr);
            snprintf(output, OS_MAXSTR + 1, "err Invalid configuration assessment query syntax, near '%.32s'", curr);
            return -1;
        }

        if (!strncmp(curr, "NULL", 4))
            pm_start_scan = -1;
        else
            pm_start_scan = strtol(curr,NULL,10);

        *next++ = '\0';
        curr = next;

        if (next = strchr(curr, '|'), !next) {
            mdebug1("Invalid configuration assessment query syntax.");
            mdebug2("configuration assessment query: %s", curr);
            snprintf(output, OS_MAXSTR + 1, "err Invalid configuration assessment query syntax, near '%.32s'", curr);
            return -1;
        }

        if (!strncmp(curr, "NULL", 4))
            pm_end_scan = -1;
        else
            pm_end_scan = strtol(curr,NULL,10);

        *next++ = '\0';
        curr = next;

        if (next = strchr(curr, '|'), !next) {
            mdebug1("Invalid configuration assessment query syntax.");
            mdebug2("configuration assessment query: %s", curr);
            snprintf(output, OS_MAXSTR + 1, "err Invalid configuration assessment query syntax, near '%.32s'", curr);
            return -1;
        }

        if (!strncmp(curr, "NULL", 4))
            scan_id = -1;
        else
            scan_id = strtol(curr,NULL,10);

        *next++ = '\0';
        curr = next;

        if (next = strchr(curr, '|'), !next) {
            mdebug1("Invalid configuration assessment query syntax.");
            mdebug2("configuration assessment query: %s", curr);
            snprintf(output, OS_MAXSTR + 1, "err Invalid configuration assessment query syntax, near '%.32s'", curr);
            return -1;
        }

        policy_id = curr;
        *next++ = '\0';

        curr = next;
        if (next = strchr(curr, '|'), !next) {
            mdebug1("Invalid configuration assessment query syntax.");
            mdebug2("configuration assessment query: %s", curr);
            snprintf(output, OS_MAXSTR + 1, "err Invalid configuration assessment query syntax, near '%.32s'", curr);
            return -1;
        }

        if (!strncmp(curr, "NULL", 4))
            pass = -1;
        else
            pass = strtol(curr,NULL,10);

        *next++ = '\0';
        curr = next;

        if (next = strchr(curr, '|'), !next) {
            mdebug1("Invalid configuration assessment query syntax.");
            mdebug2("configuration assessment query: %s", curr);
            snprintf(output, OS_MAXSTR + 1, "err Invalid configuration assessment query syntax, near '%.32s'", curr);
            return -1;
        }

        if (!strncmp(curr, "NULL", 4))
            fail = -1;
        else
            fail = strtol(curr,NULL,10);

        *next++ = '\0';
        curr = next;

        if (next = strchr(curr, '|'), !next) {
            mdebug1("Invalid configuration assessment query syntax.");
            mdebug2("configuration assessment query: %s", curr);
            snprintf(output, OS_MAXSTR + 1, "err Invalid configuration assessment query syntax, near '%.32s'", curr);
            return -1;
        }

        if (!strncmp(curr, "NULL", 4))
            invalid = -1;
        else
            invalid = strtol(curr,NULL,10);
        
        *next++ = '\0';
        curr = next;

        if (next = strchr(curr, '|'), !next) {
            mdebug1("Invalid configuration assessment query syntax.");
            mdebug2("configuration assessment query: %s", curr);
            snprintf(output, OS_MAXSTR + 1, "err Invalid configuration assessment query syntax, near '%.32s'", curr);
            return -1;
        }

        if (!strncmp(curr, "NULL", 4))
            total_checks = -1;
        else
            total_checks = strtol(curr,NULL,10);
        
        *next++ = '\0';
        curr = next;

        if (next = strchr(curr, '|'), !next) {
            mdebug1("Invalid configuration assessment query syntax.");
            mdebug2("configuration assessment query: %s", curr);
            snprintf(output, OS_MAXSTR + 1, "err Invalid configuration assessment query syntax, near '%.32s'", curr);
            return -1;
        }

        if (!strncmp(curr, "NULL", 4))
            score = -1;
        else
            score = strtol(curr,NULL,10);

        *next++ = '\0';

        hash = next;
        if (result = wdb_sca_scan_info_save(wdb,pm_start_scan,pm_end_scan,scan_id,policy_id,pass,fail,invalid,total_checks,score,hash), result < 0) {
            mdebug1("Cannot save configuration assessment information.");
            snprintf(output, OS_MAXSTR + 1, "err Cannot save configuration assessment information.");
        } else {
            snprintf(output, OS_MAXSTR + 1, "ok");
        }

        return result;
    } else if (strcmp(curr, "update_scan_info") == 0) {
        curr = next;

        char *module;
        int pm_end_scan;


        if (next = strchr(curr, '|'), !next) {
            mdebug1("Invalid configuration assessment query syntax.");
            mdebug2("configuration assessment query: %s", curr);
            snprintf(output, OS_MAXSTR + 1, "err Invalid configuration assessment query syntax, near '%.32s'", curr);
            return -1;
        }

        module = curr;
        *next++ = '\0';
        curr = next;

        if (!strcmp(module, "NULL"))
            module = NULL;

        *next++ = '\0';
        curr = next;

        if (!strncmp(curr, "NULL", 4))
            pm_end_scan = -1;
        else
            pm_end_scan = strtol(curr,NULL,10);

        if (result = wdb_sca_scan_info_update(wdb, module,pm_end_scan), result < 0) {
            mdebug1("Cannot save configuration assessment information.");
            snprintf(output, OS_MAXSTR + 1, "err Cannot save configuration assessment information.");
        } else {
            snprintf(output, OS_MAXSTR + 1, "ok");
        }

        return result;
    } else if (strcmp(curr, "update_check_scan") == 0) {

        curr = next;
        int scan_id_old;
        int scan_id_new;
        char * policy_id;

        if (!strncmp(curr, "NULL", 4))
            scan_id_old = -1;
        else
            scan_id_old = strtol(curr,NULL,10);

        if (next = strchr(curr, '|'), !next) {
            mdebug1("Invalid configuration assessment query syntax.");
            mdebug2("configuration assessment query: %s", curr);
            snprintf(output, OS_MAXSTR + 1, "err Invalid configuration assessment query syntax, near '%.32s'", curr);
            return -1;
        }

        *next++ = '\0';
        curr = next;

        if (next = strchr(curr, '|'), !next) {
            mdebug1("Invalid configuration assessment query syntax.");
            mdebug2("configuration assessment query: %s", curr);
            snprintf(output, OS_MAXSTR + 1, "err Invalid configuration assessment query syntax, near '%.32s'", curr);
            return -1;
        }

        if (!strncmp(curr, "NULL", 4))
            scan_id_new = -1;
        else
            scan_id_new = strtol(curr,NULL,10);

        *next++ = '\0';
        curr = next;

        policy_id = curr;


        if (result = wdb_sca_check_update_scan_id(wdb,scan_id_old,scan_id_new,policy_id), result < 0) {
            mdebug1("Cannot save configuration assessment information.");
            snprintf(output, OS_MAXSTR + 1, "err Cannot save configuration assessment information.");
        } else {
            snprintf(output, OS_MAXSTR + 1, "ok");
        }

        return result;
    } else if (strcmp(curr, "update_scan_info_start") == 0) {

        char *policy_id;
        int pm_start_scan;
        int pm_end_scan;
        int scan_id;
        int pass;
        int fail;
        int invalid;
        int total_checks;
        int score;
        char *hash;

        curr = next;
        if (next = strchr(curr, '|'), !next) {
            mdebug1("Invalid configuration assessment query syntax.");
            mdebug2("configuration assessment query: %s", curr);
            snprintf(output, OS_MAXSTR + 1, "err Invalid configuration assessment query syntax, near '%.32s'", curr);
            return -1;
        }

        policy_id = curr;

        *next++ = '\0';
        curr = next;

        if (next = strchr(curr, '|'), !next) {
            mdebug1("Invalid configuration assessment query syntax.");
            mdebug2("configuration assessment query: %s", curr);
            snprintf(output, OS_MAXSTR + 1, "err Invalid configuration assessment query syntax, near '%.32s'", curr);
            return -1;
        }

        if (!strcmp(policy_id, "NULL"))
            policy_id = NULL;

        *next++ = '\0';
        curr = next;

        if (!strncmp(curr, "NULL", 4))
            pm_start_scan = -1;
        else
            pm_start_scan = strtol(curr,NULL,10);

        curr = next;
        if (next = strchr(curr, '|'), !next) {
            mdebug1("Invalid configuration assessment query syntax.");
            mdebug2("configuration assessment query: %s", curr);
            snprintf(output, OS_MAXSTR + 1, "err Invalid configuration assessment query syntax, near '%.32s'", curr);
            return -1;
        }

        if (!strncmp(curr, "NULL", 4))
            pm_end_scan = -1;
        else
            pm_end_scan = strtol(curr,NULL,10);

        *next++ = '\0';
        curr = next;

        if (next = strchr(curr, '|'), !next) {
            mdebug1("Invalid configuration assessment query syntax.");
            mdebug2("configuration assessment query: %s", curr);
            snprintf(output, OS_MAXSTR + 1, "err Invalid configuration assessment query syntax, near '%.32s'", curr);
            return -1;
        }

        if (!strncmp(curr, "NULL", 4))
            scan_id = -1;
        else
            scan_id = strtol(curr,NULL,10);

        *next++ = '\0';
        curr = next;

        if (next = strchr(curr, '|'), !next) {
            mdebug1("Invalid configuration assessment query syntax.");
            mdebug2("configuration assessment query: %s", curr);
            snprintf(output, OS_MAXSTR + 1, "err Invalid configuration assessment query syntax, near '%.32s'", curr);
            return -1;
        }

        if (!strncmp(curr, "NULL", 4))
            pass = -1;
        else
            pass = strtol(curr,NULL,10);

        *next++ = '\0';
        curr = next;

        if (next = strchr(curr, '|'), !next) {
            mdebug1("Invalid configuration assessment query syntax.");
            mdebug2("configuration assessment query: %s", curr);
            snprintf(output, OS_MAXSTR + 1, "err Invalid configuration assessment query syntax, near '%.32s'", curr);
            return -1;
        }

        if (!strncmp(curr, "NULL", 4))
            fail = -1;
        else
            fail = strtol(curr,NULL,10);

        *next++ = '\0';
        curr = next;

        if (next = strchr(curr, '|'), !next) {
            mdebug1("Invalid configuration assessment query syntax.");
            mdebug2("configuration assessment query: %s", curr);
            snprintf(output, OS_MAXSTR + 1, "err Invalid configuration assessment query syntax, near '%.32s'", curr);
            return -1;
        }

        if (!strncmp(curr, "NULL", 4))
            invalid = -1;
        else
            invalid = strtol(curr,NULL,10);
        
        *next++ = '\0';
        curr = next;
        
        if (next = strchr(curr, '|'), !next) {
            mdebug1("Invalid configuration assessment query syntax.");
            mdebug2("configuration assessment query: %s", curr);
            snprintf(output, OS_MAXSTR + 1, "err Invalid configuration assessment query syntax, near '%.32s'", curr);
            return -1;
        }

        if (!strncmp(curr, "NULL", 4))
            total_checks = -1;
        else
            total_checks = strtol(curr,NULL,10);
        
        *next++ = '\0';
        curr = next;
        
        if (next = strchr(curr, '|'), !next) {
            mdebug1("Invalid configuration assessment query syntax.");
            mdebug2("configuration assessment query: %s", curr);
            snprintf(output, OS_MAXSTR + 1, "err Invalid configuration assessment query syntax, near '%.32s'", curr);
            return -1;
        }

        if (!strncmp(curr, "NULL", 4))
            score = -1;
        else
            score = strtol(curr,NULL,10);

        *next++ = '\0';

        hash = next;

        if (result = wdb_sca_scan_info_update_start(wdb, policy_id,pm_start_scan,pm_end_scan,scan_id,pass,fail,invalid,total_checks,score,hash), result < 0) {
            mdebug1("Cannot save configuration assessment information.");
            snprintf(output, OS_MAXSTR + 1, "err Cannot save configuration assessment information.");
        } else {
            snprintf(output, OS_MAXSTR + 1, "ok");
        }

        return result;
    } else {
        mdebug1("Invalid configuration assessment query syntax.");
        mdebug2("DB query error near: %s", curr);
        snprintf(output, OS_MAXSTR + 1, "err Invalid Rootcheck query syntax, near '%.32s'", curr);
        return -1;
    }
}

int wdb_parse_netinfo(wdb_t * wdb, char * input, char * output) {
    char * curr;
    char * next;
    char * scan_id;
    char * scan_time;
    char * name;
    char * adapter;
    char * type;
    char * state;
    int mtu;
    char * mac;
    long tx_packets;
    long rx_packets;
    long tx_bytes;
    long rx_bytes;
    long tx_errors;
    long rx_errors;
    long tx_dropped;
    long rx_dropped;
    long result;

    if (next = strchr(input, ' '), !next) {
        mdebug1("Invalid Network query syntax.");
        mdebug2("Network query: %s", input);
        snprintf(output, OS_MAXSTR + 1, "err Invalid Network query syntax, near '%.32s'", input);
        return -1;
    }

    curr = input;
    *next++ = '\0';

    if (strcmp(curr, "save") == 0) {
        curr = next;

        if (next = strchr(curr, '|'), !next) {
            mdebug1("Invalid Network query syntax.");
            mdebug2("Network query: %s", curr);
            snprintf(output, OS_MAXSTR + 1, "err Invalid Network query syntax, near '%.32s'", curr);
            return -1;
        }

        scan_id = curr;
        *next++ = '\0';
        curr = next;

        if (!strcmp(scan_id, "NULL"))
            scan_id = NULL;

        if (next = strchr(curr, '|'), !next) {
            mdebug1("Invalid Network query syntax.");
            mdebug2("Network query: %s", curr);
            snprintf(output, OS_MAXSTR + 1, "err Invalid Network query syntax, near '%.32s'", curr);
            return -1;
        }

        scan_time = curr;
        *next++ = '\0';
        curr = next;

        if (!strcmp(scan_time, "NULL"))
            scan_time = NULL;

        if (next = strchr(curr, '|'), !next) {
            mdebug1("Invalid Network query syntax.");
            mdebug2("Network query: %s", scan_time);
            snprintf(output, OS_MAXSTR + 1, "err Invalid Network query syntax, near '%.32s'", scan_time);
            return -1;
        }

        name = curr;
        *next++ = '\0';
        curr = next;

        if (!strcmp(name, "NULL"))
            name = NULL;

        if (next = strchr(curr, '|'), !next) {
            mdebug1("Invalid Network query syntax.");
            mdebug2("Network query: %s", name);
            snprintf(output, OS_MAXSTR + 1, "err Invalid Network query syntax, near '%.32s'", name);
            return -1;
        }

        adapter = curr;
        *next++ = '\0';
        curr = next;

        if (!strcmp(adapter, "NULL"))
            adapter = NULL;

        if (next = strchr(curr, '|'), !next) {
            mdebug1("Invalid Network query syntax.");
            mdebug2("Network query: %s", adapter);
            snprintf(output, OS_MAXSTR + 1, "err Invalid Network query syntax, near '%.32s'", adapter);
            return -1;
        }

        type = curr;
        *next++ = '\0';
        curr = next;

        if (!strcmp(type, "NULL"))
            type = NULL;

        if (next = strchr(curr, '|'), !next) {
            mdebug1("Invalid Network query syntax.");
            mdebug2("Network query: %s", type);
            snprintf(output, OS_MAXSTR + 1, "err Invalid Network query syntax, near '%.32s'", type);
            return -1;
        }

        state = curr;
        *next++ = '\0';
        curr = next;

        if (!strcmp(state, "NULL"))
            state = NULL;

        if (next = strchr(curr, '|'), !next) {
            mdebug1("Invalid Network query syntax.");
            mdebug2("Network query: %s", state);
            snprintf(output, OS_MAXSTR + 1, "err Invalid Network query syntax, near '%.32s'", state);
            return -1;
        }

        if (!strncmp(curr, "NULL", 4))
            mtu = -1;
        else
            mtu = strtol(curr,NULL,10);

        *next++ = '\0';
        curr = next;

        if (next = strchr(curr, '|'), !next) {
            mdebug1("Invalid Network query syntax.");
            mdebug2("Network query: %d", mtu);
            snprintf(output, OS_MAXSTR + 1, "err Invalid Network query syntax, near '%.32s'", curr);
            return -1;
        }

        mac = curr;
        *next++ = '\0';
        curr = next;

        if (!strcmp(mac, "NULL"))
            mac = NULL;

        if (next = strchr(curr, '|'), !next) {
            mdebug1("Invalid Network query syntax.");
            mdebug2("Network query: %s", mac);
            snprintf(output, OS_MAXSTR + 1, "err Invalid Network query syntax, near '%.32s'", mac);
            return -1;
        }

        if (!strncmp(curr, "NULL", 4))
            tx_packets = -1;
        else
            tx_packets = strtol(curr,NULL,10);

        *next++ = '\0';
        curr = next;

        if (next = strchr(curr, '|'), !next) {
            mdebug1("Invalid Network query syntax.");
            mdebug2("Network query: %ld", tx_packets);
            snprintf(output, OS_MAXSTR + 1, "err Invalid Network query syntax, near '%.32s'", curr);
            return -1;
        }

        if (!strncmp(curr, "NULL", 4))
            rx_packets = -1;
        else
            rx_packets = strtol(curr,NULL,10);

        *next++ = '\0';
        curr = next;

        if (next = strchr(curr, '|'), !next) {
            mdebug1("Invalid Network query syntax.");
            mdebug2("Network query: %ld", rx_packets);
            snprintf(output, OS_MAXSTR + 1, "err Invalid Network query syntax, near '%.32s'", curr);
            return -1;
        }

        if (!strncmp(curr, "NULL", 4))
            tx_bytes = -1;
        else
            tx_bytes = strtol(curr,NULL,10);

        *next++ = '\0';
        curr = next;

        if (next = strchr(curr, '|'), !next) {
            mdebug1("Invalid Network query syntax.");
            mdebug2("Network query: %ld", tx_bytes);
            snprintf(output, OS_MAXSTR + 1, "err Invalid Network query syntax, near '%.32s'", curr);
            return -1;
        }

        if (!strncmp(curr, "NULL", 4))
            rx_bytes = -1;
        else
            rx_bytes = strtol(curr,NULL,10);

        *next++ = '\0';
        curr = next;

        if (next = strchr(curr, '|'), !next) {
            mdebug1("Invalid Network query syntax.");
            mdebug2("Network query: %ld", rx_bytes);
            snprintf(output, OS_MAXSTR + 1, "err Invalid Network query syntax, near '%.32s'", curr);
            return -1;
        }

        if (!strncmp(curr, "NULL", 4))
            tx_errors = -1;
        else
            tx_errors = strtol(curr,NULL,10);

        *next++ = '\0';
        curr = next;

        if (next = strchr(curr, '|'), !next) {
            mdebug1("Invalid Network query syntax.");
            mdebug2("Network query: %ld", tx_errors);
            snprintf(output, OS_MAXSTR + 1, "err Invalid Network query syntax, near '%.32s'", curr);
            return -1;
        }

        if (!strncmp(curr, "NULL", 4))
            rx_errors = -1;
        else
            rx_errors = strtol(curr,NULL,10);

        *next++ = '\0';
        curr = next;

        if (next = strchr(curr, '|'), !next) {
            mdebug1("Invalid Network query syntax.");
            mdebug2("Network query: %ld", rx_errors);
            snprintf(output, OS_MAXSTR + 1, "err Invalid Network query syntax, near '%.32s'", curr);
            return -1;
        }

        if (!strncmp(curr, "NULL", 4))
            tx_dropped = -1;
        else
            tx_dropped = strtol(curr,NULL,10);

        *next++ = '\0';
        if (!strncmp(next, "NULL", 4))
            rx_dropped = -1;
        else
            rx_dropped = strtol(next,NULL,10);

        if (result = wdb_netinfo_save(wdb, scan_id, scan_time, name, adapter, type, state, mtu, mac, tx_packets, rx_packets, tx_bytes, rx_bytes, tx_errors, rx_errors, tx_dropped, rx_dropped), result < 0) {
            mdebug1("Cannot save Network information.");
            snprintf(output, OS_MAXSTR + 1, "err Cannot save Network information.");
        } else {
            snprintf(output, OS_MAXSTR + 1, "ok");
        }

        return result;

    } else if (strcmp(curr, "del") == 0) {

        curr = next;

        if (!strcmp(next, "NULL"))
            scan_id = NULL;
        else
            scan_id = next;

        if (result = wdb_netinfo_delete(wdb, scan_id), result < 0) {
            mdebug1("Cannot delete old network information.");
            snprintf(output, OS_MAXSTR + 1, "err Cannot delete old network information.");
        } else {
            snprintf(output, OS_MAXSTR + 1, "ok");
        }

        return result;

    } else {
        mdebug1("Invalid netinfo query syntax.");
        mdebug2("DB query error near: %s", curr);
        snprintf(output, OS_MAXSTR + 1, "err Invalid netinfo query syntax, near '%.32s'", curr);
        return -1;
    }
}

int wdb_parse_netproto(wdb_t * wdb, char * input, char * output) {
    char * curr;
    char * next;
    char * scan_id;
    char * iface;
    int type;
    char * gateway;
    int metric;
    char * dhcp;
    int result;

    if (next = strchr(input, ' '), !next) {
        mdebug1("Invalid netproto query syntax.");
        mdebug2("netproto query: %s", input);
        snprintf(output, OS_MAXSTR + 1, "err Invalid netproto query syntax, near '%.32s'", input);
        return -1;
    }

    curr = input;
    *next++ = '\0';

    if (strcmp(curr, "save") == 0) {
        curr = next;

        if (next = strchr(curr, '|'), !next) {
            mdebug1("Invalid netproto query syntax.");
            mdebug2("netproto query: %s", curr);
            snprintf(output, OS_MAXSTR + 1, "err Invalid netproto query syntax, near '%.32s'", curr);
            return -1;
        }

        scan_id = curr;
        *next++ = '\0';
        curr = next;

        if (!strcmp(scan_id, "NULL"))
            scan_id = NULL;

        if (next = strchr(curr, '|'), !next) {
            mdebug1("Invalid netproto query syntax.");
            mdebug2("netproto query: %s", curr);
            snprintf(output, OS_MAXSTR + 1, "err Invalid netproto query syntax, near '%.32s'", curr);
            return -1;
        }

        iface = curr;
        *next++ = '\0';
        curr = next;

        if (!strcmp(iface, "NULL"))
            iface = NULL;

        if (next = strchr(curr, '|'), !next) {
            mdebug1("Invalid netproto query syntax.");
            mdebug2("netproto query: %s", iface);
            snprintf(output, OS_MAXSTR + 1, "err Invalid netproto query syntax, near '%.32s'", iface);
            return -1;
        }

        type = strtol(curr,NULL,10);

        *next++ = '\0';
        curr = next;

        if (next = strchr(curr, '|'), !next) {
            mdebug1("Invalid Network query syntax.");
            mdebug2("Network query: %d", type);
            snprintf(output, OS_MAXSTR + 1, "err Invalid Network query syntax, near '%.32s'", curr);
            return -1;
        }

        gateway = curr;
        *next++ = '\0';
        curr = next;

        if (!strcmp(gateway, "NULL"))
            gateway = NULL;

        if (next = strchr(curr, '|'), !next) {
            mdebug1("Invalid netproto query syntax.");
            mdebug2("netproto query: %s", gateway);
            snprintf(output, OS_MAXSTR + 1, "err Invalid netproto query syntax, near '%.32s'", gateway);
            return -1;
        }

        dhcp = curr;
        *next++ = '\0';

        if (!strcmp(dhcp, "NULL"))
            dhcp = NULL;

        if (!strncmp(next, "NULL", 4))
            metric = -1;
        else
            metric = strtol(next,NULL,10);

        if (result = wdb_netproto_save(wdb, scan_id, iface, type, gateway, dhcp, metric), result < 0) {
            mdebug1("Cannot save netproto information.");
            snprintf(output, OS_MAXSTR + 1, "err Cannot save netproto information.");
        } else {
            snprintf(output, OS_MAXSTR + 1, "ok");
        }

        return result;

    } else {
        mdebug1("Invalid netproto query syntax.");
        mdebug2("DB query error near: %s", curr);
        snprintf(output, OS_MAXSTR + 1, "err Invalid netproto query syntax, near '%.32s'", curr);
        return -1;
    }
}

int wdb_parse_netaddr(wdb_t * wdb, char * input, char * output) {
    char * curr;
    char * next;
    char * scan_id;
    int proto;
    char * address;
    char * netmask;
    char * broadcast;
    char * iface;
    int result;

    if (next = strchr(input, ' '), !next) {
        mdebug1("Invalid netaddr query syntax.");
        mdebug2("netaddr query: %s", input);
        snprintf(output, OS_MAXSTR + 1, "err Invalid netaddr query syntax, near '%.32s'", input);
        return -1;
    }

    curr = input;
    *next++ = '\0';

    if (strcmp(curr, "save") == 0) {
        curr = next;

        if (next = strchr(curr, '|'), !next) {
            mdebug1("Invalid netaddr query syntax.");
            mdebug2("netaddr query: %s", curr);
            snprintf(output, OS_MAXSTR + 1, "err Invalid netaddr query syntax, near '%.32s'", curr);
            return -1;
        }

        scan_id = curr;
        *next++ = '\0';
        curr = next;

        if (!strcmp(scan_id, "NULL"))
            scan_id = NULL;

        if (next = strchr(curr, '|'), !next) {
            mdebug1("Invalid netaddr query syntax.");
            mdebug2("netaddr query: %s", curr);
            snprintf(output, OS_MAXSTR + 1, "err Invalid netaddr query syntax, near '%.32s'", curr);
            return -1;
        }

        iface = curr;
		*next++ = '\0';
		curr = next;

		if (!strcmp(iface, "NULL"))
			iface = NULL;

		if (next = strchr(curr, '|'), !next) {
			mdebug1("Invalid netaddr query syntax.");
			mdebug2("netaddr query: %s", iface);
			snprintf(output, OS_MAXSTR + 1, "err Invalid netaddr query syntax, near '%.32s'", iface);
			return -1;
		}

        proto = strtol(curr,NULL,10);

        *next++ = '\0';
        curr = next;

        if (next = strchr(curr, '|'), !next) {
            mdebug1("Invalid Network query syntax.");
            mdebug2("Network query: %d", proto);
            snprintf(output, OS_MAXSTR + 1, "err Invalid Network query syntax, near '%.32s'", curr);
            return -1;
        }

        address = curr;
        *next++ = '\0';
        curr = next;

        if (!strcmp(address, "NULL"))
            address = NULL;

        if (next = strchr(curr, '|'), !next) {
            mdebug1("Invalid netaddr query syntax.");
            mdebug2("netaddr query: %s", address);
            snprintf(output, OS_MAXSTR + 1, "err Invalid netaddr query syntax, near '%.32s'", address);
            return -1;
        }

        netmask = curr;
        *next++ = '\0';

        if (!strcmp(netmask, "NULL"))
            netmask = NULL;

        if (!strcmp(next, "NULL"))
            broadcast = NULL;
        else
            broadcast = next;

        if (result = wdb_netaddr_save(wdb, scan_id, iface, proto, address, netmask, broadcast), result < 0) {
            mdebug1("Cannot save netaddr information.");
            snprintf(output, OS_MAXSTR + 1, "err Cannot save netaddr information.");
        } else {
            snprintf(output, OS_MAXSTR + 1, "ok");
        }

        return result;

    } else {
        mdebug1("Invalid netaddr query syntax.");
        mdebug2("DB query error near: %s", curr);
        snprintf(output, OS_MAXSTR + 1, "err Invalid netaddr query syntax, near '%.32s'", curr);
        return -1;
    }
}

int wdb_parse_osinfo(wdb_t * wdb, char * input, char * output) {
    char * curr;
    char * next;
    char * scan_id;
    char * scan_time;
    char * hostname;
    char * architecture;
    char * os_name;
    char * os_version;
    char * os_codename;
    char * os_major;
    char * os_minor;
    char * os_build;
    char * os_platform;
    char * sysname;
    char * release;
    char * version;
    char * os_release;
    int result;

    if (next = strchr(input, ' '), !next) {
        mdebug1("Invalid OS info query syntax.");
        mdebug2("OS info query: %s", input);
        snprintf(output, OS_MAXSTR + 1, "err Invalid OS info query syntax, near '%.32s'", input);
        return -1;
    }

    curr = input;
    *next++ = '\0';

    if (strcmp(curr, "save") == 0) {
        curr = next;

        if (next = strchr(curr, '|'), !next) {
            mdebug1("Invalid OS info query syntax.");
            mdebug2("OS info query: %s", curr);
            snprintf(output, OS_MAXSTR + 1, "err Invalid OS info query syntax, near '%.32s'", curr);
            return -1;
        }

        scan_id = curr;
        *next++ = '\0';
        curr = next;

        if (!strcmp(scan_id, "NULL"))
            scan_id = NULL;

        if (next = strchr(curr, '|'), !next) {
            mdebug1("Invalid OS info query syntax.");
            mdebug2("OS info query: %s", curr);
            snprintf(output, OS_MAXSTR + 1, "err Invalid OS info query syntax, near '%.32s'", curr);
            return -1;
        }

        scan_time = curr;
        *next++ = '\0';
        curr = next;

        if (!strcmp(scan_time, "NULL"))
            scan_time = NULL;

        if (next = strchr(curr, '|'), !next) {
            mdebug1("Invalid OS info query syntax.");
            mdebug2("OS info query: %s", scan_time);
            snprintf(output, OS_MAXSTR + 1, "err Invalid OS info query syntax, near '%.32s'", scan_time);
            return -1;
        }

        hostname = curr;
        *next++ = '\0';
        curr = next;

        if (!strcmp(hostname, "NULL"))
            hostname = NULL;

        if (next = strchr(curr, '|'), !next) {
            mdebug1("Invalid OS info query syntax.");
            mdebug2("OS info query: %s", hostname);
            snprintf(output, OS_MAXSTR + 1, "err Invalid OS info query syntax, near '%.32s'", hostname);
            return -1;
        }

        architecture = curr;
        *next++ = '\0';
        curr = next;

        if (!strcmp(architecture, "NULL"))
            architecture = NULL;

        if (next = strchr(curr, '|'), !next) {
            mdebug1("Invalid OS info query syntax.");
            mdebug2("OS info query: %s", architecture);
            snprintf(output, OS_MAXSTR + 1, "err Invalid OS info query syntax, near '%.32s'", architecture);
            return -1;
        }

        os_name = curr;
        *next++ = '\0';
        curr = next;

        if (!strcmp(os_name, "NULL"))
            os_name = NULL;

        if (next = strchr(curr, '|'), !next) {
            mdebug1("Invalid OS info query syntax.");
            mdebug2("OS info query: %s", os_name);
            snprintf(output, OS_MAXSTR + 1, "err Invalid OS info query syntax, near '%.32s'", os_name);
            return -1;
        }

        os_version = curr;
        *next++ = '\0';
        curr = next;

        if (!strcmp(os_version, "NULL"))
            os_version = NULL;

        if (next = strchr(curr, '|'), !next) {
            mdebug1("Invalid OS info query syntax.");
            mdebug2("OS info query: %s", os_version);
            snprintf(output, OS_MAXSTR + 1, "err Invalid OS info query syntax, near '%.32s'", os_version);
            return -1;
        }

        os_codename = curr;
        *next++ = '\0';
        curr = next;

        if (!strcmp(os_codename, "NULL"))
            os_codename = NULL;

        if (next = strchr(curr, '|'), !next) {
            mdebug1("Invalid OS info query syntax.");
            mdebug2("OS info query: %s", os_codename);
            snprintf(output, OS_MAXSTR + 1, "err Invalid OS info query syntax, near '%.32s'", os_codename);
            return -1;
        }

        os_major = curr;
        *next++ = '\0';
        curr = next;

        if (!strcmp(os_major, "NULL"))
            os_major = NULL;

        if (next = strchr(curr, '|'), !next) {
            mdebug1("Invalid OS info query syntax.");
            mdebug2("OS info query: %s", os_major);
            snprintf(output, OS_MAXSTR + 1, "err Invalid OS info query syntax, near '%.32s'", os_major);
            return -1;
        }

        os_minor = curr;
        *next++ = '\0';
        curr = next;

        if (!strcmp(os_minor, "NULL"))
            os_minor = NULL;

        if (next = strchr(curr, '|'), !next) {
            mdebug1("Invalid OS info query syntax.");
            mdebug2("OS info query: %s", os_minor);
            snprintf(output, OS_MAXSTR + 1, "err Invalid OS info query syntax, near '%.32s'", os_minor);
            return -1;
        }

        os_build = curr;
        *next++ = '\0';
        curr = next;

        if (!strcmp(os_build, "NULL"))
            os_build = NULL;

        if (next = strchr(curr, '|'), !next) {
            mdebug1("Invalid OS info query syntax.");
            mdebug2("OS info query: %s", os_build);
            snprintf(output, OS_MAXSTR + 1, "err Invalid OS info query syntax, near '%.32s'", os_build);
            return -1;
        }

        os_platform = curr;
        *next++ = '\0';
        curr = next;

        if (!strcmp(os_platform, "NULL"))
            os_platform = NULL;

        if (next = strchr(curr, '|'), !next) {
            mdebug1("Invalid OS info query syntax.");
            mdebug2("OS info query: %s", os_platform);
            snprintf(output, OS_MAXSTR + 1, "err Invalid OS info query syntax, near '%.32s'", os_platform);
            return -1;
        }

        sysname = curr;
        *next++ = '\0';
        curr = next;

        if (!strcmp(sysname, "NULL"))
            sysname = NULL;

        if (next = strchr(curr, '|'), !next) {
            mdebug1("Invalid OS info query syntax.");
            mdebug2("OS info query: %s", sysname);
            snprintf(output, OS_MAXSTR + 1, "err Invalid OS info query syntax, near '%.32s'", sysname);
            return -1;
        }

        release = curr;
        *next++ = '\0';
        curr = next;

        if (!strcmp(release, "NULL"))
            release = NULL;

        if (next = strchr(curr, '|'), !next) {
            mdebug1("Invalid OS info query syntax.");
            mdebug2("OS info query: %s", release);
            snprintf(output, OS_MAXSTR + 1, "err Invalid OS info query syntax, near '%.32s'", release);
            return -1;
        }

        version = curr;
        *next++ = '\0';

        if (!strcmp(version, "NULL"))
            version = NULL;

        if (!strcmp(next, "NULL"))
            os_release = NULL;
        else
            os_release = next;

        if (result = wdb_osinfo_save(wdb, scan_id, scan_time, hostname, architecture, os_name, os_version, os_codename, os_major, os_minor, os_build, os_platform, sysname, release, version, os_release), result < 0) {
            mdebug1("Cannot save OS information.");
            snprintf(output, OS_MAXSTR + 1, "err Cannot save OS information.");
        } else {
            snprintf(output, OS_MAXSTR + 1, "ok");
        }

        return result;
    } else {
        mdebug1("Invalid OS info query syntax.");
        mdebug2("DB query error near: %s", curr);
        snprintf(output, OS_MAXSTR + 1, "err Invalid OS info query syntax, near '%.32s'", curr);
        return -1;
    }
}

int wdb_parse_hardware(wdb_t * wdb, char * input, char * output) {
    char * curr;
    char * next;
    char * scan_id;
    char * scan_time;
    char * serial;
    char * cpu_name;
    int cpu_cores;
    char * cpu_mhz;
    uint64_t ram_total;
    uint64_t ram_free;
    int ram_usage;
    int result;

    if (next = strchr(input, ' '), !next) {
        mdebug1("Invalid HW info query syntax.");
        mdebug2("HW info query: %s", input);
        snprintf(output, OS_MAXSTR + 1, "err Invalid HW info query syntax, near '%.32s'", input);
        return -1;
    }

    curr = input;
    *next++ = '\0';

    if (strcmp(curr, "save") == 0) {
        curr = next;

        if (next = strchr(curr, '|'), !next) {
            mdebug1("Invalid HW info query syntax.");
            mdebug2("HW info query: %s", curr);
            snprintf(output, OS_MAXSTR + 1, "err Invalid HW info query syntax, near '%.32s'", curr);
            return -1;
        }

        scan_id = curr;
        *next++ = '\0';
        curr = next;

        if (!strcmp(scan_id, "NULL"))
            scan_id = NULL;

        if (next = strchr(curr, '|'), !next) {
            mdebug1("Invalid HW info query syntax.");
            mdebug2("HW info query: %s", curr);
            snprintf(output, OS_MAXSTR + 1, "err Invalid HW info query syntax, near '%.32s'", curr);
            return -1;
        }

        scan_time = curr;
        *next++ = '\0';
        curr = next;

        if (!strcmp(scan_time, "NULL"))
            scan_time = NULL;

        if (next = strchr(curr, '|'), !next) {
            mdebug1("Invalid HW info query syntax.");
            mdebug2("HW info query: %s", scan_time);
            snprintf(output, OS_MAXSTR + 1, "err Invalid HW info query syntax, near '%.32s'", scan_time);
            return -1;
        }

        serial = curr;
        *next++ = '\0';
        curr = next;

        if (!strcmp(serial, "NULL"))
            serial = NULL;

        if (next = strchr(curr, '|'), !next) {
            mdebug1("Invalid HW info query syntax.");
            mdebug2("HW info query: %s", serial);
            snprintf(output, OS_MAXSTR + 1, "err Invalid HW info query syntax, near '%.32s'", serial);
            return -1;
        }

        cpu_name = curr;
        *next++ = '\0';
        curr = next;

        if (!strcmp(cpu_name, "NULL"))
            cpu_name = NULL;

        if (next = strchr(curr, '|'), !next) {
            mdebug1("Invalid HW info query syntax.");
            mdebug2("HW info query: %s", cpu_name);
            snprintf(output, OS_MAXSTR + 1, "err Invalid HW info query syntax, near '%.32s'", cpu_name);
            return -1;
        }

        cpu_cores = strtol(curr,NULL,10);
        *next++ = '\0';
        curr = next;

        if (next = strchr(curr, '|'), !next) {
            mdebug1("Invalid HW info query syntax.");
            mdebug2("HW info query: %d", cpu_cores);
            snprintf(output, OS_MAXSTR + 1, "err Invalid HW info query syntax, near '%.32s'", curr);
            return -1;
        }

        cpu_mhz = curr;
        *next++ = '\0';
        curr = next;

        if (!strcmp(cpu_mhz, "NULL"))
            cpu_mhz = NULL;

        if (next = strchr(curr, '|'), !next) {
            mdebug1("Invalid HW info query syntax.");
            mdebug2("HW info query: %s", cpu_mhz);
            snprintf(output, OS_MAXSTR + 1, "err Invalid HW info query syntax, near '%.32s'", curr);
            return -1;
        }

        ram_total = strtol(curr,NULL,10);
        *next++ = '\0';
        curr = next;

        if (next = strchr(curr, '|'), !next) {
            mdebug1("Invalid HW info query syntax.");
            mdebug2("HW info query: %" PRIu64, ram_total);
            snprintf(output, OS_MAXSTR + 1, "err Invalid HW info query syntax, near '%.32s'", curr);
            return -1;
        }

        ram_free = strtol(curr,NULL,10);
        *next++ = '\0';
        ram_usage = strtol(next,NULL,10);

        if (result = wdb_hardware_save(wdb, scan_id, scan_time, serial, cpu_name, cpu_cores, cpu_mhz, ram_total, ram_free, ram_usage), result < 0) {
            mdebug1("wdb_parse_hardware(): Cannot save HW information.");
            snprintf(output, OS_MAXSTR + 1, "err Cannot save HW information.");
        } else {
            snprintf(output, OS_MAXSTR + 1, "ok");
        }

        return result;
    } else {
        mdebug1("Invalid HW info query syntax.");
        mdebug2("DB query error near: %s", curr);
        snprintf(output, OS_MAXSTR + 1, "err Invalid HW info query syntax, near '%.32s'", curr);
        return -1;
    }
}

int wdb_parse_ports(wdb_t * wdb, char * input, char * output) {
    char * curr;
    char * next;
    char * scan_id;
    char * scan_time;
    char * protocol;
    char * local_ip;
    int local_port;
    char * remote_ip;
    int remote_port;
    int tx_queue;
    int rx_queue;
    int inode;
    char * state;
    int pid;
    char * process;
    int result;

    if (next = strchr(input, ' '), !next) {
        mdebug1("Invalid Port query syntax.");
        mdebug2("Port query: %s", input);
        snprintf(output, OS_MAXSTR + 1, "err Invalid Port query syntax, near '%.32s'", input);
        return -1;
    }

    curr = input;
    *next++ = '\0';

    if (strcmp(curr, "save") == 0) {
        curr = next;

        if (next = strchr(curr, '|'), !next) {
            mdebug1("Invalid Port query syntax.");
            mdebug2("Port query: %s", curr);
            snprintf(output, OS_MAXSTR + 1, "err Invalid Port query syntax, near '%.32s'", curr);
            return -1;
        }

        scan_id = curr;
        *next++ = '\0';
        curr = next;

        if (!strcmp(scan_id, "NULL"))
            scan_id = NULL;

        if (next = strchr(curr, '|'), !next) {
            mdebug1("Invalid Port query syntax.");
            mdebug2("Port query: %s", curr);
            snprintf(output, OS_MAXSTR + 1, "err Invalid Port query syntax, near '%.32s'", curr);
            return -1;
        }

        scan_time = curr;
        *next++ = '\0';
        curr = next;

        if (!strcmp(scan_time, "NULL"))
            scan_time = NULL;

        if (next = strchr(curr, '|'), !next) {
            mdebug1("Invalid Port query syntax.");
            mdebug2("Port query: %s", scan_time);
            snprintf(output, OS_MAXSTR + 1, "err Invalid Port query syntax, near '%.32s'", scan_time);
            return -1;
        }

        protocol = curr;
        *next++ = '\0';
        curr = next;

        if (!strcmp(protocol, "NULL"))
            protocol = NULL;

        if (next = strchr(curr, '|'), !next) {
            mdebug1("Invalid Port query syntax.");
            mdebug2("Port query: %s", protocol);
            snprintf(output, OS_MAXSTR + 1, "err Invalid Port query syntax, near '%.32s'", protocol);
            return -1;
        }

        local_ip = curr;
        *next++ = '\0';
        curr = next;

        if (!strcmp(local_ip, "NULL"))
            local_ip = NULL;

        if (next = strchr(curr, '|'), !next) {
            mdebug1("Invalid Port query syntax.");
            mdebug2("Port query: %s", local_ip);
            snprintf(output, OS_MAXSTR + 1, "err Invalid Port query syntax, near '%.32s'", local_ip);
            return -1;
        }

        if (!strncmp(curr, "NULL", 4))
            local_port = -1;
        else
            local_port = strtol(curr,NULL,10);

        *next++ = '\0';
        curr = next;

        if (next = strchr(curr, '|'), !next) {
            mdebug1("Invalid Port query syntax.");
            mdebug2("Port query: %d", local_port);
            snprintf(output, OS_MAXSTR + 1, "err Invalid Port query syntax, near '%.32s'", curr);
            return -1;
        }

        remote_ip = curr;
        *next++ = '\0';
        curr = next;

        if (!strcmp(remote_ip, "NULL"))
            remote_ip = NULL;

        if (next = strchr(curr, '|'), !next) {
            mdebug1("Invalid Port query syntax.");
            mdebug2("Port query: %s", remote_ip);
            snprintf(output, OS_MAXSTR + 1, "err Invalid Port query syntax, near '%.32s'", remote_ip);
            return -1;
        }

        if (!strncmp(curr, "NULL", 4))
            remote_port = -1;
        else
            remote_port = strtol(curr,NULL,10);

        *next++ = '\0';
        curr = next;

        if (next = strchr(curr, '|'), !next) {
            mdebug1("Invalid Port query syntax.");
            mdebug2("Port query: %d", remote_port);
            snprintf(output, OS_MAXSTR + 1, "err Invalid Port query syntax, near '%.32s'", curr);
            return -1;
        }

        if (!strncmp(curr, "NULL", 4))
            tx_queue = -1;
        else
            tx_queue = strtol(curr,NULL,10);

        *next++ = '\0';
        curr = next;

        if (next = strchr(curr, '|'), !next) {
            mdebug1("Invalid Port query syntax.");
            mdebug2("Port query: %d", tx_queue);
            snprintf(output, OS_MAXSTR + 1, "err Invalid Port query syntax, near '%.32s'", curr);
            return -1;
        }

        if (!strncmp(curr, "NULL", 4))
            rx_queue = -1;
        else
            rx_queue = strtol(curr,NULL,10);

        *next++ = '\0';
        curr = next;

        if (next = strchr(curr, '|'), !next) {
            mdebug1("Invalid Port query syntax.");
            mdebug2("Port query: %d", rx_queue);
            snprintf(output, OS_MAXSTR + 1, "err Invalid Port query syntax, near '%.32s'", curr);
            return -1;
        }

        if (!strncmp(curr, "NULL", 4))
            inode = -1;
        else
            inode = strtol(curr,NULL,10);

        *next++ = '\0';
        curr = next;

        if (next = strchr(curr, '|'), !next) {
            mdebug1("Invalid Port query syntax.");
            mdebug2("Port query: %d", inode);
            snprintf(output, OS_MAXSTR + 1, "err Invalid Port query syntax, near '%.32s'", curr);
            return -1;
        }

        state = curr;
        *next++ = '\0';
        curr = next;

        if (!strcmp(state, "NULL"))
            state = NULL;

        if (next = strchr(curr, '|'), !next) {
            mdebug1("Invalid Port query syntax.");
            mdebug2("Port query: %s", state);
            snprintf(output, OS_MAXSTR + 1, "err Invalid Port query syntax, near '%.32s'", state);
            return -1;
        }

        if (!strncmp(curr, "NULL", 4))
            pid = -1;
        else
            pid = strtol(curr,NULL,10);

        *next++ = '\0';
        if (!strncmp(next, "NULL", 4))
            process = NULL;
        else
            process = next;

        if (result = wdb_port_save(wdb, scan_id, scan_time, protocol, local_ip, local_port, remote_ip, remote_port, tx_queue, rx_queue, inode, state, pid, process), result < 0) {
            mdebug1("Cannot save Port information.");
            snprintf(output, OS_MAXSTR + 1, "err Cannot save Port information.");
        } else {
            snprintf(output, OS_MAXSTR + 1, "ok");
        }

        return result;
    } else if (strcmp(curr, "del") == 0) {

        curr = next;

        if (!strcmp(next, "NULL"))
            scan_id = NULL;
        else
            scan_id = next;

        if (result = wdb_port_delete(wdb, scan_id), result < 0) {
            mdebug1("Cannot delete old Port information.");
            snprintf(output, OS_MAXSTR + 1, "err Cannot delete old Port information.");
        } else {
            snprintf(output, OS_MAXSTR + 1, "ok");
        }

        return result;

    } else {
        mdebug1("Invalid Port query syntax.");
        mdebug2("DB query error near: %s", curr);
        snprintf(output, OS_MAXSTR + 1, "err Invalid Port query syntax, near '%.32s'", curr);
        return -1;
    }
}


int wdb_parse_packages(wdb_t * wdb, char * input, char * output) {
    char * curr;
    char * next;
    char * scan_id;
    char * scan_time;
    char * format;
    char * name;
    char * priority;
    char * section;
    long size;
    char * vendor;
    char * install_time;
    char * version;
    char * architecture;
    char * multiarch;
    char * source;
    char * description;
    char * location;
    int result;

    if (next = strchr(input, ' '), !next) {
        mdebug1("Invalid Package info query syntax.");
        mdebug2("Package info query: %s", input);
        snprintf(output, OS_MAXSTR + 1, "err Invalid Package info query syntax, near '%.32s'", input);
        return -1;
    }

    curr = input;
    *next++ = '\0';

    if (strcmp(curr, "save") == 0) {
        curr = next;

        if (next = strchr(curr, '|'), !next) {
            mdebug1("Invalid Package info query syntax.");
            mdebug2("Package info query: %s", curr);
            snprintf(output, OS_MAXSTR + 1, "err Invalid Package info query syntax, near '%.32s'", curr);
            return -1;
        }

        scan_id = curr;
        *next++ = '\0';
        curr = next;

        if (!strcmp(scan_id, "NULL"))
            scan_id = NULL;

        if (next = strchr(curr, '|'), !next) {
            mdebug1("Invalid Package info query syntax.");
            mdebug2("Package info query: %s", curr);
            snprintf(output, OS_MAXSTR + 1, "err Invalid Package info query syntax, near '%.32s'", curr);
            return -1;
        }

        scan_time = curr;
        *next++ = '\0';
        curr = next;

        if (!strcmp(scan_time, "NULL"))
            scan_time = NULL;

        if (next = strchr(curr, '|'), !next) {
            mdebug1("Invalid Package info query syntax.");
            mdebug2("Package info query: %s", scan_time);
            snprintf(output, OS_MAXSTR + 1, "err Invalid Package info query syntax, near '%.32s'", scan_time);
            return -1;
        }

        format = curr;
        *next++ = '\0';
        curr = next;

        if (!strcmp(format, "NULL"))
            format = NULL;

        if (next = strchr(curr, '|'), !next) {
            mdebug1("Invalid Package info query syntax.");
            mdebug2("Package info query: %s", format);
            snprintf(output, OS_MAXSTR + 1, "err Invalid Package info query syntax, near '%.32s'", format);
            return -1;
        }

        name = curr;
        *next++ = '\0';
        curr = next;

        if (!strcmp(name, "NULL"))
            name = NULL;

        if (next = strchr(curr, '|'), !next) {
            mdebug1("Invalid Package info query syntax.");
            mdebug2("Package info query: %s", name);
            snprintf(output, OS_MAXSTR + 1, "err Invalid Package info query syntax, near '%.32s'", name);
            return -1;
        }

        priority = curr;
        *next++ = '\0';
        curr = next;

        if (!strcmp(priority, "NULL"))
            priority = NULL;

        if (next = strchr(curr, '|'), !next) {
            mdebug1("Invalid Package info query syntax.");
            mdebug2("Package info query: %s", priority);
            snprintf(output, OS_MAXSTR + 1, "err Invalid Package info query syntax, near '%.32s'", priority);
            return -1;
        }

        section = curr;
        *next++ = '\0';
        curr = next;

        if (!strcmp(section, "NULL"))
            section = NULL;

        if (next = strchr(curr, '|'), !next) {
            mdebug1("Invalid Package info query syntax.");
            mdebug2("Package info query: %s", section);
            snprintf(output, OS_MAXSTR + 1, "err Invalid Package info query syntax, near '%.32s'", section);
            return -1;
        }

        if (!strncmp(curr, "NULL", 4))
            size = -1;
        else
            size = strtol(curr,NULL,10);

        *next++ = '\0';
        curr = next;

        if (next = strchr(curr, '|'), !next) {
            mdebug1("Invalid Package query syntax.");
            mdebug2("Package query: %ld", size);
            snprintf(output, OS_MAXSTR + 1, "err Invalid Package query syntax, near '%.32s'", curr);
            return -1;
        }

        vendor = curr;
        *next++ = '\0';
        curr = next;

        if (!strcmp(vendor, "NULL"))
            vendor = NULL;

        if (next = strchr(curr, '|'), !next) {
            mdebug1("Invalid Package info query syntax.");
            mdebug2("Package info query: %s", vendor);
            snprintf(output, OS_MAXSTR + 1, "err Invalid Package info query syntax, near '%.32s'", vendor);
            return -1;
        }

        install_time = curr;
        *next++ = '\0';
        curr = next;

        if (!strcmp(install_time, "NULL"))
            install_time = NULL;

        if (next = strchr(curr, '|'), !next) {
            mdebug1("Invalid Package info query syntax.");
            mdebug2("Package info query: %s", install_time);
            snprintf(output, OS_MAXSTR + 1, "err Invalid Package info query syntax, near '%.32s'", install_time);
            return -1;
        }

        version = curr;
        *next++ = '\0';
        curr = next;

        if (!strcmp(version, "NULL"))
            version = NULL;

        if (next = strchr(curr, '|'), !next) {
            mdebug1("Invalid Package info query syntax.");
            mdebug2("Package info query: %s", version);
            snprintf(output, OS_MAXSTR + 1, "err Invalid Package info query syntax, near '%.32s'", version);
            return -1;
        }

        architecture = curr;
        *next++ = '\0';
        curr = next;

        if (!strcmp(architecture, "NULL"))
            architecture = NULL;

        if (next = strchr(curr, '|'), !next) {
            mdebug1("Invalid Package info query syntax.");
            mdebug2("Package info query: %s", architecture);
            snprintf(output, OS_MAXSTR + 1, "err Invalid Package info query syntax, near '%.32s'", architecture);
            return -1;
        }

        multiarch = curr;
        *next++ = '\0';
        curr = next;

        if (!strcmp(multiarch, "NULL"))
            multiarch = NULL;

        if (next = strchr(curr, '|'), !next) {
            mdebug1("Invalid Package info query syntax.");
            mdebug2("Package info query: %s", multiarch);
            snprintf(output, OS_MAXSTR + 1, "err Invalid Package info query syntax, near '%.32s'", multiarch);
            return -1;
        }

        source = curr;
        *next++ = '\0';
        curr = next;

        if (!strcmp(source, "NULL"))
            source = NULL;

        if (next = strchr(curr, '|'), !next) {
            mdebug1("Invalid Package info query syntax.");
            mdebug2("Package info query: %s", source);
            snprintf(output, OS_MAXSTR + 1, "err Invalid Package info query syntax, near '%.32s'", source);
            return -1;
        }

        description = curr;
        *next++ = '\0';

        if (!strcmp(description, "NULL"))
            description = NULL;

        if (!strcmp(next, "NULL"))
            location = NULL;
        else
            location = next;

        if (result = wdb_package_save(wdb, scan_id, scan_time, format, name, priority, section, size, vendor, install_time, version, architecture, multiarch, source, description, location), result < 0) {
            mdebug1("Cannot save Package information.");
            snprintf(output, OS_MAXSTR + 1, "err Cannot save Package information.");
        } else {
            snprintf(output, OS_MAXSTR + 1, "ok");
        }

        return result;

    } else if (strcmp(curr, "del") == 0) {

        curr = next;

        if (!strcmp(next, "NULL"))
            scan_id = NULL;
        else
            scan_id = next;

        if (result = wdb_package_update(wdb, scan_id), result < 0) {
            mdebug1("Cannot update scanned packages.");
            snprintf(output, OS_MAXSTR + 1, "err Cannot save scanned packages before delete old Package information.");
        }

        if (result = wdb_package_delete(wdb, scan_id), result < 0) {
            mdebug1("Cannot delete old Package information.");
            snprintf(output, OS_MAXSTR + 1, "err Cannot delete old Package information.");
        } else {
            snprintf(output, OS_MAXSTR + 1, "ok");
        }

        return result;

    } else {
        mdebug1("Invalid Package info query syntax.");
        mdebug2("DB query error near: %s", curr);
        snprintf(output, OS_MAXSTR + 1, "err Invalid Package info query syntax, near '%.32s'", curr);
        return -1;
    }
}

int wdb_parse_hotfixes(wdb_t * wdb, char * input, char * output) {
    char * curr;
    char * next;
    char * scan_id;
    char * scan_time;
    char *hotfix;
    int result;

    if (next = strchr(input, ' '), !next) {
        mdebug1("Invalid Hotfix info query syntax.");
        mdebug2("Hotfix info query: %s", input);
        snprintf(output, OS_MAXSTR + 1, "err Invalid Hotfix info query syntax, near '%.32s'", input);
        return -1;
    }

    curr = input;
    *next++ = '\0';

    if (strcmp(curr, "save") == 0) {
        curr = next;

        if (next = strchr(curr, '|'), !next) {
            mdebug1("Invalid Hotfix info query syntax.");
            mdebug2("Hotfix info query: %s", curr);
            snprintf(output, OS_MAXSTR + 1, "err Invalid Hotfix info query syntax, near '%.32s'", curr);
            return -1;
        }

        scan_id = curr;
        *next++ = '\0';
        curr = next;

        if (next = strchr(curr, '|'), !next) {
            mdebug1("Invalid Hotfix info query syntax.");
            mdebug2("Hotfix info query: %s", curr);
            snprintf(output, OS_MAXSTR + 1, "err Invalid Hotfix info query syntax, near '%.32s'", curr);
            return -1;
        }

        scan_time = curr;
        *next++ = '\0';
        curr = next;

        if (next = strchr(curr, '|'), !next) {
            mdebug1("Invalid Hotfix info query syntax.");
            mdebug2("Hotfix info query: %s", scan_time);
            snprintf(output, OS_MAXSTR + 1, "err Invalid Hotfix info query syntax, near '%.32s'", scan_time);
            return -1;
        }

        hotfix = curr;
        *next++ = '\0';

        if (result = wdb_hotfix_save(wdb, scan_id, scan_time, hotfix), result < 0) {
            mdebug1("Cannot save Hotfix information.");
            snprintf(output, OS_MAXSTR + 1, "err Cannot save Hotfix information.");
        } else {
            snprintf(output, OS_MAXSTR + 1, "ok");
        }

        return result;
    } else if (strcmp(curr, "del") == 0) {

        curr = next;

        if (!strcmp(next, "NULL"))
            scan_id = NULL;
        else
            scan_id = next;

        if (result = wdb_hotfix_delete(wdb, scan_id), result < 0) {
            mdebug1("Cannot delete old Process information.");
            snprintf(output, OS_MAXSTR + 1, "err Cannot delete old Hotfix information.");
        } else {
            snprintf(output, OS_MAXSTR + 1, "ok");
        }

        return result;

    } else {
        mdebug1("Invalid Hotfix info query syntax.");
        mdebug2("DB query error near: %s", curr);
        snprintf(output, OS_MAXSTR + 1, "err Invalid Hotfix info query syntax, near '%.32s'", curr);
        return -1;
    }
}

int wdb_parse_processes(wdb_t * wdb, char * input, char * output) {
    char * curr;
    char * next;
    char * scan_id;
    char * scan_time;
    int pid, ppid, utime, stime, priority, nice, size, vm_size, resident, share, start_time, pgrp, session, nlwp, tgid, tty, processor;
    char * name;
    char * state;
    char * cmd;
    char * argvs;
    char * euser;
    char * ruser;
    char * suser;
    char * egroup;
    char * rgroup;
    char * sgroup;
    char * fgroup;
    int result;

    if (next = strchr(input, ' '), !next) {
        mdebug1("Invalid Process query syntax.");
        mdebug2("Process query: %s", input);
        snprintf(output, OS_MAXSTR + 1, "err Invalid Process query syntax, near '%.32s'", input);
        return -1;
    }

    curr = input;
    *next++ = '\0';

    if (strcmp(curr, "save") == 0) {
        curr = next;

        if (next = strchr(curr, '|'), !next) {
            mdebug1("Invalid Process query syntax.");
            mdebug2("Process query: %s", curr);
            snprintf(output, OS_MAXSTR + 1, "err Invalid Process query syntax, near '%.32s'", curr);
            return -1;
        }

        scan_id = curr;
        *next++ = '\0';
        curr = next;

        if (!strcmp(scan_id, "NULL"))
            scan_id = NULL;

        if (next = strchr(curr, '|'), !next) {
            mdebug1("Invalid Process query syntax.");
            mdebug2("Process query: %s", curr);
            snprintf(output, OS_MAXSTR + 1, "err Invalid Process query syntax, near '%.32s'", curr);
            return -1;
        }

        scan_time = curr;
        *next++ = '\0';
        curr = next;

        if (!strcmp(scan_time, "NULL"))
            scan_time = NULL;

        if (next = strchr(curr, '|'), !next) {
            mdebug1("Invalid Process query syntax.");
            mdebug2("Process query: %s", scan_time);
            snprintf(output, OS_MAXSTR + 1, "err Invalid Process query syntax, near '%.32s'", scan_time);
            return -1;
        }

        if (!strncmp(curr, "NULL", 4))
            pid = -1;
        else
            pid = strtol(curr,NULL,10);

        *next++ = '\0';
        curr = next;

        if (next = strchr(curr, '|'), !next) {
            mdebug1("Invalid Process query syntax.");
            mdebug2("Process query: %d", pid);
            snprintf(output, OS_MAXSTR + 1, "err Invalid Process query syntax, near '%.32s'", curr);
            return -1;
        }

        name = curr;
        *next++ = '\0';
        curr = next;

        if (!strcmp(name, "NULL"))
            name = NULL;

        if (next = strchr(curr, '|'), !next) {
            mdebug1("Invalid Process query syntax.");
            mdebug2("Process query: %s", name);
            snprintf(output, OS_MAXSTR + 1, "err Invalid Process query syntax, near '%.32s'", name);
            return -1;
        }

        state = curr;
        *next++ = '\0';
        curr = next;

        if (!strcmp(state, "NULL"))
            state = NULL;

        if (next = strchr(curr, '|'), !next) {
            mdebug1("Invalid Process query syntax.");
            mdebug2("Process query: %s", state);
            snprintf(output, OS_MAXSTR + 1, "err Invalid Process query syntax, near '%.32s'", state);
            return -1;
        }

        if (!strncmp(curr, "NULL", 4))
            ppid = -1;
        else
            ppid = strtol(curr,NULL,10);

        *next++ = '\0';
        curr = next;

        if (next = strchr(curr, '|'), !next) {
            mdebug1("Invalid Process query syntax.");
            mdebug2("Process query: %d", ppid);
            snprintf(output, OS_MAXSTR + 1, "err Invalid Process query syntax, near '%.32s'", curr);
            return -1;
        }

        if (!strncmp(curr, "NULL", 4))
            utime = -1;
        else
            utime = strtol(curr,NULL,10);

        *next++ = '\0';
        curr = next;

        if (next = strchr(curr, '|'), !next) {
            mdebug1("Invalid Process query syntax.");
            mdebug2("Process query: %d", utime);
            snprintf(output, OS_MAXSTR + 1, "err Invalid Process query syntax, near '%.32s'", curr);
            return -1;
        }

        if (!strncmp(curr, "NULL", 4))
            stime = -1;
        else
            stime = strtol(curr,NULL,10);

        *next++ = '\0';
        curr = next;

        if (next = strchr(curr, '|'), !next) {
            mdebug1("Invalid Process query syntax.");
            mdebug2("Process query: %d", stime);
            snprintf(output, OS_MAXSTR + 1, "err Invalid Process query syntax, near '%.32s'", curr);
            return -1;
        }

        cmd = curr;
        *next++ = '\0';
        curr = next;

        if (!strcmp(cmd, "NULL"))
            cmd = NULL;

        if (next = strchr(curr, '|'), !next) {
            mdebug1("Invalid Process query syntax.");
            mdebug2("Process query: %s", cmd);
            snprintf(output, OS_MAXSTR + 1, "err Invalid Process query syntax, near '%.32s'", cmd);
            return -1;
        }

        argvs = curr;
        *next++ = '\0';
        curr = next;

        if (!strcmp(argvs, "NULL"))
            argvs = NULL;

        if (next = strchr(curr, '|'), !next) {
            mdebug1("Invalid Process query syntax.");
            mdebug2("Process query: %s", argvs);
            snprintf(output, OS_MAXSTR + 1, "err Invalid Process query syntax, near '%.32s'", argvs);
            return -1;
        }

        euser = curr;
        *next++ = '\0';
        curr = next;

        if (!strcmp(euser, "NULL"))
            euser = NULL;

        if (next = strchr(curr, '|'), !next) {
            mdebug1("Invalid Process query syntax.");
            mdebug2("Process query: %s", euser);
            snprintf(output, OS_MAXSTR + 1, "err Invalid Process query syntax, near '%.32s'", euser);
            return -1;
        }

        ruser = curr;
        *next++ = '\0';
        curr = next;

        if (!strcmp(ruser, "NULL"))
            ruser = NULL;

        if (next = strchr(curr, '|'), !next) {
            mdebug1("Invalid Process query syntax.");
            mdebug2("Process query: %s", ruser);
            snprintf(output, OS_MAXSTR + 1, "err Invalid Process query syntax, near '%.32s'", ruser);
            return -1;
        }

        suser = curr;
        *next++ = '\0';
        curr = next;

        if (!strcmp(suser, "NULL"))
            suser = NULL;

        if (next = strchr(curr, '|'), !next) {
            mdebug1("Invalid Process query syntax.");
            mdebug2("Process query: %s", suser);
            snprintf(output, OS_MAXSTR + 1, "err Invalid Process query syntax, near '%.32s'", suser);
            return -1;
        }

        egroup = curr;
        *next++ = '\0';
        curr = next;

        if (!strcmp(egroup, "NULL"))
            egroup = NULL;

        if (next = strchr(curr, '|'), !next) {
            mdebug1("Invalid Process query syntax.");
            mdebug2("Process query: %s", egroup);
            snprintf(output, OS_MAXSTR + 1, "err Invalid Process query syntax, near '%.32s'", egroup);
            return -1;
        }

        rgroup = curr;
        *next++ = '\0';
        curr = next;

        if (!strcmp(rgroup, "NULL"))
            rgroup = NULL;

        if (next = strchr(curr, '|'), !next) {
            mdebug1("Invalid Process query syntax.");
            mdebug2("Process query: %s", rgroup);
            snprintf(output, OS_MAXSTR + 1, "err Invalid Process query syntax, near '%.32s'", rgroup);
            return -1;
        }

        sgroup = curr;
        *next++ = '\0';
        curr = next;

        if (!strcmp(sgroup, "NULL"))
            sgroup = NULL;

        if (next = strchr(curr, '|'), !next) {
            mdebug1("Invalid Process query syntax.");
            mdebug2("Process query: %s", sgroup);
            snprintf(output, OS_MAXSTR + 1, "err Invalid Process query syntax, near '%.32s'", sgroup);
            return -1;
        }

        fgroup = curr;
        *next++ = '\0';
        curr = next;

        if (!strcmp(fgroup, "NULL"))
            fgroup = NULL;

        if (next = strchr(curr, '|'), !next) {
            mdebug1("Invalid Process query syntax.");
            mdebug2("Process query: %s", fgroup);
            snprintf(output, OS_MAXSTR + 1, "err Invalid Process query syntax, near '%.32s'", fgroup);
            return -1;
        }

        if (!strncmp(curr, "NULL", 4))
            priority = -1;
        else
            priority = strtol(curr,NULL,10);

        *next++ = '\0';
        curr = next;

        if (next = strchr(curr, '|'), !next) {
            mdebug1("Invalid Process query syntax.");
            mdebug2("Process query: %d", priority);
            snprintf(output, OS_MAXSTR + 1, "err Invalid Process query syntax, near '%.32s'", curr);
            return -1;
        }

        if (!strncmp(curr, "NULL", 4))
            nice = 0;
        else
            nice = strtol(curr,NULL,10);

        *next++ = '\0';
        curr = next;

        if (next = strchr(curr, '|'), !next) {
            mdebug1("Invalid Process query syntax.");
            mdebug2("Process query: %d", nice);
            snprintf(output, OS_MAXSTR + 1, "err Invalid Process query syntax, near '%.32s'", curr);
            return -1;
        }

        if (!strncmp(curr, "NULL", 4))
            size = -1;
        else
            size = strtol(curr,NULL,10);

        *next++ = '\0';
        curr = next;

        if (next = strchr(curr, '|'), !next) {
            mdebug1("Invalid Process query syntax.");
            mdebug2("Process query: %d", size);
            snprintf(output, OS_MAXSTR + 1, "err Invalid Process query syntax, near '%.32s'", curr);
            return -1;
        }

        if (!strncmp(curr, "NULL", 4))
            vm_size = -1;
        else
            vm_size = strtol(curr,NULL,10);

        *next++ = '\0';
        curr = next;

        if (next = strchr(curr, '|'), !next) {
            mdebug1("Invalid Process query syntax.");
            mdebug2("Process query: %d", vm_size);
            snprintf(output, OS_MAXSTR + 1, "err Invalid Process query syntax, near '%.32s'", curr);
            return -1;
        }

        if (!strncmp(curr, "NULL", 4))
            resident = -1;
        else
            resident = strtol(curr,NULL,10);

        *next++ = '\0';
        curr = next;

        if (next = strchr(curr, '|'), !next) {
            mdebug1("Invalid Process query syntax.");
            mdebug2("Process query: %d", resident);
            snprintf(output, OS_MAXSTR + 1, "err Invalid Process query syntax, near '%.32s'", curr);
            return -1;
        }

        if (!strncmp(curr, "NULL", 4))
            share = -1;
        else
            share = strtol(curr,NULL,10);

        *next++ = '\0';
        curr = next;

        if (next = strchr(curr, '|'), !next) {
            mdebug1("Invalid Process query syntax.");
            mdebug2("Process query: %d", share);
            snprintf(output, OS_MAXSTR + 1, "err Invalid Process query syntax, near '%.32s'", curr);
            return -1;
        }

        if (!strncmp(curr, "NULL", 4))
            start_time = -1;
        else
            start_time = strtol(curr,NULL,10);

        *next++ = '\0';
        curr = next;

        if (next = strchr(curr, '|'), !next) {
            mdebug1("Invalid Process query syntax.");
            mdebug2("Process query: %d", start_time);
            snprintf(output, OS_MAXSTR + 1, "err Invalid Process query syntax, near '%.32s'", curr);
            return -1;
        }

        if (!strncmp(curr, "NULL", 4))
            pgrp = -1;
        else
            pgrp = strtol(curr,NULL,10);

        *next++ = '\0';
        curr = next;

        if (next = strchr(curr, '|'), !next) {
            mdebug1("Invalid Process query syntax.");
            mdebug2("Process query: %d", pgrp);
            snprintf(output, OS_MAXSTR + 1, "err Invalid Process query syntax, near '%.32s'", curr);
            return -1;
        }

        if (!strncmp(curr, "NULL", 4))
            session = -1;
        else
            session = strtol(curr,NULL,10);

        *next++ = '\0';
        curr = next;

        if (next = strchr(curr, '|'), !next) {
            mdebug1("Invalid Process query syntax.");
            mdebug2("Process query: %d", session);
            snprintf(output, OS_MAXSTR + 1, "err Invalid Process query syntax, near '%.32s'", curr);
            return -1;
        }

        if (!strncmp(curr, "NULL", 4))
            nlwp = -1;
        else
            nlwp = strtol(curr,NULL,10);

        *next++ = '\0';
        curr = next;

        if (next = strchr(curr, '|'), !next) {
            mdebug1("Invalid Process query syntax.");
            mdebug2("Process query: %d", nlwp);
            snprintf(output, OS_MAXSTR + 1, "err Invalid Process query syntax, near '%.32s'", curr);
            return -1;
        }

        if (!strncmp(curr, "NULL", 4))
            tgid = -1;
        else
            tgid = strtol(curr,NULL,10);

        *next++ = '\0';
        curr = next;

        if (next = strchr(curr, '|'), !next) {
            mdebug1("Invalid Process query syntax.");
            mdebug2("Process query: %d", tgid);
            snprintf(output, OS_MAXSTR + 1, "err Invalid Process query syntax, near '%.32s'", curr);
            return -1;
        }

        if (!strncmp(curr, "NULL", 4))
            tty = -1;
        else
            tty = strtol(curr,NULL,10);

        *next++ = '\0';
        if (!strncmp(next, "NULL", 4))
            processor = -1;
        else
            processor = strtol(next,NULL,10);

        if (result = wdb_process_save(wdb, scan_id, scan_time, pid, name, state, ppid, utime, stime, cmd, argvs, euser, ruser, suser, egroup, rgroup, sgroup, fgroup, priority, nice, size, vm_size, resident, share, start_time, pgrp, session, nlwp, tgid, tty, processor), result < 0) {
            mdebug1("Cannot save Process information.");
            snprintf(output, OS_MAXSTR + 1, "err Cannot save Process information.");
        } else {
            snprintf(output, OS_MAXSTR + 1, "ok");
        }

        return result;
    } else if (strcmp(curr, "del") == 0) {

        curr = next;

        if (!strcmp(next, "NULL"))
            scan_id = NULL;
        else
            scan_id = next;

        if (result = wdb_process_delete(wdb, scan_id), result < 0) {
            mdebug1("Cannot delete old Process information.");
            snprintf(output, OS_MAXSTR + 1, "err Cannot delete old Process information.");
        } else {
            snprintf(output, OS_MAXSTR + 1, "ok");
        }

        return result;

    } else {
        mdebug1("Invalid Process query syntax.");
        mdebug2("DB query error near: %s", curr);
        snprintf(output, OS_MAXSTR + 1, "err Invalid Process query syntax, near '%.32s'", curr);
        return -1;
    }
}

int wdb_parse_ciscat(wdb_t * wdb, char * input, char * output) {
    char * curr;
    char * next;
    char * scan_id;
    char * scan_time;
    char * benchmark;
    char * profile;
    int pass, fail, error, notchecked, unknown, score;
    int result;

    if (next = strchr(input, ' '), !next) {
        mdebug1("Invalid CISCAT query syntax.");
        mdebug2("CISCAT query: %s", input);
        snprintf(output, OS_MAXSTR + 1, "err Invalid CISCAT query syntax, near '%.32s'", input);
        return -1;
    }

    curr = input;
    *next++ = '\0';

    if (strcmp(curr, "save") == 0) {
        curr = next;

        if (next = strchr(curr, '|'), !next) {
            mdebug1("Invalid CISCAT query syntax.");
            mdebug2("CISCAT query: %s", curr);
            snprintf(output, OS_MAXSTR + 1, "err Invalid CISCAT query syntax, near '%.32s'", curr);
            return -1;
        }

        scan_id = curr;
        *next++ = '\0';
        curr = next;

        if (!strcmp(scan_id, "NULL"))
            scan_id = NULL;

        if (next = strchr(curr, '|'), !next) {
            mdebug1("Invalid CISCAT query syntax.");
            mdebug2("CISCAT query: %s", curr);
            snprintf(output, OS_MAXSTR + 1, "err Invalid CISCAT query syntax, near '%.32s'", curr);
            return -1;
        }

        scan_time = curr;
        *next++ = '\0';
        curr = next;

        if (!strcmp(scan_time, "NULL"))
            scan_time = NULL;

        if (next = strchr(curr, '|'), !next) {
            mdebug1("Invalid CISCAT query syntax.");
            mdebug2("CISCAT query: %s", scan_time);
            snprintf(output, OS_MAXSTR + 1, "err Invalid CISCAT query syntax, near '%.32s'", scan_time);
            return -1;
        }

        benchmark = curr;
        *next++ = '\0';
        curr = next;

        if (!strcmp(benchmark, "NULL"))
            benchmark = NULL;

        if (next = strchr(curr, '|'), !next) {
            mdebug1("Invalid CISCAT query syntax.");
            mdebug2("CISCAT query: %s", benchmark);
            snprintf(output, OS_MAXSTR + 1, "err Invalid CISCAT query syntax, near '%.32s'", benchmark);
            return -1;
        }

        profile = curr;
        *next++ = '\0';
        curr = next;

        if (!strcmp(profile, "NULL"))
            profile = NULL;

        if (next = strchr(curr, '|'), !next) {
            mdebug1("Invalid CISCAT query syntax.");
            mdebug2("CISCAT query: %s", profile);
            snprintf(output, OS_MAXSTR + 1, "err Invalid CISCAT query syntax, near '%.32s'", profile);
            return -1;
        }

        if (!strncmp(curr, "NULL", 4))
            pass = -1;
        else
            pass = strtol(curr,NULL,10);

        *next++ = '\0';
        curr = next;

        if (next = strchr(curr, '|'), !next) {
            mdebug1("Invalid CISCAT query syntax.");
            mdebug2("CISCAT query: %d", pass);
            snprintf(output, OS_MAXSTR + 1, "err Invalid CISCAT query syntax, near '%.32s'", curr);
            return -1;
        }

        if (!strncmp(curr, "NULL", 4))
            fail = -1;
        else
            fail = strtol(curr,NULL,10);

        *next++ = '\0';
        curr = next;

        if (next = strchr(curr, '|'), !next) {
            mdebug1("Invalid CISCAT query syntax.");
            mdebug2("CISCAT query: %d", fail);
            snprintf(output, OS_MAXSTR + 1, "err Invalid CISCAT query syntax, near '%.32s'", curr);
            return -1;
        }

        if (!strncmp(curr, "NULL", 4))
            error = -1;
        else
            error = strtol(curr,NULL,10);

        *next++ = '\0';
        curr = next;

        if (next = strchr(curr, '|'), !next) {
            mdebug1("Invalid CISCAT query syntax.");
            mdebug2("CISCAT query: %d", error);
            snprintf(output, OS_MAXSTR + 1, "err Invalid CISCAT query syntax, near '%.32s'", curr);
            return -1;
        }

        if (!strncmp(curr, "NULL", 4))
            notchecked = -1;
        else
            notchecked = strtol(curr,NULL,10);

        *next++ = '\0';
        curr = next;

        if (next = strchr(curr, '|'), !next) {
            mdebug1("Invalid CISCAT query syntax.");
            mdebug2("CISCAT query: %d", notchecked);
            snprintf(output, OS_MAXSTR + 1, "err Invalid CISCAT query syntax, near '%.32s'", curr);
            return -1;
        }

        if (!strncmp(curr, "NULL", 4))
            unknown = -1;
        else
            unknown = strtol(curr,NULL,10);

        *next++ = '\0';
        if (!strncmp(next, "NULL", 4))
            score = -1;
        else
            score = strtol(next,NULL,10);

        if (result = wdb_ciscat_save(wdb, scan_id, scan_time, benchmark, profile, pass, fail, error, notchecked, unknown, score), result < 0) {
            mdebug1("Cannot save CISCAT information.");
            snprintf(output, OS_MAXSTR + 1, "err Cannot save CISCAT information.");
        } else {
            snprintf(output, OS_MAXSTR + 1, "ok");
        }

        return result;
    } else {
        mdebug1("Invalid CISCAT query syntax.");
        mdebug2("DB query error near: %s", curr);
        snprintf(output, OS_MAXSTR + 1, "err Invalid CISCAT query syntax, near '%.32s'", curr);
        return -1;
    }
}<|MERGE_RESOLUTION|>--- conflicted
+++ resolved
@@ -532,7 +532,7 @@
 
         *next++ = '\0';
         result_check = next;
-        
+
         curr = next;
         if (next = strchr(curr, '|'), !next) {
             mdebug1("Invalid Security Configuration Assessment query syntax.");
@@ -708,28 +708,23 @@
                 return -1;
             }
 
-<<<<<<< HEAD
-            if( result_check = cJSON_GetObjectItem(check, "result"), !result_check) {
-                mdebug1("Malformed JSON: field 'result' not found");
-=======
             command = cJSON_GetObjectItem(check, "command");
             if( command && !command->valuestring ) {
                 mdebug1("Malformed JSON: field 'command' must be a string");
->>>>>>> 506f1fcf
                 return -1;
             }
-            
+
             if ( status = cJSON_GetObjectItem(check, "status"), status) {
                 if ( reason = cJSON_GetObjectItem(check, "reason"), !reason) {
                     merror("Malformed JSON: field 'reason' not found");
                     return -1;
                 }
-                
+
                 if( !status->valuestring ) {
                     merror("Malformed JSON: field 'status' must be a string");
                     return -1;
                 }
-                
+
                 if( !reason->valuestring ) {
                     merror("Malformed JSON: field 'reason' must be a string");
                     return -1;
@@ -749,7 +744,7 @@
             }
         }
 
-        
+
         if (result = wdb_sca_save(wdb,id->valueint,scan_id->valueint,title->valuestring,description ? description->valuestring : NULL,rationale ? rationale->valuestring : NULL,remediation ? remediation->valuestring : NULL,file ? file->valuestring : NULL,directory ? directory->valuestring : NULL,process ? process->valuestring : NULL,registry ? registry->valuestring : NULL,reference ? reference->valuestring : NULL ,result_check ? result_check->valuestring : "",policy_id->valuestring,command ? command->valuestring : NULL,status ? status->valuestring : NULL,reason ? reason->valuestring : NULL), result < 0) {
             mdebug1("Cannot save Security Configuration Assessment information.");
             snprintf(output, OS_MAXSTR + 1, "err Cannot save Security Configuration Assessment information.");
@@ -830,7 +825,7 @@
         }
 
         return result;
-        
+
     } else if (strcmp(curr, "delete_check") == 0) {
 
         char *policy_id;
@@ -1321,7 +1316,7 @@
             invalid = -1;
         else
             invalid = strtol(curr,NULL,10);
-        
+
         *next++ = '\0';
         curr = next;
 
@@ -1336,7 +1331,7 @@
             total_checks = -1;
         else
             total_checks = strtol(curr,NULL,10);
-        
+
         *next++ = '\0';
         curr = next;
 
@@ -1564,10 +1559,10 @@
             invalid = -1;
         else
             invalid = strtol(curr,NULL,10);
-        
-        *next++ = '\0';
-        curr = next;
-        
+
+        *next++ = '\0';
+        curr = next;
+
         if (next = strchr(curr, '|'), !next) {
             mdebug1("Invalid configuration assessment query syntax.");
             mdebug2("configuration assessment query: %s", curr);
@@ -1579,10 +1574,10 @@
             total_checks = -1;
         else
             total_checks = strtol(curr,NULL,10);
-        
-        *next++ = '\0';
-        curr = next;
-        
+
+        *next++ = '\0';
+        curr = next;
+
         if (next = strchr(curr, '|'), !next) {
             mdebug1("Invalid configuration assessment query syntax.");
             mdebug2("configuration assessment query: %s", curr);
