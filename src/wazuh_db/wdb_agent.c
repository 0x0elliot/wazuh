/*
 * Wazuh SQLite integration
 * Copyright (C) 2015-2020, Wazuh Inc.
 * July 5, 2016.
 *
 * This program is free software; you can redistribute it
 * and/or modify it under the terms of the GNU General Public
 * License (version 2) as published by the FSF - Free Software
 * Foundation.
 */

#include "wdb.h"
#include "defs.h"
#include "wazuhdb_op.h"

#ifdef WIN32
#define chown(x, y, z) 0
#endif

<<<<<<< HEAD
static const char *SQL_INSERT_AGENT = "INSERT INTO agent (id, name, ip, register_ip, internal_key, date_add, `group`) VALUES (?, ?, ?, ?, ?, ?, ?);";
static const char *SQL_UPDATE_AGENT_NAME = "UPDATE agent SET name = ? WHERE id = ?;";
static const char *SQL_UPDATE_AGENT_VERSION = "UPDATE agent SET os_name = ?, os_version = ?, os_major = ?, os_minor = ?, os_codename = ?, os_platform = ?, os_build = ?, os_uname = ?, os_arch = ?, version = ?, config_sum = ?, merged_sum = ?, manager_host = ?, node_name = ? WHERE id = ?;";
static const char *SQL_UPDATE_AGENT_VERSION_IP = "UPDATE agent SET os_name = ?, os_version = ?, os_major = ?, os_minor = ?, os_codename = ?, os_platform = ?, os_build = ?, os_uname = ?, os_arch = ?, version = ?, config_sum = ?, merged_sum = ?, manager_host = ?, node_name = ? , ip = ? WHERE id = ?;";
static const char *SQL_UPDATE_AGENT_KEEPALIVE = "UPDATE agent SET last_keepalive = ? WHERE id = ?;";
static const char *SQL_SELECT_AGENT_STATUS = "SELECT status FROM agent WHERE id = ?;";
static const char *SQL_UPDATE_AGENT_STATUS = "UPDATE agent SET status = ? WHERE id = ?;";
static const char *SQL_UPDATE_AGENT_GROUP = "UPDATE agent SET `group` = ? WHERE id = ?;";
static const char *SQL_INSERT_AGENT_GROUP = "INSERT INTO `group` (name) VALUES(?)";
static const char *SQL_SELECT_AGENT_GROUP = "SELECT `group` FROM agent WHERE id = ?;";
static const char *SQL_INSERT_AGENT_BELONG = "INSERT INTO belongs (id_group, id_agent) VALUES(?, ?)";
static const char *SQL_DELETE_AGENT_BELONG = "DELETE FROM belongs WHERE id_agent = ?";
static const char *SQL_DELETE_GROUP_BELONG = "DELETE FROM belongs WHERE id_group = (SELECT id FROM 'group' WHERE name = ? );";
static const char *SQL_SELECT_FIM_OFFSET = "SELECT fim_offset FROM agent WHERE id = ?;";
static const char *SQL_SELECT_REG_OFFSET = "SELECT reg_offset FROM agent WHERE id = ?;";
static const char *SQL_UPDATE_FIM_OFFSET = "UPDATE agent SET fim_offset = ? WHERE id = ?;";
static const char *SQL_UPDATE_REG_OFFSET = "UPDATE agent SET reg_offset = ? WHERE id = ?;";
static const char *SQL_DELETE_AGENT = "DELETE FROM agent WHERE id = ?;";
static const char *SQL_SELECT_AGENT = "SELECT name FROM agent WHERE id = ?;";
static const char *SQL_SELECT_AGENTS = "SELECT id FROM agent WHERE id != 0;";
static const char *SQL_FIND_AGENT = "SELECT id FROM agent WHERE name = ? AND (register_ip = ? OR register_ip LIKE ?2 || '/_%');";
static const char *SQL_FIND_GROUP = "SELECT id FROM `group` WHERE name = ?;";
static const char *SQL_SELECT_GROUPS = "SELECT name FROM `group`;";
static const char *SQL_DELETE_GROUP = "DELETE FROM `group` WHERE name = ?;";
static const char *SQL_SELECT_AGENT_INFO = "SELECT os_platform, os_major, os_minor, os_arch, version, last_keepalive FROM agent WHERE id = ?;";
static const char *SQL_SELECT_VERSION = "SELECT version FROM agent WHERE id = ?;";

/* Insert agent. It opens and closes the DB. Returns 0 on success or -1 on error. */
int wdb_insert_agent(int id, const char *name, const char *ip, const char *register_ip, const char *key, const char *group, int keep_date) {
=======
#define WDBQUERY_SIZE OS_BUFFER_SIZE
#define WDBOUTPUT_SIZE OS_MAXSTR

int wdb_sock_agent = -1;

static const char *global_db_commands[] = {
    [WDB_INSERT_AGENT] = "global insert-agent %s",
    [WDB_INSERT_AGENT_GROUP] = "global insert-agent-group %s",
    [WDB_INSERT_AGENT_BELONG] = "global insert-agent-belong %s",
    [WDB_UPDATE_AGENT_NAME] = "global update-agent-name %s",
    [WDB_UPDATE_AGENT_DATA] = "global update-agent-data %s",
    [WDB_UPDATE_AGENT_KEEPALIVE] = "global update-keepalive %s",
    [WDB_UPDATE_AGENT_STATUS] = "global update-agent-status %s",
    [WDB_UPDATE_AGENT_GROUP] = "global update-agent-group %s",
    [WDB_UPDATE_FIM_OFFSET] = "global update-fim-offset %s",
    [WDB_UPDATE_REG_OFFSET] = "global update-reg-offset %s",
    [WDB_SET_AGENT_LABELS] = "global set-labels %d %s",
    [WDB_GET_ALL_AGENTS] = "global get-all-agents last_id %d",
    [WDB_GET_AGENTS_BY_KEEPALIVE] = "global get-agents-by-keepalive condition %s %d last_id %d",
    [WDB_FIND_AGENT] = "global find-agent %s",
    [WDB_GET_AGENT_INFO] = "global get-agent-info %d",
    [WDB_GET_AGENT_LABELS] = "global get-labels %d",
    [WDB_SELECT_AGENT_NAME] = "global select-agent-name %d",
    [WDB_SELECT_AGENT_GROUP] = "global select-agent-group %d",
    [WDB_SELECT_AGENT_STATUS] = "global select-agent-status %d",
    [WDB_SELECT_KEEPALIVE] = "global select-keepalive %s %s",
    [WDB_SELECT_FIM_OFFSET] = "global select-fim-offset %d",
    [WDB_SELECT_REG_OFFSET] = "global select-reg-offset %d",
    [WDB_FIND_GROUP] = "global find-group %s",
    [WDB_SELECT_GROUPS] = "global select-groups",
    [WDB_DELETE_AGENT] = "global delete-agent %d",
    [WDB_DELETE_GROUP] = "global delete-group %s",
    [WDB_DELETE_AGENT_BELONG] = "global delete-agent-belong %d",
    [WDB_DELETE_GROUP_BELONG] = "global delete-group-belong %s"
};

int wdb_insert_agent(int id, const char *name, const char *ip, const char *register_ip, const char *internal_key, const char *group, int keep_date) {
>>>>>>> 66706962
    int result = 0;
    time_t date_add = 0;
    cJSON *data_in = NULL;
    char wdbquery[WDBQUERY_SIZE] = "";
    char wdboutput[WDBOUTPUT_SIZE] = "";
    char *payload = NULL;

    if(keep_date) {
        date_add = get_agent_date_added(id);
    } else {
        time(&date_add);
    }

    data_in = cJSON_CreateObject();

    if (!data_in) {
        mdebug1("Error creating data JSON for Wazuh DB.");
        return OS_INVALID;
    }

    cJSON_AddNumberToObject(data_in, "id", id);
    cJSON_AddStringToObject(data_in, "name", name);
    cJSON_AddStringToObject(data_in, "ip", ip);
    cJSON_AddStringToObject(data_in, "register_ip", register_ip);
    cJSON_AddStringToObject(data_in, "internal_key", internal_key);
    cJSON_AddStringToObject(data_in, "group", group);
    cJSON_AddNumberToObject(data_in, "date_add", date_add);

    snprintf(wdbquery, sizeof(wdbquery), global_db_commands[WDB_INSERT_AGENT], cJSON_PrintUnformatted(data_in));

    cJSON_Delete(data_in);

    result = wdbc_query_ex(&wdb_sock_agent, wdbquery, wdboutput, sizeof(wdboutput));

    switch (result) {
        case OS_SUCCESS:
            if (WDBC_OK == wdbc_parse_result(wdboutput, &payload)) {
                result = wdb_create_agent_db(id, name);
            }
            else {
                mdebug1("Global DB Error reported in the result of the query");
                result = OS_INVALID;
            }
            break;
        case OS_INVALID:
            mdebug1("Global DB Error in the response from socket");
            mdebug2("Global DB SQL query: %s", wdbquery);
            break;
        default:
            mdebug1("Global DB Cannot execute SQL query; err database %s/%s.db", WDB2_DIR, WDB_GLOB_NAME);
            mdebug2("Global DB SQL query: %s", wdbquery);
            result = OS_INVALID;
    }

    return result;
}

int wdb_insert_group(const char *name) {
    int result = 0;
    char wdbquery[WDBQUERY_SIZE] = "";
    char wdboutput[WDBOUTPUT_SIZE] = "";
    char *payload = NULL;

    snprintf(wdbquery, sizeof(wdbquery), global_db_commands[WDB_INSERT_AGENT_GROUP], name);
    result = wdbc_query_ex( &wdb_sock_agent, wdbquery, wdboutput, sizeof(wdboutput));

    switch (result) {
        case OS_SUCCESS:
            if (WDBC_OK != wdbc_parse_result(wdboutput, &payload)) {
                mdebug1("Global DB Error reported in the result of the query");
                result = OS_INVALID;
            }
            break;
        case OS_INVALID:
            mdebug1("Global DB Error in the response from socket");
            mdebug2("Global DB SQL query: %s", wdbquery);
            return OS_INVALID;
        default:
            mdebug1("Global DB Cannot execute SQL query; err database %s/%s.db", WDB2_DIR, WDB_GLOB_NAME);
            mdebug2("Global DB SQL query: %s", wdbquery);
            return OS_INVALID;
    }

    return result;
}

int wdb_update_agent_belongs(int id_group, int id_agent) {
    int result = 0;
    char wdbquery[WDBQUERY_SIZE] = "";
    char wdboutput[WDBOUTPUT_SIZE] = "";
    char *payload = NULL;

    cJSON *data_in = cJSON_CreateObject();

    if (!data_in) {
        mdebug1("Error creating data JSON for Wazuh DB.");
        return OS_INVALID;
    }

    cJSON_AddNumberToObject(data_in, "id_group", id_group);
    cJSON_AddNumberToObject(data_in, "id_agent", id_agent);

    snprintf(wdbquery, sizeof(wdbquery), global_db_commands[WDB_INSERT_AGENT_BELONG], cJSON_PrintUnformatted(data_in));

    cJSON_Delete(data_in);

    result = wdbc_query_ex( &wdb_sock_agent, wdbquery, wdboutput, sizeof(wdboutput));

    switch (result) {
        case OS_SUCCESS:
            if (WDBC_OK != wdbc_parse_result(wdboutput, &payload)) {
                mdebug1("Global DB Error reported in the result of the query");
                result = OS_INVALID;
            }
            break;
        case OS_INVALID:
            mdebug1("Global DB Error in the response from socket");
            mdebug2("Global DB SQL query: %s", wdbquery);
            return OS_INVALID;
        default:
            mdebug1("Global DB Cannot execute SQL query; err database %s/%s.db", WDB2_DIR, WDB_GLOB_NAME);
            mdebug2("Global DB SQL query: %s", wdbquery);
            return OS_INVALID;
    }

    return result;
}

int wdb_update_agent_name(int id, const char *name) {
    int result = 0;
    cJSON *data_in = NULL;
    char wdbquery[WDBQUERY_SIZE] = "";
    char wdboutput[WDBOUTPUT_SIZE] = "";
    char *payload = NULL;

    data_in = cJSON_CreateObject();

    if (!data_in) {
        mdebug1("Error creating data JSON for Wazuh DB.");
        return OS_INVALID;
    }

    cJSON_AddNumberToObject(data_in, "id", id);
    cJSON_AddStringToObject(data_in, "name", name);

    snprintf(wdbquery, sizeof(wdbquery), global_db_commands[WDB_UPDATE_AGENT_NAME], cJSON_PrintUnformatted(data_in));

    cJSON_Delete(data_in);

    result = wdbc_query_ex(&wdb_sock_agent, wdbquery, wdboutput, sizeof(wdboutput));

    switch (result) {
        case OS_SUCCESS:
            if (WDBC_OK != wdbc_parse_result(wdboutput, &payload)) {
                mdebug1("Global DB Error reported in the result of the query");
                result = OS_INVALID;
            }
            break;
        case OS_INVALID:
            mdebug1("Global DB Error in the response from socket");
            mdebug2("Global DB SQL query: %s", wdbquery);
            break;
        default:
            mdebug1("Global DB Cannot execute SQL query; err database %s/%s.db", WDB2_DIR, WDB_GLOB_NAME);
            mdebug2("Global DB SQL query: %s", wdbquery);
            result = OS_INVALID;
    }

    return result;
}

int wdb_update_agent_data (agent_info_data *agent_data) {
    int result = 0;
    cJSON *data_in = NULL;
    char wdbquery[WDBQUERY_SIZE] = "";
    char wdboutput[WDBOUTPUT_SIZE] = "";
    char *payload = NULL;

    if (!agent_data || !agent_data->osd) {
        mdebug1("Invalid data provided to set in global.db.");
        return OS_INVALID;
    }

    data_in = cJSON_CreateObject();

    if (!data_in) {
        mdebug1("Error creating data JSON for Wazuh DB.");
        return OS_INVALID;
    }

    cJSON_AddNumberToObject(data_in, "id", agent_data->id);
    cJSON_AddStringToObject(data_in, "os_name", agent_data->osd->os_name);
    cJSON_AddStringToObject(data_in, "os_version", agent_data->osd->os_version);
    cJSON_AddStringToObject(data_in, "os_major", agent_data->osd->os_major);
    cJSON_AddStringToObject(data_in, "os_minor", agent_data->osd->os_minor);
    cJSON_AddStringToObject(data_in, "os_codename", agent_data->osd->os_codename);
    cJSON_AddStringToObject(data_in, "os_platform", agent_data->osd->os_platform);
    cJSON_AddStringToObject(data_in, "os_build", agent_data->osd->os_build);
    cJSON_AddStringToObject(data_in, "os_uname", agent_data->osd->os_uname);
    cJSON_AddStringToObject(data_in, "os_arch", agent_data->osd->os_arch);
    cJSON_AddStringToObject(data_in, "version", agent_data->version);
    cJSON_AddStringToObject(data_in, "config_sum", agent_data->config_sum);
    cJSON_AddStringToObject(data_in, "merged_sum", agent_data->merged_sum);
    cJSON_AddStringToObject(data_in, "manager_host", agent_data->manager_host);
    cJSON_AddStringToObject(data_in, "node_name", agent_data->node_name);
    cJSON_AddStringToObject(data_in, "agent_ip", agent_data->agent_ip);
    cJSON_AddStringToObject(data_in, "labels", agent_data->labels);
    cJSON_AddStringToObject(data_in, "sync_status", agent_data->sync_status);

    snprintf(wdbquery, sizeof(wdbquery), global_db_commands[WDB_UPDATE_AGENT_DATA], cJSON_PrintUnformatted(data_in));

    cJSON_Delete(data_in);

    result = wdbc_query_ex(&wdb_sock_agent, wdbquery, wdboutput, sizeof(wdboutput));

    switch (result) {
        case OS_SUCCESS:
            if (WDBC_OK != wdbc_parse_result(wdboutput, &payload)) {
                mdebug1("Global DB Error reported in the result of the query");
                result = OS_INVALID;
            }
            break;
        case OS_INVALID:
            mdebug1("Global DB Error in the response from socket");
            mdebug2("Global DB SQL query: %s", wdbquery);
            break;
        default:
            mdebug1("Global DB Cannot execute SQL query; err database %s/%s.db", WDB2_DIR, WDB_GLOB_NAME);
            mdebug2("Global DB SQL query: %s", wdbquery);
            result = OS_INVALID;
    }

    return result;
}

int wdb_update_agent_keepalive(int id, const char *sync_status) {
    int result = 0;
    cJSON *data_in = NULL;
    char wdbquery[WDBQUERY_SIZE] = "";
    char wdboutput[WDBOUTPUT_SIZE] = "";
    char *payload = NULL;

    data_in = cJSON_CreateObject();

    if (!data_in) {
        mdebug1("Error creating data JSON for Wazuh DB.");
        return OS_INVALID;
    }

    cJSON_AddNumberToObject(data_in, "id", id);
    cJSON_AddStringToObject(data_in, "sync_status", sync_status);

    snprintf(wdbquery, sizeof(wdbquery), global_db_commands[WDB_UPDATE_AGENT_KEEPALIVE], cJSON_PrintUnformatted(data_in));

    cJSON_Delete(data_in);

    result = wdbc_query_ex(&wdb_sock_agent, wdbquery, wdboutput, sizeof(wdboutput));

    switch (result) {
        case OS_SUCCESS:
            if (WDBC_OK != wdbc_parse_result(wdboutput, &payload)) {
                mdebug1("Global DB Error reported in the result of the query");
                result = OS_INVALID;
            }
            break;
        case OS_INVALID:
            mdebug1("Global DB Error in the response from socket");
            mdebug2("Global DB SQL query: %s", wdbquery);
            break;
        default:
            mdebug1("Global DB Cannot execute SQL query; err database %s/%s.db", WDB2_DIR, WDB_GLOB_NAME);
            mdebug2("Global DB SQL query: %s", wdbquery);
            result = OS_INVALID;
    }

    return result;
}

int wdb_set_agent_status(int id_agent, int status) {
    int result = 0;
    const char *str_status = NULL;
    char wdbquery[WDBQUERY_SIZE] = "";
    char wdboutput[WDBOUTPUT_SIZE] = "";
    char *payload = NULL;
    cJSON *data_in = NULL;

    switch (status) {
    case WDB_AGENT_EMPTY:
        str_status = "empty";
        break;
    case WDB_AGENT_PENDING:
        str_status = "pending";
        break;
    case WDB_AGENT_UPDATED:
        str_status = "updated";
        break;
    default:
        return OS_INVALID;
    }

    data_in = cJSON_CreateObject();

    if (!data_in) {
        mdebug1("Error creating data JSON for Wazuh DB.");
        return OS_INVALID;
    }

    cJSON_AddNumberToObject(data_in, "id", id_agent);
    cJSON_AddStringToObject(data_in, "status", str_status);

    snprintf(wdbquery, sizeof(wdbquery), global_db_commands[WDB_UPDATE_AGENT_STATUS], cJSON_PrintUnformatted(data_in));

    cJSON_Delete(data_in);

    result = wdbc_query_ex(&wdb_sock_agent, wdbquery, wdboutput, sizeof(wdboutput));

    switch (result) {
        case OS_SUCCESS:
            if (WDBC_OK != wdbc_parse_result(wdboutput, &payload)) {
                mdebug1("Global DB Error reported in the result of the query");
                result = OS_INVALID;
            }
            break;
        case OS_INVALID:
            mdebug1("Global DB Error in the response from socket");
            mdebug2("Global DB SQL query: %s", wdbquery);
            return OS_INVALID;
        default:
            mdebug1("Global DB Cannot execute SQL query; err database %s/%s.db", WDB2_DIR, WDB_GLOB_NAME);
            mdebug2("Global DB SQL query: %s", wdbquery);
            return OS_INVALID;
    }

    return result;
}

int wdb_update_agent_group(int id, char *group) {
    int result = 0;
    char wdbquery[WDBQUERY_SIZE] = "";
    char wdboutput[WDBOUTPUT_SIZE] = "";
    char *payload = NULL;

    cJSON *data_in = cJSON_CreateObject();

    if (!data_in) {
        mdebug1("Error creating data JSON for Wazuh DB.");
        return OS_INVALID;
    }

    cJSON_AddNumberToObject(data_in, "id", id);
    cJSON_AddStringToObject(data_in, "group", group);

    snprintf(wdbquery, sizeof(wdbquery), global_db_commands[WDB_UPDATE_AGENT_GROUP], cJSON_PrintUnformatted(data_in));

    cJSON_Delete(data_in);

    result = wdbc_query_ex(&wdb_sock_agent, wdbquery, wdboutput, sizeof(wdboutput));

    switch (result) {
        case OS_SUCCESS:
            if (WDBC_OK != wdbc_parse_result(wdboutput, &payload)) {
                mdebug1("Global DB Error reported in the result of the query");
                result = OS_INVALID;
            }
            else if (wdb_update_agent_multi_group(id,group) < 0) {
                result = OS_INVALID;
            }
            break;
        case OS_INVALID:
            mdebug1("Global DB Error in the response from socket");
            mdebug2("Global DB SQL query: %s", wdbquery);
            return OS_INVALID;
        default:
            mdebug1("Global DB Cannot execute SQL query; err database %s/%s.db", WDB2_DIR, WDB_GLOB_NAME);
            mdebug2("Global DB SQL query: %s", wdbquery);
            return OS_INVALID;
    }

    return result;
}

<<<<<<< HEAD
/* Get wazuh version from agent. The string must be freed after using. Returns NULL on error. */
char* wdb_agent_version(int id) {
    sqlite3_stmt *stmt = NULL;
    char *result = NULL;

    if (wdb_open_global() < 0)
        return NULL;

    if (wdb_prepare(wdb_global, SQL_SELECT_VERSION, -1, &stmt, NULL)) {
        mdebug1("SQLite: %s", sqlite3_errmsg(wdb_global));
        return NULL;
    }

    sqlite3_bind_int(stmt, 1, id);

    switch (wdb_step(stmt)) {
    case SQLITE_ROW:
        result = strdup((char*)sqlite3_column_text(stmt, 0));
        break;
    case SQLITE_DONE:
        result = NULL;
        break;
    default:
        mdebug1("SQLite: %s", sqlite3_errmsg(wdb_global));
        result = NULL;
    }

    sqlite3_finalize(stmt);

    return result;
}

/* Get group from agent. The string must be freed after using. Returns NULL on error. */
char* wdb_agent_group(int id) {
    sqlite3_stmt *stmt = NULL;
    char *result = NULL;
=======
int wdb_set_agent_offset(int id, int type, long offset) {
    int result = 0;
    char wdbquery[WDBQUERY_SIZE] = "";
    char wdboutput[WDBOUTPUT_SIZE] = "";
    char *payload = NULL;
>>>>>>> 66706962

    cJSON *data_in = cJSON_CreateObject();

    if (!data_in) {
        mdebug1("Error creating data JSON for Wazuh DB.");
        return OS_INVALID;
    }

    cJSON_AddNumberToObject(data_in, "id", id);
    cJSON_AddNumberToObject(data_in, "offset", offset);

    switch (type) {
    case WDB_SYSCHECK:
        snprintf(wdbquery, sizeof(wdbquery), global_db_commands[WDB_UPDATE_FIM_OFFSET], cJSON_PrintUnformatted(data_in));
        break;
    case WDB_SYSCHECK_REGISTRY:
        snprintf(wdbquery, sizeof(wdbquery), global_db_commands[WDB_UPDATE_REG_OFFSET], cJSON_PrintUnformatted(data_in));
        break;
    default:
        cJSON_Delete(data_in);
        return OS_INVALID;
    }

    cJSON_Delete(data_in);

    result = wdbc_query_ex(&wdb_sock_agent, wdbquery, wdboutput, sizeof(wdboutput));

    switch (result) {
        case OS_SUCCESS:
            if (WDBC_OK != wdbc_parse_result(wdboutput, &payload)) {
                mdebug1("Global DB Error reported in the result of the query");
                result = OS_INVALID;
            }
            break;
        case OS_INVALID:
            mdebug1("Global DB Error in the response from socket");
            mdebug2("Global DB SQL query: %s", wdbquery);
            return OS_INVALID;
        default:
            mdebug1("Global DB Cannot execute SQL query; err database %s/%s.db", WDB2_DIR, WDB_GLOB_NAME);
            mdebug2("Global DB SQL query: %s", wdbquery);
            return OS_INVALID;
    }

    return result;
}

<<<<<<< HEAD
/* Get the platform, os_major, os_minor, arch, version and last_keepalive from agent. Returns 0 on success or -1 on error. */
int wdb_agent_info(int id, char **platform, char **os_major, char **os_minor, char **arch, char **version, int *last_keepalive) {
    sqlite3_stmt *stmt = NULL;
    int result = 0;

    if (wdb_open_global() < 0) {
        return -1;
    }

    if (wdb_prepare(wdb_global, SQL_SELECT_AGENT_INFO, -1, &stmt, NULL)) {
        mdebug1("SQLite: %s", sqlite3_errmsg(wdb_global));
        return -1;
    }

    sqlite3_bind_int(stmt, 1, id);

    switch (wdb_step(stmt)) {
    case SQLITE_ROW:
        sqlite_strdup((char*)sqlite3_column_text(stmt, 0), *platform);
        sqlite_strdup((char*)sqlite3_column_text(stmt, 1), *os_major);
        sqlite_strdup((char*)sqlite3_column_text(stmt, 2), *os_minor);
        sqlite_strdup((char*)sqlite3_column_text(stmt, 3), *arch);
        sqlite_strdup((char*)sqlite3_column_text(stmt, 4), *version);
        *last_keepalive = sqlite3_column_int(stmt, 5);
        break;
    case SQLITE_DONE:
        result = -1;
        break;
    default:
        mdebug1("SQLite: %s", sqlite3_errmsg(wdb_global));
        result = -1;
    }

    sqlite3_finalize(stmt);

    return result;
}

/* Create database for agent from profile. Returns 0 on success or -1 on error. */
int wdb_create_agent_db(int id, const char *name) {
    const char *ROOT = "root";
    char path[OS_FLSIZE + 1];
    char buffer[4096];
    FILE *source;
    FILE *dest;
    size_t nbytes;
=======
int wdb_set_agent_labels(int id, const char *labels) {
>>>>>>> 66706962
    int result = 0;
    // Making use of a big buffer for the query because it
    // will contain all the keys and values.
    // The output will be just a JSON OK.
    char wdbquery[OS_MAXSTR] = "";
    char wdboutput[OS_BUFFER_SIZE] = "";
    char *payload = NULL;

    snprintf(wdbquery, sizeof(wdbquery), global_db_commands[WDB_SET_AGENT_LABELS], id, labels);

    result = wdbc_query_ex(&wdb_sock_agent, wdbquery, wdboutput, sizeof(wdboutput));

    switch (result){
        case OS_SUCCESS:
            if (WDBC_OK != wdbc_parse_result(wdboutput, &payload)) {
                mdebug1("Global DB Error reported in the result of the query");
                result = OS_INVALID;
            }
            break;
        case OS_INVALID:
            mdebug1("Global DB Error in the response from socket");
            mdebug2("Global DB SQL query: %s", wdbquery);
            break;
        default:
            mdebug1("Global DB Cannot execute SQL query; err database %s/%s.db", WDB2_DIR, WDB_GLOB_NAME);
            mdebug2("Global DB SQL query: %s", wdbquery);
            result = OS_INVALID;
    }

    return result;
}

int* wdb_get_all_agents(bool include_manager) {
    char wdbquery[WDBQUERY_SIZE] = "";
    char wdboutput[WDBOUTPUT_SIZE] = "";
    int last_id = include_manager ? -1 : 0;
    int *array = NULL;
    int len = 0;
    wdbc_result status = WDBC_DUE;
    
    while (status == WDBC_DUE) {
        // Query WazuhDB
        snprintf(wdbquery, sizeof(wdbquery), global_db_commands[WDB_GET_ALL_AGENTS], last_id);
        if (wdbc_query_ex(&wdb_sock_agent, wdbquery, wdboutput, sizeof(wdboutput)) == 0) {
            // Parse result
            char* payload = NULL;
            status = wdbc_parse_result(wdboutput, &payload);
            if (status == WDBC_OK || status == WDBC_DUE) {
                const char delim = ','; 
                const char sdelim[] = { delim, '\0' };
                //Realloc new size
                int new_len = os_strcnt(payload, delim)+1;
                os_realloc(array, sizeof(int)*(len+new_len+1), array);
                //Append IDs to array
                char* agent_id = NULL;
                char *savedptr = NULL;
                for (agent_id = strtok_r(payload, sdelim, &savedptr); agent_id; agent_id = strtok_r(NULL, sdelim, &savedptr)) {
                    array[len] = atoi(agent_id);
                    len++;
                }
                last_id = array[len-1];
            }
        }
        else {
            status = WDBC_ERROR;
        }
    }
    if (status == WDBC_OK) {
        array[len] = -1;
    }
    else {
        os_free(array);
    }

    return array;
}

int* wdb_get_agents_by_keepalive(const char* condition, int keepalive, bool include_manager) {
    char wdbquery[WDBQUERY_SIZE] = "";
    char wdboutput[WDBOUTPUT_SIZE] = "";
    int last_id = include_manager ? -1 : 0;
    int *array = NULL;
    int len = 0;
    wdbc_result status = WDBC_DUE;

    while (status == WDBC_DUE) {
        // Query WazuhDB
        snprintf(wdbquery, sizeof(wdbquery), global_db_commands[WDB_GET_AGENTS_BY_KEEPALIVE], condition, keepalive, last_id);
        if (wdbc_query_ex(&wdb_sock_agent, wdbquery, wdboutput, sizeof(wdboutput)) == 0) {
            // Parse result
            char* payload = NULL;
            status = wdbc_parse_result(wdboutput, &payload);
            if (status == WDBC_OK || status == WDBC_DUE) {
                const char delim = ','; 
                const char sdelim[] = { delim, '\0' };
                //Realloc new size
                int new_len = os_strcnt(payload, delim)+1;
                os_realloc(array, sizeof(int)*(len+new_len+1), array);
                //Append IDs to array
                char* agent_id = NULL;
                char *savedptr = NULL;
                for (agent_id = strtok_r(payload, sdelim, &savedptr); agent_id; agent_id = strtok_r(NULL, sdelim, &savedptr)) {
                    array[len] = atoi(agent_id);
                    len++;
                }
                last_id = array[len-1];
            }
        }
        else {
            status = WDBC_ERROR;
        }
    }

    if (status == WDBC_OK) {
        array[len] = -1;
    }
    else {
        os_free(array);
    }

    return array;
}

int wdb_find_agent(const char *name, const char *ip) {
    int output = OS_INVALID;
    char wdbquery[WDBQUERY_SIZE] = "";
    char wdboutput[WDBOUTPUT_SIZE] = "";
    cJSON *data_in = NULL;
    cJSON *root = NULL;
    cJSON *json_id = NULL;

    if (!name || !ip) {
        mdebug1("Empty agent name or ip when trying to get agent name. Agent: (%s) IP: (%s)", name, ip);
        return OS_INVALID;
    }

    data_in = cJSON_CreateObject();

    if (!data_in) {
        mdebug1("Error creating data JSON for Wazuh DB.");
        return OS_INVALID;
    }

    cJSON_AddStringToObject(data_in, "name", name);
    cJSON_AddStringToObject(data_in, "ip", ip);

    snprintf(wdbquery, sizeof(wdbquery), global_db_commands[WDB_FIND_AGENT], cJSON_PrintUnformatted(data_in));

    cJSON_Delete(data_in);

    root = wdbc_query_parse_json(&wdb_sock_agent, wdbquery, wdboutput, sizeof(wdboutput));

    if (!root) {
        merror("Error querying Wazuh DB for agent name.");
        return OS_INVALID;
    }

    json_id = cJSON_GetObjectItem(root->child,"id");
    if (cJSON_IsNumber(json_id)) {
        output = json_id->valueint;
    }

    cJSON_Delete(root);
    return output;
}

cJSON* wdb_get_agent_info(int id) {
    cJSON *root = NULL;
    char wdbquery[WDBQUERY_SIZE] = "";
    char wdboutput[WDBOUTPUT_SIZE] = "";

    sqlite3_snprintf(sizeof(wdbquery), wdbquery, global_db_commands[WDB_GET_AGENT_INFO], id);
    root = wdbc_query_parse_json(&wdb_sock_agent, wdbquery, wdboutput, sizeof(wdboutput));

    if (!root) {
        merror("Error querying Wazuh DB to get the agent's %d information.", id);
        return NULL;
    }

    return root;
}

cJSON* wdb_get_agent_labels(int id) {
    cJSON *root = NULL;
    char wdbquery[WDBQUERY_SIZE] = "";
    char wdboutput[WDBOUTPUT_SIZE] = "";

    snprintf(wdbquery, sizeof(wdbquery), global_db_commands[WDB_GET_AGENT_LABELS], id);
    root = wdbc_query_parse_json(&wdb_sock_agent, wdbquery, wdboutput, sizeof(wdboutput));

    if (!root) {
        merror("Error querying Wazuh DB to get the agent's %d labels.", id);
        return NULL;
    }

    return root;
}

char* wdb_get_agent_name(int id) {
    char *output = NULL;
    char wdbquery[WDBQUERY_SIZE] = "";
    char wdboutput[WDBOUTPUT_SIZE] = "";
    cJSON *root = NULL;
    cJSON *json_name = NULL;

    snprintf(wdbquery, sizeof(wdbquery), global_db_commands[WDB_SELECT_AGENT_NAME], id);
    root = wdbc_query_parse_json(&wdb_sock_agent, wdbquery, wdboutput, sizeof(wdboutput));

    if (!root) {
        merror("Error querying Wazuh DB to get the agent's %d name.", id);
        return NULL;
    }

    json_name = cJSON_GetObjectItem(root->child,"name");
    if (cJSON_IsString(json_name) && json_name->valuestring != NULL) {
        os_strdup(json_name->valuestring, output);
    }

    cJSON_Delete(root);
    return output;
}

char* wdb_get_agent_group(int id) {
    char *output = NULL;
    char wdbquery[WDBQUERY_SIZE] = "";
    char wdboutput[WDBOUTPUT_SIZE] = "";
    cJSON *root = NULL;
    cJSON *json_group = NULL;

    snprintf(wdbquery, sizeof(wdbquery), global_db_commands[WDB_SELECT_AGENT_GROUP], id);
    root = wdbc_query_parse_json(&wdb_sock_agent, wdbquery, wdboutput, sizeof(wdboutput));

    if (!root) {
        merror("Error querying Wazuh DB to get the agent's %d group.", id);
        return NULL;
    }

    json_group = cJSON_GetObjectItem(root->child,"group");
    if (cJSON_IsString(json_group) && json_group->valuestring != NULL) {
        os_strdup(json_group->valuestring, output);
    }

    cJSON_Delete(root);
    return output;
}

int wdb_get_agent_status(int id_agent) {
    int output = -1;
    char wdbquery[WDBQUERY_SIZE] = "";
    char wdboutput[WDBOUTPUT_SIZE] = "";
    cJSON *root = NULL;
    cJSON *json_status = NULL;

    snprintf(wdbquery, sizeof(wdbquery), global_db_commands[WDB_SELECT_AGENT_STATUS], id_agent);
    root = wdbc_query_parse_json(&wdb_sock_agent, wdbquery, wdboutput, sizeof(wdboutput));

    if (!root) {
        merror("Error querying Wazuh DB to get the agent status.");
        return OS_INVALID;
    }

    json_status = cJSON_GetObjectItem(root->child,"status");
    if (cJSON_IsString(json_status) && json_status->valuestring != NULL) {
        output = !strcmp(json_status->valuestring, "empty") ? WDB_AGENT_EMPTY : !strcmp(json_status->valuestring, "pending") ? WDB_AGENT_PENDING : WDB_AGENT_UPDATED;
    } else {
        output = OS_INVALID;
    }

    cJSON_Delete(root);
    return output;
}

time_t wdb_get_agent_keepalive(const char *name, const char *ip){
    char wdbquery[WDBQUERY_SIZE] = "";
    char wdboutput[WDBOUTPUT_SIZE] = "";
    time_t output = 0;
    cJSON *root = NULL;
    cJSON *json_keepalive = NULL;

    if (!name || !ip) {
        mdebug1("Empty agent name or ip when trying to get last keepalive. Agent: (%s) IP: (%s)", name, ip);
        return OS_INVALID;
    }

    snprintf(wdbquery, sizeof(wdbquery), global_db_commands[WDB_SELECT_KEEPALIVE], name, ip);
    root = wdbc_query_parse_json(&wdb_sock_agent, wdbquery, wdboutput, sizeof(wdboutput));

    if (!root) {
        merror("Error querying Wazuh DB to get the last agent keepalive.");
        return OS_INVALID;
    }

    json_keepalive = cJSON_GetObjectItem(root->child,"last_keepalive");
    output = cJSON_IsNumber(json_keepalive) ? json_keepalive->valueint : 0;

    cJSON_Delete(root);
    return output;
}

long wdb_get_agent_offset(int id, int type) {
    long int output = 0;
    char wdbquery[WDBQUERY_SIZE] = "";
    char wdboutput[WDBOUTPUT_SIZE] = "";
    cJSON *root = NULL;
    cJSON *json_offset = NULL;
    char * column = NULL;

    switch (type) {
    case WDB_SYSCHECK:
        snprintf(wdbquery, sizeof(wdbquery), global_db_commands[WDB_SELECT_FIM_OFFSET], id);
        column = "fim_offset";
        break;
    case WDB_SYSCHECK_REGISTRY:
        snprintf(wdbquery, sizeof(wdbquery), global_db_commands[WDB_SELECT_REG_OFFSET],id);
        column = "reg_offset";
        break;
    default:
        return OS_INVALID;
    }

    root = wdbc_query_parse_json(&wdb_sock_agent, wdbquery, wdboutput, sizeof(wdboutput));
    if (!root) {
        merror("Error querying Wazuh DB to get agent offset.");
        return OS_INVALID;
    }

    json_offset = cJSON_GetObjectItem(root->child,column);
    output = cJSON_IsNumber(json_offset) ? json_offset->valueint : OS_INVALID;

    cJSON_Delete(root);
    return output;
}

int wdb_find_group(const char *name) {
    int output = OS_INVALID;
    char wdbquery[WDBQUERY_SIZE] = "";
    char wdboutput[WDBOUTPUT_SIZE] = "";
    cJSON *root = NULL;
    cJSON *json_group = NULL;

    snprintf(wdbquery, sizeof(wdbquery), global_db_commands[WDB_FIND_GROUP], name);
    root = wdbc_query_parse_json(&wdb_sock_agent, wdbquery, wdboutput, sizeof(wdboutput));

    if (!root) {
        merror("Error querying Wazuh DB to get the agent group id.");
        return OS_INVALID;
    }

    json_group = cJSON_GetObjectItem(root->child,"id");
    output = cJSON_IsNumber(json_group) ? json_group->valueint : OS_INVALID;

    cJSON_Delete(root);
    return output;
}

int wdb_update_groups(const char *dirname) {
    int result = OS_SUCCESS;
    int n = 0;
    int i = 0;
    char **array = NULL;
    cJSON *json_name = NULL;
    cJSON *item = NULL;
    cJSON *root = NULL;
    char wdboutput[WDBOUTPUT_SIZE] = "";

    root = wdbc_query_parse_json(&wdb_sock_agent, global_db_commands[WDB_SELECT_GROUPS], wdboutput, sizeof(wdboutput));

    if (!root) {
        merror("Error querying Wazuh DB to update groups.");
        return OS_INVALID;
    }

    item = root->child;
    os_calloc(cJSON_GetArraySize(root) + 1 , sizeof(char *),array);

    while (item)
    {
        json_name = cJSON_GetObjectItem(item,"name");

        if(cJSON_IsString(json_name) && json_name->valuestring != NULL ){
            os_strdup(json_name->valuestring, array[n]);
            n++;
        }

        item=item->next;
    }

    array[n] = NULL;
    cJSON_Delete(root);

    for (i=0; array[i]; i++) {
        /* Check if the group exists in dir */
        char group_path[PATH_MAX + 1] = {0};
        DIR *dp;

        if (snprintf(group_path, PATH_MAX + 1, "%s/%s", dirname,array[i]) > PATH_MAX) {
            merror("At wdb_update_groups(): path too long.");
            continue;
        }

        dp = opendir(group_path);

        /* Group doesnt exists anymore, delete it */
        if (!dp) {
            if (wdb_remove_group_db((char *)array[i]) < 0) {
                free_strarray(array);
                return OS_INVALID;
            }
        } else {
            closedir(dp);
        }
    }

    free_strarray(array);

    /* Add new groups from the folder /etc/shared if they dont exists on database */
    DIR *dir;
    struct dirent *dirent = NULL;

    if (!(dir = opendir(dirname))) {
        merror("Couldn't open directory '%s': %s.", dirname, strerror(errno));
        return OS_INVALID;
    }

    while ((dirent = readdir(dir))) {
        if (dirent->d_name[0] != '.') {
            char path[PATH_MAX];
            snprintf(path,PATH_MAX,"%s/%s",dirname,dirent->d_name);

            if (!IsDir(path)) {
                if (wdb_find_group(dirent->d_name) <= 0){
                    wdb_insert_group(dirent->d_name);
                }
            }
        }
    }
    closedir(dir);

    return result;
}

int wdb_remove_agent(int id) {
    int result = 0 ;
    char wdbquery[WDBQUERY_SIZE] = "";
    char wdboutput[WDBOUTPUT_SIZE] = "";
    char *payload = NULL;
    char *name = NULL;

    // Getting the agent's name before removing it from global.db
    name = wdb_get_agent_name(id);

    snprintf(wdbquery, sizeof(wdbquery), global_db_commands[WDB_DELETE_AGENT], id);
    result = wdbc_query_ex(&wdb_sock_agent, wdbquery, wdboutput, sizeof(wdboutput));

    switch (result) {
        case OS_SUCCESS:
            if (WDBC_OK == wdbc_parse_result(wdboutput, &payload)) {
                result = wdb_delete_agent_belongs(id);

                if ((OS_SUCCESS == result) && name &&
                     OS_INVALID == wdb_remove_agent_db(id, name)) {
                     mdebug1("Unable to remove agent DB: %d - %s", id, name);
                }
            }
            else {
                mdebug1("Global DB Error reported in the result of the query");
                result = OS_INVALID;
            }
            break;
        case OS_INVALID:
            mdebug1("Global DB Error in the response from socket");
            mdebug2("Global DB SQL query: %s", wdbquery);
            break;
        default:
            mdebug1("Global DB Cannot execute SQL query; err database %s/%s.db", WDB2_DIR, WDB_GLOB_NAME);
            mdebug2("Global DB SQL query: %s", wdbquery);
            result = OS_INVALID;
    }

    os_free(name);
    return result;
}

int wdb_remove_group_db(const char *name) {
    int result = 0;
    char wdbquery[WDBQUERY_SIZE] = "";
    char wdboutput[WDBOUTPUT_SIZE] = "";
    char *payload = NULL;

    if (OS_INVALID == wdb_remove_group_from_belongs_db(name)) {
        merror("At wdb_remove_group_from_belongs_db(): couldn't delete '%s' from 'belongs' table.", name);
        return OS_INVALID;
    }

    snprintf(wdbquery, sizeof(wdbquery), global_db_commands[WDB_DELETE_GROUP], name);
    result = wdbc_query_ex( &wdb_sock_agent, wdbquery, wdboutput, sizeof(wdboutput));

    switch (result) {
        case OS_SUCCESS:
            if (WDBC_OK != wdbc_parse_result(wdboutput, &payload)) {
                mdebug1("Global DB Error reported in the result of the query");
                result = OS_INVALID;
            }
            break;
        case OS_INVALID:
            mdebug1("Global DB Error in the response from socket");
            mdebug2("Global DB SQL query: %s", wdbquery);
            return OS_INVALID;
        default:
            mdebug1("Global DB Cannot execute SQL query; err database %s/%s.db", WDB2_DIR, WDB_GLOB_NAME);
            mdebug2("Global DB SQL query: %s", wdbquery);
            return OS_INVALID;
    }

    return result;
}

int wdb_delete_agent_belongs(int id) {
    int result = 0;
    char wdbquery[WDBQUERY_SIZE] = "";
    char wdboutput[WDBOUTPUT_SIZE] = "";
    char *payload = NULL;

    snprintf(wdbquery, sizeof(wdbquery), global_db_commands[WDB_DELETE_AGENT_BELONG], id);
    result = wdbc_query_ex(&wdb_sock_agent, wdbquery, wdboutput, sizeof(wdboutput));

    switch (result) {
        case OS_SUCCESS:
            if (WDBC_OK != wdbc_parse_result(wdboutput, &payload)) {
                mdebug1("Global DB Error reported in the result of the query");
                result = OS_INVALID;
            }
            break;
        case OS_INVALID:
            mdebug1("Global DB Error in the response from socket");
            mdebug2("Global DB SQL query: %s", wdbquery);
            return OS_INVALID;
        default:
            mdebug1("Global DB Cannot execute SQL query; err database %s/%s.db", WDB2_DIR, WDB_GLOB_NAME);
            mdebug2("Global DB SQL query: %s", wdbquery);
            return OS_INVALID;
    }

    return result;
}

int wdb_remove_group_from_belongs_db(const char *name) {
    int result = 0;
    char wdbquery[WDBQUERY_SIZE] = "";
    char wdboutput[WDBOUTPUT_SIZE] = "";
    char *payload = NULL;

    snprintf(wdbquery, sizeof(wdbquery), global_db_commands[WDB_DELETE_GROUP_BELONG], name);
    result = wdbc_query_ex(&wdb_sock_agent, wdbquery, wdboutput, sizeof(wdboutput));

    switch (result) {
        case OS_SUCCESS:
            if (WDBC_OK != wdbc_parse_result(wdboutput, &payload)) {
                mdebug1("Global DB Error reported in the result of the query");
                result = OS_INVALID;
            }
            break;
        case OS_INVALID:
            mdebug1("Global DB Error in the response from socket");
            mdebug2("Global DB SQL query: %s", wdbquery);
            return OS_INVALID;
        default:
            mdebug1("Global DB Cannot execute SQL query; err database %s/%s.db", WDB2_DIR, WDB_GLOB_NAME);
            mdebug2("Global DB SQL query: %s", wdbquery);
            return OS_INVALID;
    }

    return result;
}

int wdb_create_agent_db(int id, const char *name) {
    const char *ROOT = "root";
    char path[OS_FLSIZE + 1];
    char buffer[4096];
    FILE *source;
    FILE *dest;
    size_t nbytes;
    int result = 0;
    uid_t uid;
    gid_t gid;

    if (!name)
        return -1;

    snprintf(path, OS_FLSIZE, "%s/%s", WDB_DIR, WDB_PROF_NAME);

    if (!(source = fopen(path, "r"))) {
        mdebug1("Profile database not found, creating.");

        if (wdb_create_profile(path) < 0)
            return -1;

        // Retry to open

        if (!(source = fopen(path, "r"))) {
            merror("Couldn't open profile '%s'.", path);
            return -1;
        }
    }

    snprintf(path, OS_FLSIZE, "%s%s/agents/%03d-%s.db", isChroot() ? "/" : "", WDB_DIR, id, name);

    if (!(dest = fopen(path, "w"))) {
        fclose(source);
        merror("Couldn't create database '%s'.", path);
        return -1;
    }

    while (nbytes = fread(buffer, 1, 4096, source), nbytes) {
        if (fwrite(buffer, 1, nbytes, dest) != nbytes) {
            result = -1;
            break;
        }
    }

    fclose(source);
    if (fclose(dest) == -1 || result < 0) {
        merror("Couldn't write/close file '%s' completely.", path);
        return -1;
    }

    uid = Privsep_GetUser(ROOT);
    gid = Privsep_GetGroup(GROUPGLOBAL);

    if (uid == (uid_t) - 1 || gid == (gid_t) - 1) {
        merror(USER_ERROR, ROOT, GROUPGLOBAL, strerror(errno), errno);
        return -1;
    }

    if (chown(path, uid, gid) < 0) {
        merror(CHOWN_ERROR, path, errno, strerror(errno));
        return -1;
    }

    if (chmod(path, 0660) < 0) {
        merror(CHMOD_ERROR, path, errno, strerror(errno));
        return -1;
    }

    return 0;
}

int wdb_remove_agent_db(int id, const char * name) {
    char path[PATH_MAX];
    char path_aux[PATH_MAX];

    snprintf(path, PATH_MAX, "%s%s/agents/%03d-%s.db", isChroot() ? "/" : "", WDB_DIR, id, name);

    if (!remove(path)) {
        snprintf(path_aux, PATH_MAX, "%s%s/agents/%03d-%s.db-shm", isChroot() ? "/" : "", WDB_DIR, id, name);
        if (remove(path_aux) < 0) {
            mdebug2(DELETE_ERROR, path_aux, errno, strerror(errno));
        }
        snprintf(path_aux, PATH_MAX, "%s%s/agents/%03d-%s.db-wal", isChroot() ? "/" : "", WDB_DIR, id, name);
        if (remove(path_aux) < 0) {
            mdebug2(DELETE_ERROR, path_aux, errno, strerror(errno));
        }
        return OS_SUCCESS;
    } else
        return OS_INVALID;
}

int wdb_update_agent_multi_group(int id, char *group) {
    /* Wipe out the agent multi groups relation for this agent */
    if (wdb_delete_agent_belongs(id) < 0) {
        return OS_INVALID;
    }

    /* Update the belongs table if multi group */
    const char delim[2] = ",";

    if (group) {
        char *multi_group;
        char *save_ptr = NULL;

        multi_group = strchr(group, MULTIGROUP_SEPARATOR);

        if (multi_group) {
            /* Get the first group */
            multi_group = strtok_r(group, delim, &save_ptr);

            while (multi_group != NULL) {
                /* Update de groups table */
                int id_group = wdb_find_group(multi_group);

                if(id_group <= 0 && OS_SUCCESS == wdb_insert_group(multi_group)) {
                    id_group = wdb_find_group(multi_group);
                }

                if (OS_SUCCESS != wdb_update_agent_belongs(id_group,id)) {
                    return OS_INVALID;
                }

                multi_group = strtok_r(NULL, delim, &save_ptr);
            }
        } else {
            /* Update de groups table */
            int id_group = wdb_find_group(group);

            if (id_group <= 0 && OS_SUCCESS == wdb_insert_group(group)) {
                id_group = wdb_find_group(group);
            }

            if (OS_SUCCESS != wdb_update_agent_belongs(id_group,id)) {
                return OS_INVALID;
            }
        }
    }

    return OS_SUCCESS;
}

int wdb_agent_belongs_first_time(){
    int i;
    char *group;
    int *agents;

    if ((agents = wdb_get_all_agents(FALSE))) {

        for (i = 0; agents[i] != -1; i++) {
            group = wdb_get_agent_group(agents[i]);

            if (group) {
                wdb_update_agent_multi_group(agents[i],group);
                os_free(group);
            }
        }
        os_free(agents);
    }

    return OS_SUCCESS;
}

time_t get_agent_date_added(int agent_id) {
    char path[PATH_MAX + 1] = {0};
    char line[OS_BUFFER_SIZE] = {0};
    char * sep;
    FILE *fp;
    struct tm t;
    time_t t_of_sec;

    snprintf(path, PATH_MAX, "%s", isChroot() ? TIMESTAMP_FILE : DEFAULTDIR TIMESTAMP_FILE);

    fp = fopen(path, "r");

    if (!fp) {
        return 0;
    }

    while (fgets(line, OS_BUFFER_SIZE, fp)) {
        if (sep = strchr(line, ' '), sep) {
            *sep = '\0';
        } else {
            continue;
        }

        if(atoi(line) == agent_id){
            /* Extract date */
            char **data;
            char * date = NULL;
            *sep = ' ';

            data = OS_StrBreak(' ', line, 5);

            if(data == NULL) {
                fclose(fp);
                return 0;
            }

            /* Date is 3 and 4 */
            wm_strcat(&date,data[3], ' ');
            wm_strcat(&date,data[4], ' ');

            if(date == NULL) {
                fclose(fp);
                free_strarray(data);
                return 0;
            }

            char *endl = strchr(date, '\n');

            if (endl) {
                *endl = '\0';
            }

            if (sscanf(date, "%d-%d-%d %d:%d:%d",&t.tm_year, &t.tm_mon, &t.tm_mday, &t.tm_hour, &t.tm_min, &t.tm_sec) < 6) {
                merror("Invalid date format in file '%s' for agent '%d'", TIMESTAMP_FILE, agent_id);
                free(date);
                free_strarray(data);
                fclose(fp);
                return 0;
            }
            t.tm_year -= 1900;
            t.tm_mon -= 1;
            t.tm_isdst = 0;
            t_of_sec = mktime(&t);

            free(date);
            fclose(fp);
            free_strarray(data);

            return t_of_sec;
        }
    }

    fclose(fp);
    return 0;
}<|MERGE_RESOLUTION|>--- conflicted
+++ resolved
@@ -17,37 +17,6 @@
 #define chown(x, y, z) 0
 #endif
 
-<<<<<<< HEAD
-static const char *SQL_INSERT_AGENT = "INSERT INTO agent (id, name, ip, register_ip, internal_key, date_add, `group`) VALUES (?, ?, ?, ?, ?, ?, ?);";
-static const char *SQL_UPDATE_AGENT_NAME = "UPDATE agent SET name = ? WHERE id = ?;";
-static const char *SQL_UPDATE_AGENT_VERSION = "UPDATE agent SET os_name = ?, os_version = ?, os_major = ?, os_minor = ?, os_codename = ?, os_platform = ?, os_build = ?, os_uname = ?, os_arch = ?, version = ?, config_sum = ?, merged_sum = ?, manager_host = ?, node_name = ? WHERE id = ?;";
-static const char *SQL_UPDATE_AGENT_VERSION_IP = "UPDATE agent SET os_name = ?, os_version = ?, os_major = ?, os_minor = ?, os_codename = ?, os_platform = ?, os_build = ?, os_uname = ?, os_arch = ?, version = ?, config_sum = ?, merged_sum = ?, manager_host = ?, node_name = ? , ip = ? WHERE id = ?;";
-static const char *SQL_UPDATE_AGENT_KEEPALIVE = "UPDATE agent SET last_keepalive = ? WHERE id = ?;";
-static const char *SQL_SELECT_AGENT_STATUS = "SELECT status FROM agent WHERE id = ?;";
-static const char *SQL_UPDATE_AGENT_STATUS = "UPDATE agent SET status = ? WHERE id = ?;";
-static const char *SQL_UPDATE_AGENT_GROUP = "UPDATE agent SET `group` = ? WHERE id = ?;";
-static const char *SQL_INSERT_AGENT_GROUP = "INSERT INTO `group` (name) VALUES(?)";
-static const char *SQL_SELECT_AGENT_GROUP = "SELECT `group` FROM agent WHERE id = ?;";
-static const char *SQL_INSERT_AGENT_BELONG = "INSERT INTO belongs (id_group, id_agent) VALUES(?, ?)";
-static const char *SQL_DELETE_AGENT_BELONG = "DELETE FROM belongs WHERE id_agent = ?";
-static const char *SQL_DELETE_GROUP_BELONG = "DELETE FROM belongs WHERE id_group = (SELECT id FROM 'group' WHERE name = ? );";
-static const char *SQL_SELECT_FIM_OFFSET = "SELECT fim_offset FROM agent WHERE id = ?;";
-static const char *SQL_SELECT_REG_OFFSET = "SELECT reg_offset FROM agent WHERE id = ?;";
-static const char *SQL_UPDATE_FIM_OFFSET = "UPDATE agent SET fim_offset = ? WHERE id = ?;";
-static const char *SQL_UPDATE_REG_OFFSET = "UPDATE agent SET reg_offset = ? WHERE id = ?;";
-static const char *SQL_DELETE_AGENT = "DELETE FROM agent WHERE id = ?;";
-static const char *SQL_SELECT_AGENT = "SELECT name FROM agent WHERE id = ?;";
-static const char *SQL_SELECT_AGENTS = "SELECT id FROM agent WHERE id != 0;";
-static const char *SQL_FIND_AGENT = "SELECT id FROM agent WHERE name = ? AND (register_ip = ? OR register_ip LIKE ?2 || '/_%');";
-static const char *SQL_FIND_GROUP = "SELECT id FROM `group` WHERE name = ?;";
-static const char *SQL_SELECT_GROUPS = "SELECT name FROM `group`;";
-static const char *SQL_DELETE_GROUP = "DELETE FROM `group` WHERE name = ?;";
-static const char *SQL_SELECT_AGENT_INFO = "SELECT os_platform, os_major, os_minor, os_arch, version, last_keepalive FROM agent WHERE id = ?;";
-static const char *SQL_SELECT_VERSION = "SELECT version FROM agent WHERE id = ?;";
-
-/* Insert agent. It opens and closes the DB. Returns 0 on success or -1 on error. */
-int wdb_insert_agent(int id, const char *name, const char *ip, const char *register_ip, const char *key, const char *group, int keep_date) {
-=======
 #define WDBQUERY_SIZE OS_BUFFER_SIZE
 #define WDBOUTPUT_SIZE OS_MAXSTR
 
@@ -85,7 +54,6 @@
 };
 
 int wdb_insert_agent(int id, const char *name, const char *ip, const char *register_ip, const char *internal_key, const char *group, int keep_date) {
->>>>>>> 66706962
     int result = 0;
     time_t date_add = 0;
     cJSON *data_in = NULL;
@@ -467,50 +435,11 @@
     return result;
 }
 
-<<<<<<< HEAD
-/* Get wazuh version from agent. The string must be freed after using. Returns NULL on error. */
-char* wdb_agent_version(int id) {
-    sqlite3_stmt *stmt = NULL;
-    char *result = NULL;
-
-    if (wdb_open_global() < 0)
-        return NULL;
-
-    if (wdb_prepare(wdb_global, SQL_SELECT_VERSION, -1, &stmt, NULL)) {
-        mdebug1("SQLite: %s", sqlite3_errmsg(wdb_global));
-        return NULL;
-    }
-
-    sqlite3_bind_int(stmt, 1, id);
-
-    switch (wdb_step(stmt)) {
-    case SQLITE_ROW:
-        result = strdup((char*)sqlite3_column_text(stmt, 0));
-        break;
-    case SQLITE_DONE:
-        result = NULL;
-        break;
-    default:
-        mdebug1("SQLite: %s", sqlite3_errmsg(wdb_global));
-        result = NULL;
-    }
-
-    sqlite3_finalize(stmt);
-
-    return result;
-}
-
-/* Get group from agent. The string must be freed after using. Returns NULL on error. */
-char* wdb_agent_group(int id) {
-    sqlite3_stmt *stmt = NULL;
-    char *result = NULL;
-=======
 int wdb_set_agent_offset(int id, int type, long offset) {
     int result = 0;
     char wdbquery[WDBQUERY_SIZE] = "";
     char wdboutput[WDBOUTPUT_SIZE] = "";
     char *payload = NULL;
->>>>>>> 66706962
 
     cJSON *data_in = cJSON_CreateObject();
 
@@ -558,56 +487,7 @@
     return result;
 }
 
-<<<<<<< HEAD
-/* Get the platform, os_major, os_minor, arch, version and last_keepalive from agent. Returns 0 on success or -1 on error. */
-int wdb_agent_info(int id, char **platform, char **os_major, char **os_minor, char **arch, char **version, int *last_keepalive) {
-    sqlite3_stmt *stmt = NULL;
-    int result = 0;
-
-    if (wdb_open_global() < 0) {
-        return -1;
-    }
-
-    if (wdb_prepare(wdb_global, SQL_SELECT_AGENT_INFO, -1, &stmt, NULL)) {
-        mdebug1("SQLite: %s", sqlite3_errmsg(wdb_global));
-        return -1;
-    }
-
-    sqlite3_bind_int(stmt, 1, id);
-
-    switch (wdb_step(stmt)) {
-    case SQLITE_ROW:
-        sqlite_strdup((char*)sqlite3_column_text(stmt, 0), *platform);
-        sqlite_strdup((char*)sqlite3_column_text(stmt, 1), *os_major);
-        sqlite_strdup((char*)sqlite3_column_text(stmt, 2), *os_minor);
-        sqlite_strdup((char*)sqlite3_column_text(stmt, 3), *arch);
-        sqlite_strdup((char*)sqlite3_column_text(stmt, 4), *version);
-        *last_keepalive = sqlite3_column_int(stmt, 5);
-        break;
-    case SQLITE_DONE:
-        result = -1;
-        break;
-    default:
-        mdebug1("SQLite: %s", sqlite3_errmsg(wdb_global));
-        result = -1;
-    }
-
-    sqlite3_finalize(stmt);
-
-    return result;
-}
-
-/* Create database for agent from profile. Returns 0 on success or -1 on error. */
-int wdb_create_agent_db(int id, const char *name) {
-    const char *ROOT = "root";
-    char path[OS_FLSIZE + 1];
-    char buffer[4096];
-    FILE *source;
-    FILE *dest;
-    size_t nbytes;
-=======
 int wdb_set_agent_labels(int id, const char *labels) {
->>>>>>> 66706962
     int result = 0;
     // Making use of a big buffer for the query because it
     // will contain all the keys and values.
