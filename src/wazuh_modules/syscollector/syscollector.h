/*
 * Wazuh Module for System inventory
 * Copyright (C) 2015-2019, Wazuh Inc.
 * March 9, 2017.
 *
 * This program is free software; you can redistribute it
 * and/or modify it under the terms of the GNU General Public
 * License (version 2) as published by the FSF - Free Software
 * Foundation.
 */

#ifdef ENABLE_SYSC

#include "../wmodules.h"
#include "shared.h"
#include "version_op.h"

#ifdef WIN32
#include <windows.h>
#include <winsock2.h>
#include <netioapi.h>
#include <iphlpapi.h>
#include <psapi.h>
#include <tlhelp32.h>
#include <winbase.h>
#endif

#ifndef WM_SYSCOLLECTOR
#define WM_SYSCOLLECTOR

#define WORKING_BUFFER_SIZE 15000
#define MAX_TRIES 3

#define ARCH32  0
#define ARCH64  1
#define NOARCH  2

#define LM_KEY   1
#define U_KEY    0

#define MAX_VALUE_NAME 16383

#define TOTALBYTES      8192
#define BYTEINCREMENT   4096

#define PROTO_LENGTH 6
#define MAC_LENGTH 18
#define TYPE_LENGTH 64
#define STATE_LENGTH 20
#define MTU_LENGTH 20
#define DHCP_LENGTH 10
#define V_LENGTH    256
#define COMMAND_LENGTH  512
#define PATH_LENGTH     512
#define ADDR6_LENGTH    256
#define IFNAME_LENGTH   256
#define SERIAL_LENGTH   512
#define KEY_LENGTH      255

#define TAG_NAME        1000
#define TAG_VERSION     1001
#define TAG_RELEASE     1002
#define TAG_EPOCH       1003
#define TAG_SUMMARY     1004
#define TAG_ITIME       1008
#define TAG_SIZE        1009
#define TAG_VENDOR      1011
#define TAG_GROUP       1016
#define TAG_SOURCE      1018
#define TAG_ARCH        1022

#define WM_SYS_DEF_INTERVAL 3600            // Default cycle interval (1 hour)
#define WM_SYS_LOGTAG ARGV0 ":syscollector" // Tag for log messages
#define WM_SYS_IF_FILE "/etc/network/interfaces"
#define WM_SYS_IF_DIR_RH "/etc/sysconfig/network-scripts/"
#define WM_SYS_IF_DIR_SUSE "/etc/sysconfig/network/"
#define WM_SYS_IFDATA_DIR "/sys/class/net/"
#define WM_SYS_HW_DIR   "/sys/class/dmi/id"
#define WM_SYS_NET_DIR  "/proc/net/"
#define RPM_DATABASE    "/var/lib/rpm/Packages"

/* MAC package search paths */

#define MAC_APPS        "/Applications"
#define UTILITIES       "/Applications/Utilities"
#define HOMEBREW_APPS   "/usr/local/Cellar"
#define INFO_FILE       "Contents/Info.plist"

typedef struct rpm_data {
    char *tag;
    int type;
    int offset;
    int count;
    struct rpm_data *next;
} rpm_data;

typedef struct hw_info {
    char *cpu_name;
    int cpu_cores;
    double cpu_MHz;
    uint64_t ram_total;  // kB
    uint64_t ram_free;   // kB
    int ram_usage;  // Percentage
} hw_info;

typedef struct wm_sys_flags_t {
    unsigned int enabled:1;                 // Main switch
    unsigned int scan_on_start:1;           // Scan always on start
    unsigned int hwinfo:1;                  // Hardware inventory
    unsigned int netinfo:1;                 // Network inventory
    unsigned int osinfo:1;                  // OS inventory
    unsigned int programinfo:1;             // Installed packages inventory
    unsigned int hotfixinfo:1;              // Windows hotfixes installed
    unsigned int portsinfo:1;               // Opened ports inventory
    unsigned int allports:1;                // Scan only listening ports or all
    unsigned int procinfo:1;                // Running processes inventory
} wm_sys_flags_t;

typedef struct wm_sys_state_t {
    time_t next_time;                       // Absolute time for next scan
} wm_sys_state_t;

typedef struct wm_sys_t {
    unsigned int interval;                  // Time interval between cycles (seconds)
    wm_sys_flags_t flags;                   // Flag bitfield
    wm_sys_state_t state;                   // Running state
} wm_sys_t;

struct link_stats
{
    unsigned int rx_packets;    /* total packets received */
    unsigned int tx_packets;    /* total packets transmitted */
    unsigned int rx_bytes;      /* total bytes received */
    unsigned int tx_bytes;      /* total bytes transmitted */
    unsigned int rx_errors;     /* bad packets received */
    unsigned int tx_errors;     /* packet transmit problems */
    unsigned int rx_dropped;    /* no space in linux buffers */
    unsigned int tx_dropped;    /* no space available in linux */
};

typedef struct gateway {
    char *addr;
    int isdefault;
} gateway;

extern const wm_context WM_SYS_CONTEXT;     // Context

// Parse XML configuration
int wm_sys_read(XML_NODE node, wmodule *module);

// Opened ports inventory for Linux
void sys_ports_linux(int queue_fd, const char* WM_SYS_LOCATION, int check_all);

// Opened ports inventory for Windows
void sys_ports_windows(const char* LOCATION, int check_all);

// Installed packages inventory for Linux
void sys_packages_linux(int queue_fd, const char* WM_SYS_LOCATION);
char * sys_deb_packages(int queue_fd, const char* WM_SYS_LOCATION, int random_id);
char * sys_rpm_packages(int queue_fd, const char* WM_SYS_LOCATION, int random_id);

#ifdef WIN32
// Installed programs inventory for Windows
void sys_programs_windows(const char* LOCATION);

// Installed hotfixes inventory for Windows
void sys_hotfixes(const char* LOCATION);

// Network inventory for Windows XP
char* get_network_xp(PIP_ADAPTER_ADDRESSES pCurrAddresses, PIP_ADAPTER_INFO AdapterInfo, int ID, char * timestamp);

// Get values about a single program from the registry
void read_win_program(const char * sec_key, int arch, int root_key, int usec, const char * timestamp, int ID, const char * LOCATION);

// Get values about a single hotfix from the registry
void read_hotfix(const char *hotfix, int usec, const char * timestamp, int ID, const char * LOCATION);

// List installed programs from the registry
void list_programs(HKEY hKey, int arch, const char * root_key, int usec, const char * timestamp, int ID, const char * LOCATION);

// List installed hotfixes from the registry
void list_hotfixes(HKEY hKey, int usec, const char * timestamp, int ID, const char * LOCATION);

// List Windows users from the registry
void list_users(HKEY hKey, int usec, const char * timestamp, int ID, const char * LOCATION);
#endif

#if defined(__FreeBSD__) || defined(__MACH__)
// Installed programs inventory for BSD based systems
void sys_packages_bsd(int queue_fd, const char* LOCATION);

#endif

#ifdef __MACH__
int getGatewayList(OSHash *gateway_list);

#endif

// Hardware inventory for Linux
void sys_hw_linux(int queue_fd, const char* LOCATION);

// Hardware inventory for BSD based systems
void sys_hw_bsd(int queue_fd, const char* LOCATION);

// Hardware inventory for Windows
void sys_hw_windows(const char* LOCATION);

// OS inventory for Unix
void sys_os_unix(int queue_fd, const char* LOCATION);

// OS inventory for Windows
void sys_os_windows(const char* LOCATION);

// Network inventory for BSD based systems
void sys_network_bsd(int queue_fd, const char* LOCATION);

// Network inventory for Linux
void sys_network_linux(int queue_fd, const char* LOCATION);

// Network inventory for windows
void sys_network_windows(const char* LOCATION);

// Running processes inventory
void sys_proc_linux(int queue_fd, const char* LOCATION);
void sys_proc_windows(const char* LOCATION);
#ifdef __MACH__
void sys_proc_mac(int queue_fd, const char* LOCATION);
#endif

// Read string from a byte array until find a NULL byte
char* read_string(u_int8_t* bytes);

// Read four bytes and retrieve its decimal value
int four_bytes_to_int32(u_int8_t* bytes);

// Read index entry from a RPM header
int read_entry(u_int8_t* bytes, rpm_data *info);

// Get the inventory for a network interface in the object passed as parameter
struct ifaddrs;
void getNetworkIface_linux(cJSON *object, char *iface_name, struct ifaddrs *ifaddr);

void getNetworkIface_bsd(cJSON *object, char *iface_name, struct ifaddrs *ifaddrs_ptr, __attribute__((unused)) gateway *gate);
// Create the interface list
int getIfaceslist(char **ifaces_list, struct ifaddrs *ifaddr);

<<<<<<< HEAD
// Generate a random ID
int wm_sys_get_random_id();
=======
// Initialize hw_info struct values
void init_hw_info(hw_info *info);
>>>>>>> 56ba70aa

#endif
#endif<|MERGE_RESOLUTION|>--- conflicted
+++ resolved
@@ -244,13 +244,10 @@
 // Create the interface list
 int getIfaceslist(char **ifaces_list, struct ifaddrs *ifaddr);
 
-<<<<<<< HEAD
 // Generate a random ID
 int wm_sys_get_random_id();
-=======
 // Initialize hw_info struct values
 void init_hw_info(hw_info *info);
->>>>>>> 56ba70aa
 
 #endif
 #endif