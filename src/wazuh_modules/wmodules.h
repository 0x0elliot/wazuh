--- conflicted
+++ resolved
@@ -62,11 +62,8 @@
 #include "wm_ciscat.h"
 #include "wm_aws.h"
 #include "wm_vuln_detector.h"
-<<<<<<< HEAD
 #include "wm_osquery_monitor.h"
-=======
 #include "wm_download.h"
->>>>>>> b9a03240
 
 extern wmodule *wmodules;       // Loaded modules.
 extern int wm_task_nice;        // Nice value for tasks.
