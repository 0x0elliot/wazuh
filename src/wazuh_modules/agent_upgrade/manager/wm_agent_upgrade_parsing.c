--- conflicted
+++ resolved
@@ -13,9 +13,6 @@
 #include "wm_agent_upgrade_parsing.h"
 #include "wm_agent_upgrade_tasks.h"
 
-<<<<<<< HEAD
-int wm_agent_upgrade_parse_command(const char* buffer, cJSON** json_api, cJSON** params, cJSON** agents) {
-=======
 /**
  * Parses agents array and returns an array of agent ids
  * @param agents array of agents
@@ -60,7 +57,6 @@
 };
 
 int wm_agent_upgrade_parse_message(const char* buffer, void** task, int** agent_ids, char** error) {
->>>>>>> 6c53be3f
     int retval = OS_INVALID;
     int error_code = WM_UPGRADE_SUCCESS;
     char* error_message = NULL;
