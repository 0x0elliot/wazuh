--- conflicted
+++ resolved
@@ -56,19 +56,8 @@
     return ret_val;
 }
 
-<<<<<<< HEAD
 static void wm_sys_send_message(const void* data, const char queue_id) {
     if (!is_shutdown_process_started()) {
-=======
-static void wm_sys_send_diff_message(/*const void* data*/) {
-    // const int eps = 1000000/syscollector_sync_max_eps;
-    // Sending deltas is disabled due to issue: 7322 - https://github.com/wazuh/wazuh/issues/7322
-    // wm_sendmsg(eps, queue_fd, data, WM_SYS_LOCATION, SYSCOLLECTOR_MQ);
- }
-
-static void wm_sys_send_dbsync_message(const void* data) {
-    if(!is_shutdown_process_started()) {
->>>>>>> be15851b
         const int eps = 1000000/syscollector_sync_max_eps;
         if (wm_sendmsg_ex(eps, queue_fd, data, WM_SYS_LOCATION, queue_id, &is_shutdown_process_started) < 0) {
     #ifdef CLIENT
@@ -93,9 +82,7 @@
 }
 
 static void wm_sys_send_diff_message(const void* data) {
-    if (!os_iswait()) {
-        wm_sys_send_message(data, SYSCOLLECTOR_MQ);
-    }
+    wm_sys_send_message(data, SYSCOLLECTOR_MQ);
 }
 
 static void wm_sys_send_dbsync_message(const void* data) {
