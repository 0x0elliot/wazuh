/*
 * Wazuh Module for Task management.
 * Copyright (C) 2015-2020, Wazuh Inc.
 * July 13, 2020.
 *
 * This program is free software; you can redistribute it
 * and/or modify it under the terms of the GNU General Public
 * License (version 2) as published by the FSF - Free Software
 * Foundation.
 */

#ifdef WAZUH_UNIT_TESTING
// Remove static qualifier when unit testing
#define STATIC
#else
#define STATIC static
#endif

#ifndef WIN32

#include "../wmodules.h"
#include "wm_task_manager_parsing.h"
#include "defs.h"
#include "wazuhdb_op.h"

#define WDBQUERY_SIZE OS_BUFFER_SIZE
#define WDBOUTPUT_SIZE OS_MAXSTR

/**
 * Analyze an upgrade or upgrade_custom command. Update the tasks DB when necessary.
 * @param task Upgrade task to be processed.
 * @param command Command of the task to be executed.
 * @param error_code Variable to store an error code if something is wrong.
 * @return JSON object with the response for this task.
 * */
STATIC cJSON* wm_task_manager_command_upgrade(wm_task_manager_upgrade *task, int command, int *error_code) __attribute__((nonnull));

/**
 * Analyze an upgrade_get_status command.
 * @param task Upgrade get status task to be processed.
 * @param error_code Variable to store an error code if something is wrong.
 * @return JSON object with the response for this task.
 * */
STATIC cJSON* wm_task_manager_command_upgrade_get_status(wm_task_manager_upgrade_get_status *task, int *error_code) __attribute__((nonnull));

/**
 * Analyze an upgrade_update_status command. Update the tasks DB when necessary.
 * @param task Upgrade update status task to be processed.
 * @param error_code Variable to store an error code if something is wrong.
 * @return JSON object with the response for this task.
 * */
STATIC cJSON* wm_task_manager_command_upgrade_update_status(wm_task_manager_upgrade_update_status *task, int *error_code) __attribute__((nonnull));

/**
 * Analyze an upgrade_result command.
 * @param task Upgrade result task to be processed.
 * @param error_code Variable to store an error code if something is wrong.
 * @return JSON object with the response for this task.
 * */
STATIC cJSON* wm_task_manager_command_upgrade_result(wm_task_manager_upgrade_result *task, int *error_code) __attribute__((nonnull));

/**
 * Analyze an upgrade_cancel_tasks command. Update the tasks DB when necessary.
 * @param task Upgrade cancel tasks task to be processed.
 * @param error_code Variable to store an error code if something is wrong.
 * @return JSON object with the response for this task.
 * */
STATIC cJSON* wm_task_manager_command_upgrade_cancel_tasks(wm_task_manager_upgrade_cancel_tasks *task, int *error_code) __attribute__((nonnull));

/**
 * Send messages to Wazuh DB.
 * @param command Command to be send.
 * @param parameters cJSON with the parameters
 * @param error_code Variable to store an error code if something is wrong.
 * @return JSON object with the response for this task.
 * */
STATIC cJSON* wm_task_manager_send_message_to_wdb(const char *command, cJSON *parameters, int *error_code) __attribute__((nonnull));

cJSON* wm_task_manager_process_task(const wm_task_manager_task *task, int *error_code) {
    cJSON *response = NULL;

    switch (task->command) {
    case WM_TASK_UPGRADE:
    case WM_TASK_UPGRADE_CUSTOM:
        response = wm_task_manager_command_upgrade((wm_task_manager_upgrade *)task->parameters, task->command, error_code);
        break;
    case WM_TASK_UPGRADE_GET_STATUS:
        response = wm_task_manager_command_upgrade_get_status((wm_task_manager_upgrade_get_status *)task->parameters, error_code);
        break;
    case WM_TASK_UPGRADE_UPDATE_STATUS:
        response = wm_task_manager_command_upgrade_update_status((wm_task_manager_upgrade_update_status *)task->parameters, error_code);
        break;
    case WM_TASK_UPGRADE_RESULT:
        response = wm_task_manager_command_upgrade_result((wm_task_manager_upgrade_result *)task->parameters, error_code);
        break;
    case WM_TASK_UPGRADE_CANCEL_TASKS:
        response = wm_task_manager_command_upgrade_cancel_tasks((wm_task_manager_upgrade_cancel_tasks *)task->parameters, error_code);
        break;
    default:
        *error_code = WM_TASK_INVALID_COMMAND;
    }

    return response;
}

STATIC cJSON* wm_task_manager_command_upgrade(wm_task_manager_upgrade *task, int command, int *error_code) {
    cJSON *response = cJSON_CreateArray();
    int agent_it = 0;
    int agent_id = 0;
    int task_id = OS_INVALID;

    while (agent_id = task->agent_ids[agent_it++], agent_id != OS_INVALID) {
        cJSON *parameters = cJSON_CreateObject();
        cJSON *wdb_response = cJSON_CreateObject();

        cJSON_AddNumberToObject(parameters, task_manager_json_keys[WM_TASK_AGENT_ID], agent_id);
        cJSON_AddStringToObject(parameters, task_manager_json_keys[WM_TASK_NODE], task->node);
        cJSON_AddStringToObject(parameters, task_manager_json_keys[WM_TASK_MODULE], task->module);

        if (wdb_response = wm_task_manager_send_message_to_wdb(task_manager_commands_list[command], parameters, error_code), !wdb_response) {
            cJSON_Delete(parameters);
            cJSON_Delete(response);
        } else {
            cJSON *task_id_json = cJSON_GetObjectItem(wdb_response, task_manager_json_keys[WM_TASK_TASK_ID]);
            if (task_id_json && (task_id_json->type == cJSON_Number)) {
                task_id = task_id_json->valueint;
            }
            cJSON_AddItemToArray(response, wm_task_manager_parse_data_response(WM_TASK_SUCCESS, agent_id, task_id, NULL));
            cJSON_Delete(parameters);
            cJSON_Delete(wdb_response);
        }
    }

    return response;
}

STATIC cJSON* wm_task_manager_command_upgrade_get_status(wm_task_manager_upgrade_get_status *task, int *error_code) {
    cJSON *response = cJSON_CreateArray();
    int agent_it = 0;
    int agent_id = 0;

    while (agent_id = task->agent_ids[agent_it++], agent_id != OS_INVALID) {
        cJSON *parameters = cJSON_CreateObject();
        cJSON *wdb_response = cJSON_CreateObject();

        cJSON_AddNumberToObject(parameters, task_manager_json_keys[WM_TASK_AGENT_ID], agent_id);
        cJSON_AddStringToObject(parameters, task_manager_json_keys[WM_TASK_NODE], task->node);

        if (wdb_response = wm_task_manager_send_message_to_wdb(task_manager_commands_list[WM_TASK_UPGRADE_GET_STATUS], parameters, error_code), !wdb_response) {
            cJSON_Delete(parameters);
            cJSON_Delete(response);
        } else {
            char *status_result = NULL;
            cJSON *status_result_json = cJSON_GetObjectItem(wdb_response, task_manager_json_keys[WM_TASK_STATUS]);
            if (status_result_json && (status_result_json->type == cJSON_String)) {
                status_result = status_result_json->valuestring;
            }
            cJSON_AddItemToArray(response, wm_task_manager_parse_data_response(WM_TASK_SUCCESS, agent_id, OS_INVALID, status_result));
            cJSON_Delete(parameters);
            cJSON_Delete(wdb_response);
        }
    }

    return response;
}

STATIC cJSON* wm_task_manager_command_upgrade_update_status(wm_task_manager_upgrade_update_status *task, int *error_code) {
    cJSON *response = cJSON_CreateArray();
    int agent_it = 0;
    int agent_id = 0;

    while (agent_id = task->agent_ids[agent_it++], agent_id != OS_INVALID) {
        cJSON *parameters = cJSON_CreateObject();
        cJSON *wdb_response = NULL;

        cJSON_AddNumberToObject(parameters, task_manager_json_keys[WM_TASK_AGENT_ID], agent_id);
        cJSON_AddStringToObject(parameters, task_manager_json_keys[WM_TASK_NODE], task->node);
        cJSON_AddStringToObject(parameters, task_manager_json_keys[WM_TASK_STATUS], task->status);
        cJSON_AddStringToObject(parameters, task_manager_json_keys[WM_TASK_ERROR_MESSAGE], task->error_msg);

        // Update upgrade task status
        if (wdb_response = wm_task_manager_send_message_to_wdb(task_manager_commands_list[WM_TASK_UPGRADE_UPDATE_STATUS], parameters, error_code), wdb_response) {

            cJSON *wdb_error = cJSON_GetObjectItem(wdb_response, task_manager_json_keys[WM_TASK_ERROR]);

            if (wdb_error && (wdb_error->type == cJSON_Number) && (wdb_error->valueint == OS_SUCCESS)) {
                cJSON_AddItemToArray(response, wm_task_manager_parse_data_response(WM_TASK_SUCCESS, agent_id, OS_INVALID, NULL));
            } else if (wdb_error && (wdb_error->type == cJSON_Number) && (wdb_error->valueint == OS_NOTFOUND)) {
                cJSON_AddItemToArray(response, wm_task_manager_parse_data_response(WM_TASK_DATABASE_NO_TASK, agent_id, OS_INVALID, NULL));
            } else {
                *error_code = WM_TASK_DATABASE_ERROR;
                cJSON_Delete(wdb_response);
                cJSON_Delete(parameters);
                cJSON_Delete(response);
                return NULL;
            }

            cJSON_Delete(wdb_response);

        } else {
            cJSON_Delete(parameters);
            cJSON_Delete(response);
            return NULL;
        }

        cJSON_Delete(parameters);
    }

    return response;
}

STATIC cJSON* wm_task_manager_command_upgrade_result(wm_task_manager_upgrade_result *task, int *error_code) {
    cJSON *response = cJSON_CreateArray();
    int agent_it = 0;
    int agent_id = 0;

    while (agent_id = task->agent_ids[agent_it++], agent_id != OS_INVALID) {
        cJSON *parameters = cJSON_CreateObject();
        cJSON *wdb_response = NULL;

        cJSON_AddNumberToObject(parameters, task_manager_json_keys[WM_TASK_AGENT_ID], agent_id);

        // Upgrade result task
        if (wdb_response = wm_task_manager_send_message_to_wdb(task_manager_commands_list[WM_TASK_UPGRADE_RESULT], parameters, error_code), wdb_response) {

            cJSON *wdb_error = cJSON_GetObjectItem(wdb_response, task_manager_json_keys[WM_TASK_ERROR]);

            if (wdb_error && (wdb_error->type == cJSON_Number) && (wdb_error->valueint == OS_SUCCESS)) {
                int task_id = OS_INVALID;
                char *node_result = NULL;
                char *module_result = NULL;
                char *command_result = NULL;
                char *status = NULL;
                char *error = NULL;
                int create_time = OS_INVALID;
                int last_update_time = OS_INVALID;

                cJSON *task_json = cJSON_GetObjectItem(wdb_response, task_manager_json_keys[WM_TASK_TASK_ID]);
                cJSON *node_json = cJSON_GetObjectItem(wdb_response, task_manager_json_keys[WM_TASK_NODE]);
                cJSON *module_json = cJSON_GetObjectItem(wdb_response, task_manager_json_keys[WM_TASK_MODULE]);
                cJSON *command_json = cJSON_GetObjectItem(wdb_response, task_manager_json_keys[WM_TASK_COMMAND]);
                cJSON *status_json = cJSON_GetObjectItem(wdb_response, task_manager_json_keys[WM_TASK_STATUS]);
                cJSON *error_json = cJSON_GetObjectItem(wdb_response, task_manager_json_keys[WM_TASK_ERROR_MSG]);
                cJSON *create_json = cJSON_GetObjectItem(wdb_response, task_manager_json_keys[WM_TASK_CREATE_TIME]);
                cJSON *update_json = cJSON_GetObjectItem(wdb_response, task_manager_json_keys[WM_TASK_LAST_UPDATE_TIME]);

                if (task_json && (task_json->type == cJSON_Number)) {
                    task_id = task_json->valueint;
                }
                if (node_json && (node_json->type == cJSON_String)) {
                    node_result = node_json->valuestring;
                }
                if (module_json && (module_json->type == cJSON_String)) {
                    module_result = module_json->valuestring;
                }
                if (command_json && (command_json->type == cJSON_String)) {
                    command_result = command_json->valuestring;
                }
                if (status_json && (status_json->type == cJSON_String)) {
                    status = status_json->valuestring;
                }
                if (error_json && (error_json->type == cJSON_String)) {
                    error = error_json->valuestring;
                }
                if (create_json && (create_json->type == cJSON_Number)) {
                    create_time = create_json->valueint;
                }
                if (update_json && (update_json->type == cJSON_Number)) {
                    last_update_time = update_json->valueint;
                }

                cJSON *tmp = wm_task_manager_parse_data_response(WM_TASK_SUCCESS, agent_id, task_id, NULL);
                wm_task_manager_parse_data_result(tmp, node_result, module_result, command_result, status, error, create_time, last_update_time, task_manager_commands_list[WM_TASK_UPGRADE_RESULT]);
                cJSON_AddItemToArray(response, tmp);

            } else if (wdb_error && (wdb_error->type == cJSON_Number) && (wdb_error->valueint == OS_NOTFOUND)) {
                cJSON_AddItemToArray(response, wm_task_manager_parse_data_response(WM_TASK_DATABASE_NO_TASK, agent_id, OS_INVALID, NULL));
            } else {
                *error_code = WM_TASK_DATABASE_ERROR;
                cJSON_Delete(wdb_response);
                cJSON_Delete(parameters);
                cJSON_Delete(response);
                return NULL;
            }

            cJSON_Delete(wdb_response);

        } else {
            cJSON_Delete(parameters);
            cJSON_Delete(response);
            return NULL;
        }

        cJSON_Delete(parameters);
    }

    return response;
}

STATIC cJSON* wm_task_manager_command_upgrade_cancel_tasks(wm_task_manager_upgrade_cancel_tasks *task, int *error_code) {
    cJSON *response = NULL;
    cJSON *parameters = cJSON_CreateObject();
    cJSON *wdb_response = NULL;

    cJSON_AddStringToObject(parameters, task_manager_json_keys[WM_TASK_NODE], task->node);

    // Cancel pending tasks for this node
    if (wdb_response = wm_task_manager_send_message_to_wdb(task_manager_commands_list[WM_TASK_UPGRADE_CANCEL_TASKS], parameters, error_code), wdb_response) {

        cJSON *wdb_error = cJSON_GetObjectItem(wdb_response, task_manager_json_keys[WM_TASK_ERROR]);

        if (wdb_error && (wdb_error->type == cJSON_Number) && (wdb_error->valueint == OS_SUCCESS)) {
            response = wm_task_manager_parse_data_response(WM_TASK_SUCCESS, OS_INVALID, OS_INVALID, NULL);
        } else {
            *error_code = WM_TASK_DATABASE_ERROR;
        }

        cJSON_Delete(wdb_response);
    }

    cJSON_Delete(parameters);

    return response;
}

void* wm_task_manager_clean_tasks(void *arg) {
    wm_task_manager *config = (wm_task_manager *)arg;
    time_t next_clean = time(0);
    time_t next_timeout = time(0);

    while (1) {
        time_t now = time(0);
        time_t sleep_time = 0;

        if (now >= next_timeout) {
            // Set the status of old tasks IN PROGRESS to TIMEOUT
            cJSON *parameters = cJSON_CreateObject();
            cJSON *wdb_response = NULL;
            int error_code = WM_TASK_SUCCESS;

            cJSON_AddNumberToObject(parameters, task_manager_json_keys[WM_TASK_NOW], now);
            cJSON_AddNumberToObject(parameters, task_manager_json_keys[WM_TASK_TIMESTAMP], config->task_timeout);

            // Set next timeout
            next_timeout = now + config->task_timeout;

            if (wdb_response = wm_task_manager_send_message_to_wdb(task_manager_commands_list[WM_TASK_SET_TIMEOUT], parameters, &error_code), wdb_response) {

                cJSON *wdb_error = cJSON_GetObjectItem(wdb_response, task_manager_json_keys[WM_TASK_ERROR]);

                if (wdb_error && (wdb_error->type == cJSON_Number) && (wdb_error->valueint == OS_SUCCESS)) {
                    cJSON *timeout_json = cJSON_GetObjectItem(wdb_response, task_manager_json_keys[WM_TASK_TIMESTAMP]);

                    if (timeout_json && (timeout_json->type == cJSON_Number)) {
                        // Update next timeout
                        next_timeout = timeout_json->valueint;
                    }
                }
<<<<<<< HEAD
                cJSON_Delete(wdb_response);
            }
=======

                cJSON_Delete(wdb_response);
            }

>>>>>>> 380204c6
            cJSON_Delete(parameters);
        }

        if (now >= next_clean) {
            // Delete entries older than cleanup_time
            cJSON *parameters = cJSON_CreateObject();
            cJSON *wdb_response = NULL;
            int error_code = WM_TASK_SUCCESS;

            cJSON_AddNumberToObject(parameters, task_manager_json_keys[WM_TASK_TIMESTAMP], (now - config->cleanup_time));

            // Set next clean time
            next_clean = now + WM_TASK_CLEANUP_DB_SLEEP_TIME;

            if (wdb_response = wm_task_manager_send_message_to_wdb(task_manager_commands_list[WM_TASK_DELETE_OLD], parameters, &error_code), wdb_response) {
                cJSON_Delete(wdb_response);
            }
<<<<<<< HEAD
=======

>>>>>>> 380204c6
            cJSON_Delete(parameters);
        }

        if (next_timeout < next_clean) {
            sleep_time = next_timeout;
        } else {
            sleep_time = next_clean;
        }

        w_sleep_until(sleep_time);

    #ifdef WAZUH_UNIT_TESTING
        break;
    #endif
    }

    return NULL;
}

STATIC cJSON* wm_task_manager_send_message_to_wdb(const char *command, cJSON *parameters, int *error_code) {
    cJSON *response = NULL;
    const char *json_err;
    int result = 0;
    char *parameters_in_str = NULL;
    char wdbquery[WDBQUERY_SIZE] = "";
    char wdboutput[WDBOUTPUT_SIZE] = "";
    char *payload = NULL;
    int socket = -1;

    parameters_in_str = cJSON_PrintUnformatted(parameters);
    snprintf(wdbquery, sizeof(wdbquery), "task %s %s", command, parameters_in_str);
    os_free(parameters_in_str);

    result = wdbc_query_ex(&socket, wdbquery, wdboutput, sizeof(wdboutput));
    wdbc_close(&socket);

    if (result == OS_SUCCESS) {
        if (WDBC_OK == wdbc_parse_result(wdboutput, &payload)) {
            if (response = cJSON_ParseWithOpts(payload, &json_err, 0), !response) {
                mterror(WM_TASK_MANAGER_LOGTAG, MOD_TASK_PARSE_JSON_ERROR, payload);
                *error_code = WM_TASK_DATABASE_PARSE_ERROR;
            }
        } else {
            mterror(WM_TASK_MANAGER_LOGTAG, MOD_TASK_TASKS_DB_ERROR_IN_QUERY, payload);
            *error_code = WM_TASK_DATABASE_REQUEST_ERROR;
        }
    } else {
        mterror(WM_TASK_MANAGER_LOGTAG, MOD_TASK_TASKS_DB_ERROR_EXECUTE, WDB_TASK_DIR, WDB_TASK_NAME);
        *error_code = WM_TASK_DATABASE_ERROR;
    }

    return response;
}

#endif<|MERGE_RESOLUTION|>--- conflicted
+++ resolved
@@ -107,28 +107,47 @@
     cJSON *response = cJSON_CreateArray();
     int agent_it = 0;
     int agent_id = 0;
-    int task_id = OS_INVALID;
 
     while (agent_id = task->agent_ids[agent_it++], agent_id != OS_INVALID) {
         cJSON *parameters = cJSON_CreateObject();
-        cJSON *wdb_response = cJSON_CreateObject();
+        cJSON *wdb_response = NULL;
 
         cJSON_AddNumberToObject(parameters, task_manager_json_keys[WM_TASK_AGENT_ID], agent_id);
         cJSON_AddStringToObject(parameters, task_manager_json_keys[WM_TASK_NODE], task->node);
         cJSON_AddStringToObject(parameters, task_manager_json_keys[WM_TASK_MODULE], task->module);
 
-        if (wdb_response = wm_task_manager_send_message_to_wdb(task_manager_commands_list[command], parameters, error_code), !wdb_response) {
+        if (wdb_response = wm_task_manager_send_message_to_wdb(task_manager_commands_list[command], parameters, error_code), wdb_response) {
+
+            cJSON *wdb_error = cJSON_GetObjectItem(wdb_response, task_manager_json_keys[WM_TASK_ERROR]);
+
+            if (wdb_error && (wdb_error->type == cJSON_Number) && (wdb_error->valueint == OS_SUCCESS)) {
+                int task_id = OS_INVALID;
+
+                cJSON *task_id_json = cJSON_GetObjectItem(wdb_response, task_manager_json_keys[WM_TASK_TASK_ID]);
+
+                if (task_id_json && (task_id_json->type == cJSON_Number)) {
+                    task_id = task_id_json->valueint;
+                }
+
+                cJSON_AddItemToArray(response, wm_task_manager_parse_data_response(WM_TASK_SUCCESS, agent_id, task_id, NULL));
+
+            } else {
+                *error_code = WM_TASK_DATABASE_ERROR;
+                cJSON_Delete(wdb_response);
+                cJSON_Delete(parameters);
+                cJSON_Delete(response);
+                return NULL;
+            }
+
+            cJSON_Delete(wdb_response);
+
+        } else {
             cJSON_Delete(parameters);
             cJSON_Delete(response);
-        } else {
-            cJSON *task_id_json = cJSON_GetObjectItem(wdb_response, task_manager_json_keys[WM_TASK_TASK_ID]);
-            if (task_id_json && (task_id_json->type == cJSON_Number)) {
-                task_id = task_id_json->valueint;
-            }
-            cJSON_AddItemToArray(response, wm_task_manager_parse_data_response(WM_TASK_SUCCESS, agent_id, task_id, NULL));
-            cJSON_Delete(parameters);
-            cJSON_Delete(wdb_response);
-        }
+            return NULL;
+        }
+
+        cJSON_Delete(parameters);
     }
 
     return response;
@@ -141,24 +160,43 @@
 
     while (agent_id = task->agent_ids[agent_it++], agent_id != OS_INVALID) {
         cJSON *parameters = cJSON_CreateObject();
-        cJSON *wdb_response = cJSON_CreateObject();
+        cJSON *wdb_response = NULL;
 
         cJSON_AddNumberToObject(parameters, task_manager_json_keys[WM_TASK_AGENT_ID], agent_id);
         cJSON_AddStringToObject(parameters, task_manager_json_keys[WM_TASK_NODE], task->node);
 
-        if (wdb_response = wm_task_manager_send_message_to_wdb(task_manager_commands_list[WM_TASK_UPGRADE_GET_STATUS], parameters, error_code), !wdb_response) {
+        if (wdb_response = wm_task_manager_send_message_to_wdb(task_manager_commands_list[WM_TASK_UPGRADE_GET_STATUS], parameters, error_code), wdb_response) {
+
+            cJSON *wdb_error = cJSON_GetObjectItem(wdb_response, task_manager_json_keys[WM_TASK_ERROR]);
+
+            if (wdb_error && (wdb_error->type == cJSON_Number) && (wdb_error->valueint == OS_SUCCESS)) {
+                char *status_result = NULL;
+
+                cJSON *status_result_json = cJSON_GetObjectItem(wdb_response, task_manager_json_keys[WM_TASK_STATUS]);
+
+                if (status_result_json && (status_result_json->type == cJSON_String)) {
+                    status_result = status_result_json->valuestring;
+                }
+
+                cJSON_AddItemToArray(response, wm_task_manager_parse_data_response(WM_TASK_SUCCESS, agent_id, OS_INVALID, status_result));
+
+            } else {
+                *error_code = WM_TASK_DATABASE_ERROR;
+                cJSON_Delete(wdb_response);
+                cJSON_Delete(parameters);
+                cJSON_Delete(response);
+                return NULL;
+            }
+
+            cJSON_Delete(wdb_response);
+
+        } else {
             cJSON_Delete(parameters);
             cJSON_Delete(response);
-        } else {
-            char *status_result = NULL;
-            cJSON *status_result_json = cJSON_GetObjectItem(wdb_response, task_manager_json_keys[WM_TASK_STATUS]);
-            if (status_result_json && (status_result_json->type == cJSON_String)) {
-                status_result = status_result_json->valuestring;
-            }
-            cJSON_AddItemToArray(response, wm_task_manager_parse_data_response(WM_TASK_SUCCESS, agent_id, OS_INVALID, status_result));
-            cJSON_Delete(parameters);
-            cJSON_Delete(wdb_response);
-        }
+            return NULL;
+        }
+
+        cJSON_Delete(parameters);
     }
 
     return response;
@@ -235,7 +273,7 @@
                 int create_time = OS_INVALID;
                 int last_update_time = OS_INVALID;
 
-                cJSON *task_json = cJSON_GetObjectItem(wdb_response, task_manager_json_keys[WM_TASK_TASK_ID]);
+                cJSON *task_id_json = cJSON_GetObjectItem(wdb_response, task_manager_json_keys[WM_TASK_TASK_ID]);
                 cJSON *node_json = cJSON_GetObjectItem(wdb_response, task_manager_json_keys[WM_TASK_NODE]);
                 cJSON *module_json = cJSON_GetObjectItem(wdb_response, task_manager_json_keys[WM_TASK_MODULE]);
                 cJSON *command_json = cJSON_GetObjectItem(wdb_response, task_manager_json_keys[WM_TASK_COMMAND]);
@@ -244,8 +282,8 @@
                 cJSON *create_json = cJSON_GetObjectItem(wdb_response, task_manager_json_keys[WM_TASK_CREATE_TIME]);
                 cJSON *update_json = cJSON_GetObjectItem(wdb_response, task_manager_json_keys[WM_TASK_LAST_UPDATE_TIME]);
 
-                if (task_json && (task_json->type == cJSON_Number)) {
-                    task_id = task_json->valueint;
+                if (task_id_json && (task_id_json->type == cJSON_Number)) {
+                    task_id = task_id_json->valueint;
                 }
                 if (node_json && (node_json->type == cJSON_String)) {
                     node_result = node_json->valuestring;
@@ -356,15 +394,10 @@
                         next_timeout = timeout_json->valueint;
                     }
                 }
-<<<<<<< HEAD
-                cJSON_Delete(wdb_response);
-            }
-=======
-
-                cJSON_Delete(wdb_response);
-            }
-
->>>>>>> 380204c6
+
+                cJSON_Delete(wdb_response);
+            }
+
             cJSON_Delete(parameters);
         }
 
@@ -382,10 +415,7 @@
             if (wdb_response = wm_task_manager_send_message_to_wdb(task_manager_commands_list[WM_TASK_DELETE_OLD], parameters, &error_code), wdb_response) {
                 cJSON_Delete(wdb_response);
             }
-<<<<<<< HEAD
-=======
-
->>>>>>> 380204c6
+
             cJSON_Delete(parameters);
         }
 
