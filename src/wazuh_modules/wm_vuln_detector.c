--- conflicted
+++ resolved
@@ -59,7 +59,6 @@
 static int wm_vuldet_json_rh_parser(cJSON *json_feed, wm_vuldet_db *parsed_vulnerabilities);
 static int wm_vuldet_db_empty();
 static const char *wm_vuldet_get_unified_severity(char *severity);
-<<<<<<< HEAD
 static void wm_vuldet_generate_os_cpe(agent_software *agent);
 static void wm_vuldet_generate_win_cpe(agent_software *agent);
 static vu_feed wm_vuldet_decode_win_os(char *os_raw);
@@ -86,14 +85,12 @@
 static int wm_vuldet_index_redhat(sqlite3 *db, update_node *upd, rh_vulnerability *r_it);
 static int wm_vuldet_clean_rh(sqlite3 *db);
 static int wm_vuldet_clean_wcpe(sqlite3 *db);
-=======
 static void wm_vuldet_get_package_os(char *version, const char **os_major, char **os_minor);
 static void wm_vuldet_set_subversion(char *version, char **os_minor);
-static void wm_vuldet_queue_report(vu_processed_alerts **alerts_queue, char *cve, char *package, char *header, int send_queue, char *package_version, char *package_arch, char *version_compare, char *alert_body);
+static void wm_vuldet_queue_report(vu_processed_alerts **alerts_queue, char *cve, char *package, char *header, int send_queue, char *package_version, char *package_arch, char *version_compare, char *alert_body, vu_report *report);
 static void wm_vuldet_queue_report_higher(vu_processed_alerts **alerts_queue);
-static void wm_vuldet_queue_report_add(vu_processed_alerts **alerts_queue, char *version_compare, char *alert_body);
+static void wm_vuldet_queue_report_add(vu_processed_alerts **alerts_queue, char *version_compare, char *alert_body, vu_report *report);
 static void wm_vuldet_queue_report_clean(vu_processed_alerts **alerts_queue);
->>>>>>> 506f1fcf
 
 int *vu_queue;
 // Define time to sleep between messages sent
@@ -106,22 +103,6 @@
     (cJSON * (*)(const void *))wm_vuldet_dump
 };
 
-<<<<<<< HEAD
-const char *vu_severities[] = {
-    "Low",
-    "Medium",
-    "Moderate",
-    "Unknown",
-    "High",
-    "Important",
-    "Critical",
-    "None",
-    "Negligible",
-    "Untriaged"
-};
-
-const char *vu_feed_tag[] = {
-=======
 const char *vu_package_dist[] = {
     ".el",
     ".el7",
@@ -131,8 +112,7 @@
     ".amzn"
 };
 
-const char *vu_dist_tag[] = {
->>>>>>> 506f1fcf
+const char *vu_feed_tag[] = {
     "UBUNTU",
     "CANONICAL",
     "DEBIAN",
@@ -222,7 +202,6 @@
     "Unknown OS"
 };
 
-<<<<<<< HEAD
 const char *vu_package_comp[] = {
     "less than",
     "less than or equal",
@@ -230,7 +209,8 @@
     "greater than or equal",
     "equal",
     "exists"
-=======
+};
+
 const char *vu_severities[] = {
     "Low",
     "Medium",
@@ -243,7 +223,6 @@
     "Negligible",
     "Untriaged",
     "-"
->>>>>>> 506f1fcf
 };
 
 const char *vu_cpe_dic_option[] = {
@@ -802,14 +781,7 @@
     char *rationale;
     int i;
     int sql_result;
-<<<<<<< HEAD
-    vu_report report;
-=======
-
-    if (alert = cJSON_CreateObject(), !alert) {
-        return OS_INVALID;
-    }
->>>>>>> 506f1fcf
+    vu_report *report;
 
     for (agents_it = agents, i = 0; agents_it && i < max; agents_it = agents_it->prev, i++) {
         vu_processed_alerts *alerts_queue = NULL;
@@ -834,27 +806,19 @@
         }
 
         if (sqlite3_prepare_v2(db, query, -1, &stmt, NULL) != SQLITE_OK) {
-<<<<<<< HEAD
-            goto error;
-        }
-        sqlite3_bind_text(stmt, 1, vu_feed_tag[agents_it->dist_ver], -1, NULL);
-        sqlite3_bind_int(stmt, 2,  strtol(agents_it->agent_id, NULL, 10));
-=======
-            cJSON_Delete(alert);
             return OS_INVALID;
         }
 
         if (agents_it->dist != DIS_REDHAT) {
-            sqlite3_bind_text(stmt, 1, agents_it->agent_OS, -1, NULL);
+            sqlite3_bind_text(stmt, 1, vu_feed_tag[agents_it->dist_ver], -1, NULL);
             sqlite3_bind_int(stmt, 2,  strtol(agents_it->agent_id, NULL, 10));
         } else {
             sqlite3_bind_text(stmt, 1, vu_dist_tag[DIS_RHEL5], -1, NULL);
             sqlite3_bind_text(stmt, 2, vu_dist_tag[DIS_RHEL6], -1, NULL);
             sqlite3_bind_text(stmt, 3, vu_dist_tag[DIS_RHEL7], -1, NULL);
             sqlite3_bind_int(stmt, 4,  strtol(agents_it->agent_id, NULL, 10));
-            sqlite3_bind_text(stmt, 5, agents_it->agent_OS, -1, NULL);
-        }
->>>>>>> 506f1fcf
+            sqlite3_bind_text(stmt, 5, vu_feed_tag[agents_it->dist_ver], -1, NULL);
+        }
 
         while (sql_result = wm_vuldet_step(stmt), sql_result == SQLITE_ROW) {
             char *package;
@@ -930,55 +894,44 @@
             }
 
             // Fill the report data
-            memset(&report, 0, sizeof(vu_report));
-            w_strdup(cve, report.cve);
-            w_strdup(title, report.title);
-            w_strdup(rationale, report.rationale);
-            w_strdup(severity, report.severity);
-            w_strdup(published, report.published);
-            w_strdup(updated, report.updated);
-            os_strdup(state, report.state);
+            os_calloc(1, sizeof(vu_report), report);
+
+            w_strdup(cve, report->cve);
+            w_strdup(title, report->title);
+            w_strdup(rationale, report->rationale);
+            w_strdup(severity, report->severity);
+            w_strdup(published, report->published);
+            w_strdup(updated, report->updated);
+            os_strdup(state, report->state);
             if (*condition) {
-                os_strdup(condition, report.condition);
-            }
-            report.pending = pending;
+                os_strdup(condition, report->condition);
+            }
+            report->pending = pending;
             if (cvss) {
-                os_calloc(1, sizeof(cv_scoring_system), report.cvss2);
-                w_strdup(cvss_vector, report.cvss2->vector_string);
-                if (cvss) sscanf(cvss, "%lf", &report.cvss2->base_score);
-            }
-<<<<<<< HEAD
+                os_calloc(1, sizeof(cv_scoring_system), report->cvss2);
+                w_strdup(cvss_vector, report->cvss2->vector_string);
+                if (cvss) sscanf(cvss, "%lf", &report->cvss2->base_score);
+            }
+
             if (cvss3) {
-                os_calloc(1, sizeof(cv_scoring_system), report.cvss3);
-                if (cvss) sscanf(cvss3, "%lf", &report.cvss3->base_score);
-            }
-            w_strdup(cwe, report.cwe);
-            w_strdup(advisories, report.advisories);
-            w_strdup(bugzilla_reference, report.bugzilla_reference);
-            w_strdup(reference, report.reference);
-            w_strdup(package, report.package);
-            w_strdup(version, report.version);
-            w_strdup(arch, report.arch);
-            w_strdup(operation, report.operation);
-            w_strdup(operation_value, report.operation_value);
-            w_strdup(agents_it->agent_id, report.agent_id);
-            w_strdup(agents_it->agent_name, report.agent_name);
-            w_strdup(agents_it->agent_ip, report.agent_ip);
-
-            if (wm_vuldet_send_agent_report(&report)) {
-                // merror ~~~~~~~~~~~~~~
-                wm_vuldet_free_report(&report);
-                goto error;
-            }
-            wm_vuldet_free_report(&report);
-=======
-            free(str_json);
-
-            wm_vuldet_queue_report(&alerts_queue, cve, package, header, send_queue, version, arch, operation_value, alert_msg);
-
-            cJSON_Delete(alert_cve);
-            alert->child = NULL;
->>>>>>> 506f1fcf
+                os_calloc(1, sizeof(cv_scoring_system), report->cvss3);
+                if (cvss) sscanf(cvss3, "%lf", &report->cvss3->base_score);
+            }
+
+            w_strdup(cwe, report->cwe);
+            w_strdup(advisories, report->advisories);
+            w_strdup(bugzilla_reference, report->bugzilla_reference);
+            w_strdup(reference, report->reference);
+            w_strdup(package, report->package);
+            w_strdup(version, report->version);
+            w_strdup(arch, report->arch);
+            w_strdup(operation, report->operation);
+            w_strdup(operation_value, report->operation_value);
+            w_strdup(agents_it->agent_id, report->agent_id);
+            w_strdup(agents_it->agent_name, report->agent_name);
+            w_strdup(agents_it->agent_ip, report->agent_ip);
+
+            wm_vuldet_queue_report(&alerts_queue, cve, package, header, send_queue, version, arch, operation_value, alert_msg, report);
         }
 
         if (alerts_queue) {
@@ -1286,30 +1239,10 @@
         free(vul_aux);
     }
 
-<<<<<<< HEAD
     if (rvul_it) {
         mtdebug2(WM_VULNDETECTOR_LOGTAG, VU_INS_RH_SEC);
         if (wm_vuldet_index_redhat(db, update, rvul_it)) {
             return OS_INVALID;
-=======
-    while (rvul_it) {
-        if (sqlite3_prepare_v2(db, vu_queries[VU_INSERT_CVE], -1, &stmt, NULL) != SQLITE_OK) {
-            return wm_vuldet_sql_error(db, stmt);
-        }
-
-        sqlite3_bind_text(stmt, 1, rvul_it->cve_id, -1, NULL);
-        sqlite3_bind_text(stmt, 2, rvul_it->OS, -1, NULL);
-        sqlite3_bind_text(stmt, 3, rvul_it->OS_minor, -1, NULL);
-        sqlite3_bind_text(stmt, 4, rvul_it->package_name, -1, NULL);
-        sqlite3_bind_int(stmt, 5, 0);
-        sqlite3_bind_text(stmt, 6, "less than", -1, NULL);
-        sqlite3_bind_text(stmt, 7, rvul_it->package_version, -1, NULL);
-        sqlite3_bind_text(stmt, 8, NULL, -1, NULL);
-        sqlite3_bind_text(stmt, 9, NULL, -1, NULL);
-
-        if (result = wm_vuldet_step(stmt), result != SQLITE_DONE) {
-            return wm_vuldet_sql_error(db, stmt);
->>>>>>> 506f1fcf
         }
         parsed_oval->rh_vulnerabilities = NULL;
     }
@@ -2136,12 +2069,6 @@
 
     success = 1;
 free_mem:
-<<<<<<< HEAD
-=======
-    if (json_feed) {
-        cJSON_Delete(json_feed);
-    }
->>>>>>> 506f1fcf
     if (tmp_file) {
         free(tmp_file);
     }
@@ -2159,7 +2086,6 @@
     }
 }
 
-<<<<<<< HEAD
 int wm_vuldet_fetch_oval(update_node *update, char *repo) {
     static const char *timestamp_tag = "timestamp>";
     char timestamp[OS_SIZE_256 + 1];
@@ -2276,9 +2202,6 @@
 }
 
 const char *wm_vuldet_decode_package_version(char *raw, const char **OS, char **package_name, char **package_version) {
-=======
-const char *wm_vuldet_decode_package_version(char *raw, const char **OS, char **OS_minor, char **package_name, char **package_version) {
->>>>>>> 506f1fcf
     static OSRegex *reg = NULL;
     static char *package_regex = "(-\\d+:)|(-\\d+.)|(-\\d+\\w+)";
     const char *retv = NULL;
@@ -2299,21 +2222,12 @@
         w_strdup(found + 1, *package_version);
         w_strdup(raw, *package_name);
 
-<<<<<<< HEAD
-        if (strstr(*package_version, ".el7")) {
-            *OS = vu_feed_tag[FEED_RHEL7];
-        } else if (strstr(*package_version, ".el6")) {
-            *OS = vu_feed_tag[FEED_RHEL6];
-        } else if (strstr(*package_version, ".el5")) {
-            *OS = vu_feed_tag[FEED_RHEL5];
-=======
         if (found = strstr(*package_version, vu_package_dist[VU_RH_EXT_7]), found) {
             *OS = vu_dist_tag[DIS_RHEL7];
         } else if (found = strstr(*package_version, vu_package_dist[VU_RH_EXT_6]), found) {
             *OS = vu_dist_tag[DIS_RHEL6];
         } else if (found = strstr(*package_version, vu_package_dist[VU_RH_EXT_5]), found) {
             *OS = vu_dist_tag[DIS_RHEL5];
->>>>>>> 506f1fcf
         }
 
         wm_vuldet_set_subversion(found, OS_minor);
@@ -2324,12 +2238,7 @@
 
 int wm_vuldet_check_timestamp(const char *target, char *timst, char *ret_timst) {
     int retval = VU_TIMESTAMP_FAIL;
-<<<<<<< HEAD
     const char *stored_timestamp;
-=======
-    char stored_timestamp[OS_SIZE_256];
-    int i;
->>>>>>> 506f1fcf
     sqlite3_stmt *stmt = NULL;
     sqlite3 *db = NULL;
 
@@ -2341,7 +2250,6 @@
         }
         sqlite3_bind_text(stmt, 1, target, -1, NULL);
         if (wm_vuldet_step(stmt) == SQLITE_ROW) {
-<<<<<<< HEAD
             if (stored_timestamp = (const char *) sqlite3_column_text(stmt, 0), stored_timestamp) {
                 if (!strcmp(stored_timestamp, timst)) {
                     retval = VU_TIMESTAMP_UPDATED;
@@ -2351,25 +2259,6 @@
                     goto end;
                 }
             }
-=======
-            snprintf(stored_timestamp, OS_SIZE_256, "%s", sqlite3_column_text(stmt, 0));
-            for (i = 0; stored_timestamp[i] != '\0'; i++) {
-                 if (stored_timestamp[i] == '-' ||
-                 stored_timestamp[i] == ' ' ||
-                     stored_timestamp[i] == ':' ||
-                     stored_timestamp[i] == 'T') {
-                    continue;
-                 }
-                 if (stored_timestamp[i] < timst[i]) {
-                     retval = VU_TIMESTAMP_OUTDATED;
-                     goto end;
-                 }
-            }
-            retval = VU_TIMESTAMP_UPDATED;
-            snprintf(ret_timst, OS_SIZE_256, "%s", stored_timestamp);
-        } else {
-            retval = VU_TIMESTAMP_OUTDATED;
->>>>>>> 506f1fcf
         }
         retval = VU_TIMESTAMP_OUTDATED;
     }
@@ -2643,6 +2532,7 @@
                 w_strdup(tmp_cve, parsed_vulnerabilities->rh_vulnerabilities->cve_id);
                 if (!wm_vuldet_decode_package_version(tmp_affected_packages->valuestring,
                     &parsed_vulnerabilities->rh_vulnerabilities->OS,
+                    &parsed_vulnerabilities->rh_vulnerabilities->OS_minor,
                     &parsed_vulnerabilities->rh_vulnerabilities->package_name,
                     &parsed_vulnerabilities->rh_vulnerabilities->package_version)) {
                     mterror(WM_VULNDETECTOR_LOGTAG, VU_VER_EXTRACT_ERROR, parsed_vulnerabilities->rh_vulnerabilities->package_name);
@@ -2660,39 +2550,10 @@
                     parsed_vulnerabilities->rh_vulnerabilities->OS = vu_feed_tag[FEED_RHEL6];
 
                     wm_vuldet_add_rvulnerability(parsed_vulnerabilities);
-<<<<<<< HEAD
                     os_strdup(tmp_cve, parsed_vulnerabilities->rh_vulnerabilities->cve_id);
                     os_strdup(pname, parsed_vulnerabilities->rh_vulnerabilities->package_name);
                     os_strdup(pversion, parsed_vulnerabilities->rh_vulnerabilities->package_version);
                     parsed_vulnerabilities->rh_vulnerabilities->OS = vu_feed_tag[FEED_RHEL5];
-=======
-                    w_strdup(tmp_cve, parsed_vulnerabilities->rh_vulnerabilities->cve_id);
-                    if (!wm_vuldet_decode_package_version(tmp_affected_packages->valuestring,
-                        &parsed_vulnerabilities->rh_vulnerabilities->OS,
-                        &parsed_vulnerabilities->rh_vulnerabilities->OS_minor,
-                        &parsed_vulnerabilities->rh_vulnerabilities->package_name,
-                        &parsed_vulnerabilities->rh_vulnerabilities->package_version)) {
-                        mterror(WM_VULNDETECTOR_LOGTAG, VU_VER_EXTRACT_ERROR, parsed_vulnerabilities->rh_vulnerabilities->package_name);
-                        continue;
-                    } else if (!parsed_vulnerabilities->rh_vulnerabilities->OS) {
-                        // The operating system of the package could not be specified. It will be added for all
-                        char *pname = parsed_vulnerabilities->rh_vulnerabilities->package_name;
-                        char *pversion = parsed_vulnerabilities->rh_vulnerabilities->package_version;
-                        parsed_vulnerabilities->rh_vulnerabilities->OS = vu_dist_tag[DIS_RHEL7];
-
-                        wm_vuldet_add_rvulnerability(parsed_vulnerabilities);
-                        os_strdup(tmp_cve, parsed_vulnerabilities->rh_vulnerabilities->cve_id);
-                        os_strdup(pname, parsed_vulnerabilities->rh_vulnerabilities->package_name);
-                        os_strdup(pversion, parsed_vulnerabilities->rh_vulnerabilities->package_version);
-                        parsed_vulnerabilities->rh_vulnerabilities->OS = vu_dist_tag[DIS_RHEL6];
-
-                        wm_vuldet_add_rvulnerability(parsed_vulnerabilities);
-                        os_strdup(tmp_cve, parsed_vulnerabilities->rh_vulnerabilities->cve_id);
-                        os_strdup(pname, parsed_vulnerabilities->rh_vulnerabilities->package_name);
-                        os_strdup(pversion, parsed_vulnerabilities->rh_vulnerabilities->package_version);
-                        parsed_vulnerabilities->rh_vulnerabilities->OS = vu_dist_tag[DIS_RHEL5];
-                    }
->>>>>>> 506f1fcf
                 }
             }
         }
@@ -2929,7 +2790,6 @@
         for (package_list = package_list->child; package_list; package_list = package_list->next) {
             if ((name = cJSON_GetObjectItem(package_list, "name")) &&
                 (version = cJSON_GetObjectItem(package_list, "version")) &&
-<<<<<<< HEAD
                 (architecture = cJSON_GetObjectItem(package_list, "architecture")) &&
                 (vendor = cJSON_GetObjectItem(package_list, "vendor"))) {
                 cpe = cJSON_GetObjectItem(package_list, "cpe");
@@ -2939,25 +2799,6 @@
                                             cpe ? cpe->valuestring : NULL, &node_list)) {
                     // mterror ~~~~~~~~~~~~~~~~~
                     goto end;
-=======
-                (architecture = cJSON_GetObjectItem(package_list, "architecture"))) {
-                const char *os_major = NULL;
-                char *os_minor = NULL;
-
-                if (agent->dist == DIS_REDHAT) {
-                    wm_vuldet_get_package_os(version->valuestring, &os_major, &os_minor);
-                }
-
-                sqlite3_bind_text(stmt, 1, agent->agent_id, -1, NULL);
-                sqlite3_bind_text(stmt, 2, name->valuestring, -1, NULL);
-                sqlite3_bind_text(stmt, 3, os_major, -1, NULL);
-                sqlite3_bind_text(stmt, 4, os_minor, -1, NULL);
-                sqlite3_bind_text(stmt, 5, version->valuestring, -1, NULL);
-                sqlite3_bind_text(stmt, 6, architecture->valuestring, -1, NULL);
-
-                if (result = wm_vuldet_step(stmt), result != SQLITE_DONE && result != SQLITE_CONSTRAINT) {
-                    return wm_vuldet_sql_error(db, stmt);
->>>>>>> 506f1fcf
                 }
                 free(os_minor);
             }
@@ -3060,12 +2901,7 @@
         pthread_exit(NULL);
     }
 
-<<<<<<< HEAD
     OSHash_SetFreeDataPointer(vuldet->agents_triag, (void (*)(void *))free_agents_triag);
-=======
-    OSHash_SetFreeDataPointer(vulnerability_detector->agents_triag, (void (*)(void *))free_agents_triag);
-    usec = 1000000 / wm_max_eps;
->>>>>>> 506f1fcf
 
     while (1) {
         // Update CVE databases
@@ -3405,23 +3241,12 @@
     sqlite3_stmt *stmt = NULL;
     int result;
 
-<<<<<<< HEAD
-    if (result = sqlite3_open_v2(CVE_DB, &db, SQLITE_OPEN_READONLY, NULL), result != SQLITE_OK) {
-        if (result == SQLITE_CANTOPEN) {
-            if (wm_vuldet_check_db()) {
-                mterror(WM_VULNDETECTOR_LOGTAG, VU_CHECK_DB_ERROR);
-                return OS_INVALID;
-            }
-            return (int) VU_TRUE;
-        }
-=======
     if (wm_vuldet_check_db()) {
         mterror(WM_VULNDETECTOR_LOGTAG, VU_CHECK_DB_ERROR);
         return OS_INVALID;
     }
 
     if (sqlite3_open_v2(CVE_DB, &db, SQLITE_OPEN_READONLY, NULL) != SQLITE_OK) {
->>>>>>> 506f1fcf
         return wm_vuldet_sql_error(db, NULL);
     }
 
@@ -3497,7 +3322,7 @@
     }
 }
 
-void wm_vuldet_queue_report(vu_processed_alerts **alerts_queue, char *cve, char *package, char *header, int send_queue, char *package_version, char *package_arch, char *version_compare, char *alert_body) {
+void wm_vuldet_queue_report(vu_processed_alerts **alerts_queue, char *cve, char *package, char *header, int send_queue, char *package_version, char *package_arch, char *version_compare, char *alert_body, vu_report *report) {
 
     if (*alerts_queue && (strcmp((*alerts_queue)->cve, cve) || strcmp((*alerts_queue)->package, package) || strcmp((*alerts_queue)->package_version, package_version) || strcmp((*alerts_queue)->package_arch, package_arch))) {
         wm_vuldet_queue_report_higher(alerts_queue);
@@ -3513,15 +3338,15 @@
         (*alerts_queue)->send_queue = send_queue;
     }
 
-    wm_vuldet_queue_report_add(alerts_queue, version_compare, alert_body);
-}
-
-void wm_vuldet_queue_report_add(vu_processed_alerts **alerts_queue, char *version_compare, char *alert_body) {
+    wm_vuldet_queue_report_add(alerts_queue, version_compare, alert_body, report);
+}
+
+void wm_vuldet_queue_report_add(vu_processed_alerts **alerts_queue, char *version_compare, char *alert_body, vu_report *report) {
     vu_alerts_node *alert_node;
 
     os_calloc(1, sizeof(vu_alerts_node), alert_node);
     w_strdup(version_compare, alert_node->version_compare);
-    os_strdup(alert_body, alert_node->alert_body);
+    alert_node->report = report;
 
     alert_node->next = (*alerts_queue)->report_queue;
     (*alerts_queue)->report_queue = alert_node;
@@ -3552,11 +3377,8 @@
         }
     }
 
-    if (wm_sendmsg(usec, *vu_queue, node_higher->alert_body, (*alerts_queue)->header, (*alerts_queue)->send_queue) < 0) {
-        mterror(WM_VULNDETECTOR_LOGTAG, QUEUE_ERROR, DEFAULTQUEUE, strerror(errno));
-        if ((*vu_queue = StartMQ(DEFAULTQUEUE, WRITE)) < 0) {
-            mterror_exit(WM_VULNDETECTOR_LOGTAG, QUEUE_FATAL, DEFAULTQUEUE);
-        }
+    if (wm_vuldet_send_agent_report(node_higher->report)) {
+        // merror ~~~~~~~~~~~~~~
     }
 
     wm_vuldet_queue_report_clean(alerts_queue);
@@ -3570,6 +3392,7 @@
         n_node = node_it->next;
         free(node_it->version_compare);
         free(node_it->alert_body);
+        wm_vuldet_free_report(node_it->report);
         free(node_it);
     }
 
@@ -3740,6 +3563,12 @@
     sqlite3_stmt *stmt = NULL;
     int retval = OS_INVALID;
     int result;
+    const char *os_major = NULL;
+    char *os_minor = NULL;
+
+    if (agent->dist == DIS_REDHAT) {
+        wm_vuldet_get_package_os(version->valuestring, &os_major, &os_minor);
+    }
 
     if (sqlite3_prepare_v2(db, vu_queries[VU_INSERT_AGENTS], -1, &stmt, NULL) != SQLITE_OK) {
         wm_vuldet_sql_error(db, stmt);
@@ -3747,11 +3576,13 @@
     }
 
     sqlite3_bind_text(stmt, 1, agent_id, -1, NULL);
-    sqlite3_bind_int(stmt, 2, cpe_raw ? *cpe_index : 0);
-    sqlite3_bind_text(stmt, 3, vendor, -1, NULL);
-    sqlite3_bind_text(stmt, 4, product, -1, NULL);
-    sqlite3_bind_text(stmt, 5, version, -1, NULL);
-    sqlite3_bind_text(stmt, 6, arch, -1, NULL);
+    sqlite3_bind_text(stmt, 2, os_major, -1, NULL);
+    sqlite3_bind_text(stmt, 3, os_minor, -1, NULL);
+    sqlite3_bind_int(stmt, 4, cpe_raw ? *cpe_index : 0);
+    sqlite3_bind_text(stmt, 5, vendor, -1, NULL);
+    sqlite3_bind_text(stmt, 6, product, -1, NULL);
+    sqlite3_bind_text(stmt, 7, version, -1, NULL);
+    sqlite3_bind_text(stmt, 8, arch, -1, NULL);
 
     if (cpe_raw) {
         char *cpe_cpy;
@@ -4583,12 +4414,13 @@
 
         sqlite3_bind_text(stmt, 1, r_it->cve_id, -1, NULL);
         sqlite3_bind_text(stmt, 2, r_it->OS, -1, NULL);
-        sqlite3_bind_text(stmt, 3, r_it->package_name, -1, NULL);
-        sqlite3_bind_int(stmt, 4, 0);
-        sqlite3_bind_text(stmt, 5, vu_package_comp[VU_COMP_L], -1, NULL);
-        sqlite3_bind_text(stmt, 6, r_it->package_version, -1, NULL);
-        sqlite3_bind_text(stmt, 7, NULL, -1, NULL);
+        sqlite3_bind_text(stmt, 3, r_it->OS_minor, -1, NULL);
+        sqlite3_bind_text(stmt, 4, r_it->package_name, -1, NULL);
+        sqlite3_bind_int(stmt, 5, 0);
+        sqlite3_bind_text(stmt, 6, vu_package_comp[VU_COMP_L], -1, NULL);
+        sqlite3_bind_text(stmt, 7, r_it->package_version, -1, NULL);
         sqlite3_bind_text(stmt, 8, NULL, -1, NULL);
+        sqlite3_bind_text(stmt, 9, NULL, -1, NULL);
 
         if (result = wm_vuldet_step(stmt), result != SQLITE_DONE) {
             return wm_vuldet_sql_error(db, stmt);
