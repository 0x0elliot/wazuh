--- conflicted
+++ resolved
@@ -497,7 +497,7 @@
     if (replace_entry == 0) {
         switch (fim_db_check_limit(fim_sql)) {
         case FIMDB_FULL:
-            mdebug1("Couldn't insert '%s' value entry into DB. The DB is full, please check your configuration.",
+            mdebug2("Couldn't insert '%s' value entry into DB. The DB is full, please check your configuration.",
                         data->name);
             w_mutex_unlock(&fim_sql->mutex);
             return FIMDB_FULL;
@@ -507,15 +507,8 @@
             w_mutex_unlock(&fim_sql->mutex);
             return FIMDB_ERR;
 
-<<<<<<< HEAD
         default:
             break;
-=======
-        if (count >= syscheck.file_limit) {
-            mdebug2("Couldn't insert '%s' value entry into DB. The DB is full, please check your configuration.",
-                    data->name);
-            return FIMDB_FULL;
->>>>>>> 3aaf8987
         }
     }
 
@@ -537,16 +530,11 @@
 
     w_mutex_lock(&fim_sql->mutex);
 
-<<<<<<< HEAD
     // Check there is room in the DB in case of insertion.
     if (rowid == 0) {
         switch (fim_db_check_limit(fim_sql)) {
         case FIMDB_FULL:
-            mdebug1("Couldn't insert '%s %s' entry into DB. The DB is full, please check your configuration.",
-=======
-        if (count >= syscheck.file_limit) {
             mdebug2("Couldn't insert '%s %s' entry into DB. The DB is full, please check your configuration.",
->>>>>>> 3aaf8987
                     registry_arch[entry->arch], entry->path);
             w_mutex_unlock(&fim_sql->mutex);
             return FIMDB_FULL;
