--- conflicted
+++ resolved
@@ -1076,10 +1076,7 @@
 int extract_whodata_sum(whodata_evt *evt, char *wd_sum, int size) {
     int retval = 0;
 
-<<<<<<< HEAD
 #ifndef WIN_WHODATA
-=======
->>>>>>> dcbb2505
     if (!evt) {
 #else
     if (!evt || evt->scan_directory) {
