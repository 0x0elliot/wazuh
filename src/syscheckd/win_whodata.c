--- conflicted
+++ resolved
@@ -515,13 +515,7 @@
             replace_device_path(&path);
 
             str_lowercase(path);
-<<<<<<< HEAD
-            if (OSHash_Get_ex(syscheck.wdata.ignored_paths, path)) {
-                // The file has been marked as ignored
-                mdebug2(FIM_WHODATA_IGNORE, path);
-=======
             if (whodata_path_filter(&path)) {
->>>>>>> 3d19501f
                 goto clean;
             }
         }
@@ -604,13 +598,8 @@
                     int device_type;
                     if (strchr(path, ':')) {
                         if (position = find_dir_pos(path, 1, CHECK_WHODATA, 1), position < 0) {
-<<<<<<< HEAD
-                            // Discard the file if its monitoring has not been activated
+                            // Discard the file or directory if its monitoring has not been activated
                             mdebug2(FIM_WHODATA_NOT_ACTIVE, path);
-=======
-                            // Discard the file or directory if its monitoring has not been activated
-                            mdebug2("'%s' is discarded because its monitoring is not activated.", path);
->>>>>>> 3d19501f
                             whodata_hash_add(syscheck.wdata.ignored_paths, path, &fields_number, "ignored");
                             break;
                         } else {
@@ -709,68 +698,30 @@
                     if (w_evt = OSHash_Get(syscheck.wdata.fd, hash_id), w_evt) {
                         w_evt->mask |= mask;
                         // Check if it is a rename or copy event
-<<<<<<< HEAD
-                        if (w_evt->scan_directory && (mask & FILE_WRITE_DATA)) {
-                            if (w_dir = OSHash_Get_ex(syscheck.wdata.directories, path), w_dir) {
-                                // Get the event time
-                                if (buffer[8].Type != EvtVarTypeFileTime) {
-                                    merror(FIM_WHODATA_PARAMETER, buffer[8].Type, "event_time");
-                                    w_evt->scan_directory = 2;
-                                    goto clean;
-                                }
-                                if (!get_file_time(buffer[8].FileTimeVal, &system_time)) {
-                                    merror(FIM_ERROR_WHODATA_HANDLER_EVENT, handle_id);
-                                    goto clean;
-                                }
-
-                                if (!compare_timestamp(&w_dir->timestamp, &system_time)) {
-                                    mdebug2(FIM_WHODATA_DIRECTORY_SCANNED, path);
-                                    w_evt->scan_directory = 3;
-                                    break;
-                                }
-                                mdebug2(FIM_WHODATA_NEW_FILES, path);
-                            } else {
-                                // Check if is a valid directory
-                                if (position = find_dir_pos(path, 1, CHECK_WHODATA, 1), position < 0) {
-                                    mdebug2(FIM_WHODATA_DIRECTORY_DISCARDED, path);
-                                    w_evt->scan_directory = 2;
-                                    break;
-                                }
-                                os_calloc(1, sizeof(whodata_directory), w_dir);
-                                memset(&w_dir->timestamp, 0, sizeof(SYSTEMTIME));
-                                w_dir->position = position;
-
-                                if (result = whodata_hash_add(syscheck.wdata.directories, path, w_dir, "directories"), result != 2) {
-                                    w_evt->scan_directory = 2;
-                                    free(w_dir);
-                                    break;
-                                } else {
-                                    mdebug2(FIM_WHODATA_CHECK_NEW_FILES, path);
-=======
                         if (w_evt->scan_directory) {
                             if (mask & FILE_WRITE_DATA) {
                                 if (w_dir = OSHash_Get_ex(syscheck.wdata.directories, path), w_dir) {
                                     // Get the event time
                                     if (buffer[8].Type != EvtVarTypeFileTime) {
-                                        merror(INV_WDATA_PAR, buffer[8].Type, "event_time");
+                                        merror(FIM_WHODATA_PARAMETER, buffer[8].Type, "event_time");
                                         w_evt->scan_directory = 2;
                                         goto clean;
                                     }
                                     if (!get_file_time(buffer[8].FileTimeVal, &system_time)) {
-                                        merror("Could not get the time of the event whose handler is '%llu'.", handle_id);
+                                        merror(FIM_ERROR_WHODATA_HANDLER_EVENT, handle_id);
                                         goto clean;
                                     }
 
                                     if (!compare_timestamp(&w_dir->timestamp, &system_time)) {
-                                        mdebug2("The '%s' directory has been scanned at 'd'. It does not need to do it again.", path);
+                                        mdebug2(FIM_WHODATA_DIRECTORY_SCANNED, path);
                                         w_evt->scan_directory = 3;
                                         break;
                                     }
-                                    mdebug2("New files have been detected in the '%s' directory after the last scan.", path);
+                                    mdebug2(FIM_WHODATA_DIRECTORY_SCANNED, path);
                                 } else {
                                     // Check if is a valid directory
                                     if (position = find_dir_pos(path, 1, CHECK_WHODATA, 1), position < 0) {
-                                        mdebug2("The '%s' directory has been discarded because it is not being monitored in whodata mode.", path);
+                                        mdebug2(FIM_WHODATA_DIRECTORY_DISCARDED, path);
                                         w_evt->scan_directory = 2;
                                         break;
                                     }
@@ -783,9 +734,8 @@
                                         free(w_dir);
                                         break;
                                     } else {
-                                        mdebug2("New files have been detected in the '%s' directory and will be scanned.", path);
+                                        mdebug2(FIM_WHODATA_CHECK_NEW_FILES, path);
                                     }
->>>>>>> 3d19501f
                                 }
                                 w_evt->path = path;
                                 path = NULL;
@@ -1029,25 +979,14 @@
 
 whodata_event_node *whodata_list_add(char *id) {
     whodata_event_node *node = NULL;
-<<<<<<< HEAD
-    if (syscheck.wlist.current_size < syscheck.wlist.max_size) {
-        if (!syscheck.wlist.alerted && syscheck.wlist.alert_threshold < syscheck.wlist.current_size) {
-            syscheck.wlist.alerted = 1;
-            mwarn(FIM_WARN_WHODATA_EVENT_OVERFLOW, syscheck.wlist.alert_threshold);
-        }
-    } else {
-        mdebug1(FIM_WHODATA_FULLQUEUE, syscheck.wlist.max_remove);
-        whodata_list_remove_multiple(syscheck.wlist.max_remove);
-=======
     if (syscheck.w_clist.current_size < syscheck.w_clist.max_size) {
         if (!syscheck.w_clist.alerted && syscheck.w_clist.alert_threshold < syscheck.w_clist.current_size) {
             syscheck.w_clist.alerted = 1;
-            mwarn("Whodata events queue for Windows has more than %d elements.", syscheck.w_clist.alert_threshold);
+            mwarn(FIM_WARN_WHODATA_EVENT_OVERFLOW, syscheck.wlist.alert_threshold);
         }
     } else {
-        mdebug1("Whodata events queue for Windows is full. Removing the first %d...", syscheck.w_clist.max_remove);
+        mdebug1(FIM_WHODATA_FULLQUEUE, syscheck.wlist.max_remove);
         whodata_list_remove_multiple(syscheck.w_clist.max_remove);
->>>>>>> 3d19501f
     }
     os_calloc(sizeof(whodata_event_node), 1, node);
     if (syscheck.w_clist.last) {
@@ -1137,23 +1076,15 @@
 }
 
 void whodata_list_set_values() {
-<<<<<<< HEAD
-    syscheck.wlist.max_size = WLIST_MAX_SIZE;
-    syscheck.wlist.max_remove = syscheck.wlist.max_size * WLIST_REMOVE_MAX * 0.01;
-    syscheck.wlist.alert_threshold = syscheck.wlist.max_size * WLIST_ALERT_THRESHOLD * 0.01;
-    mdebug1(FIM_WHODATA_EVENTQUEUE_VALUES
-    syscheck.wlist.max_size, syscheck.wlist.max_remove, syscheck.wlist.alert_threshold);
-=======
     // Cached events list
     syscheck.w_clist.max_size = WCLIST_MAX_SIZE;
     syscheck.w_clist.max_remove = syscheck.w_clist.max_size * WLIST_REMOVE_MAX * 0.01;
     syscheck.w_clist.alert_threshold = syscheck.w_clist.max_size * WLIST_ALERT_THRESHOLD * 0.01;
-    mdebug1("Whodata event queue values for Windows -> max_size:'%d' | max_remove:'%d' | alert_threshold:'%d'.",
-    syscheck.w_clist.max_size, syscheck.w_clist.max_remove, syscheck.w_clist.alert_threshold);
+    mdebug1(FIM_WHODATA_EVENTQUEUE_VALUES
+    syscheck.wlist.max_size, syscheck.wlist.max_remove, syscheck.wlist.alert_threshold);
 
     // Removed events list
     syscheck.w_rlist.queue_time = WRLIST_MAX_TIME;
->>>>>>> 3d19501f
 }
 
 void send_whodata_del(whodata_evt *w_evt, char remove_hash) {
@@ -1389,11 +1320,7 @@
         if (!result) {
             merror(FIM_ERROR_WHODATA_EVENTADD, tag, id);
         } else if (result == 1) {
-<<<<<<< HEAD
             merror(FIM_ERROR_WHODATA_EVENTADD_DUP, tag, id);
-=======
-            mdebug1("The event could not be added to the %s hash table because it is duplicated. Target: '%s'.", tag, id);
->>>>>>> 3d19501f
         }
     }
 
@@ -1631,7 +1558,7 @@
 
     if (OSHash_Get_ex(syscheck.wdata.ignored_paths, *path)) {
         // The file has been marked as ignored
-        mdebug2("The file '%s' has been marked as ignored. It will be discarded.", *path);
+        mdebug2(FIM_WHODATA_IGNORE, path);
         return 1;
     }
 
