--- conflicted
+++ resolved
@@ -1801,10 +1801,6 @@
         /* Pop message from the queue */
         message = w_msg_queue_pop(msg_queue);
 
-<<<<<<< HEAD
-=======
-        
->>>>>>> 7286aa0f
         if (strcmp(message->log_target->log_socket->name, "agent") == 0) {
             // When dealing with this type of messages we don't want any of them to be lost
             // Continuously attempt to reconnect to the queue and send the message. 
@@ -1834,13 +1830,9 @@
             
         } else {
             int messageSent = 0;
-<<<<<<< HEAD
             const int MAX_RETRIES = 3;
             int retries = 0;
             while (messageSent <= 0 && retries < MAX_RETRIES) {
-=======
-            while (messageSent <= 0) {
->>>>>>> 7286aa0f
                 messageSent = SendMSGtoSCK(logr_queue, message->buffer, message->file, message->queue_mq, message->log_target);
                 if (messageSent < 0) {
                     merror(QUEUE_SEND);
@@ -1848,23 +1840,14 @@
                     sleep(sleep_time);
 
                     // If we failed, we will wait longer before reattempting to connect
-<<<<<<< HEAD
                     sleep_time += 5;
                     retries++;
-=======
-                    if(sleep_time < 300)
-                        sleep_time += 5;
->>>>>>> 7286aa0f
                 }
             }
             if (retries == MAX_RETRIES) {
                 merror(SEND_ERROR, message->log_target->log_socket->location, message->buffer);
             }
         }
-<<<<<<< HEAD
-=======
-        
->>>>>>> 7286aa0f
         free(message->file);
         free(message->buffer);
         free(message);
