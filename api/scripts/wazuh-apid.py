#!/var/ossec/framework/python/bin/python3

# Copyright (C) 2015-2020, Wazuh Inc.
# Created by Wazuh, Inc. <info@wazuh.com>.
# This program is a free software; you can redistribute it and/or modify it under the terms of GPLv2

import argparse
import asyncio
import logging
import os
import ssl
import sys
from collections import deque

import aiohttp_cors
import connexion
import psutil
import uvloop
from aiohttp_cache import setup_cache
from aiohttp_swagger import setup_swagger

import wazuh.security
from api import alogging, configuration, __path__ as api_path
# noinspection PyUnresolvedReferences
from api import validator
from api.api_exception import APIError
from api.configuration import generate_self_signed_certificate, generate_private_key
from api.constants import CONFIG_FILE_PATH, API_LOG_FILE_PATH
<<<<<<< HEAD
from api.middlewares import set_user_name, prevent_bruteforce_attack, prevent_denial_of_service, response_postprocessing
=======
from api.middlewares import set_user_name, security_middleware
>>>>>>> 4d8eb3b4
from api.uri_parser import APIUriParser
from api.util import to_relative_path
from wazuh.core import pyDaemonModule, common
from wazuh.core.cluster import __version__, __author__, __ossec_name__, __licence__

# We load the SPEC file into memory to use as a reference for future calls
wazuh.security.load_spec()


def set_logging(log_path='logs/api.log', foreground_mode=False, debug_mode='info'):
    for logger_name in ('connexion.aiohttp_app', 'connexion.apis.aiohttp_api', 'wazuh'):
        api_logger = alogging.APILogger(log_path=log_path, foreground_mode=foreground_mode,
                                        debug_level=debug_mode,
                                        logger_name=logger_name)
        api_logger.setup_logger()


def print_version():
    print("\n{} {} - {}\n\n{}".format(__ossec_name__, __version__, __author__, __licence__))


def start(foreground, root, config_file):
    """
    Run the Wazuh API.

    If another Wazuh API is running, this function fails. The `stop` command should be used first.
    This function exits with 0 if success or 2 if failed because the API was already running.

    Arguments
    ---------
    foreground : bool
        If the API must be daemonized or not
    root : bool
        If true, the daemon is run as root. Normally not recommended for security reasons
    config_file : str
        Path to the API config file
    """

    pids = get_wazuh_apid_pids()
    if pids:
        print(f"Cannot start API while other processes are running. Kill these before {pids}")
        sys.exit(2)

    configuration.api_conf.update(configuration.read_yaml_config(config_file=args.config_file))
    api_conf = configuration.api_conf
    cors = api_conf['cors']
    log_path = api_conf['logs']['path']

    ssl_context = None
    if api_conf['https']['enabled'] and os.path.exists(api_conf['https']['key']) and \
            os.path.exists(api_conf['https']['cert']):
        try:
            ssl_context = ssl.SSLContext(protocol=ssl.PROTOCOL_TLS)
            if api_conf['https']['use_ca']:
                ssl_context.verify_mode = ssl.CERT_REQUIRED
                ssl_context.load_verify_locations(api_conf['https']['ca'])
            ssl_context.load_cert_chain(certfile=api_conf['https']['cert'],
                                        keyfile=api_conf['https']['key'])
        except ssl.SSLError as e:
            raise APIError(2003, details='Private key does not match with the certificate')
        except OSError as e:
            if e.errno == 22:
                raise APIError(2003, details='PEM phrase is not correct')

    # Foreground/Daemon
    if not foreground:
        print(f"Starting API in background")
        pyDaemonModule.pyDaemon()

    # Drop privileges to ossec
    if not root:
        if api_conf['drop_privileges']:
            os.setgid(common.ossec_gid())
            os.setuid(common.ossec_uid())

    set_logging(log_path=log_path, debug_mode=api_conf['logs']['level'], foreground_mode=args.foreground)

    # set correct permissions on api.log file
    if os.path.exists(os.path.join(common.ossec_path, log_path)):
        os.chown(os.path.join(common.ossec_path, log_path), common.ossec_uid(), common.ossec_gid())
        os.chmod(os.path.join(common.ossec_path, log_path), 0o660)

    asyncio.set_event_loop_policy(uvloop.EventLoopPolicy())
    app = connexion.AioHttpApp(__name__, host=api_conf['host'],
                               port=api_conf['port'],
                               specification_dir=os.path.join(api_path[0], 'spec'),
                               options={"swagger_ui": False, 'uri_parser_class': APIUriParser}
                               )
    app.add_api('spec.yaml',
                arguments={'title': 'Wazuh API',
                           'protocol': 'https' if api_conf['https']['enabled'] else 'http',
                           'host': api_conf['host'],
                           'port': api_conf['port']
                           },
                strict_validation=True,
                validate_responses=True,
                pass_context_arg_name='request',
<<<<<<< HEAD
                options={"middlewares": [set_user_name, response_postprocessing, prevent_bruteforce_attack,
                                         prevent_denial_of_service]})
=======
                options={"middlewares": [set_user_name, security_middleware]})
>>>>>>> 4d8eb3b4

    # Enable CORS
    if cors['enabled']:
        cors = aiohttp_cors.setup(app.app, defaults={
            cors['source_route']: aiohttp_cors.ResourceOptions(
                expose_headers=cors['expose_headers'],
                allow_headers=cors['allow_headers'],
                allow_credentials=cors['allow_credentials']
            )
        })
        # Configure CORS on all endpoints.
        for route in list(app.app.router.routes()):
            cors.add(route)

    # Enable cache plugin
    setup_cache(app.app)

    # Enable swagger UI plugin
    setup_swagger(app.app,
                  ui_version=3,
                  swagger_url='/ui',
                  swagger_from_file=os.path.join(app.specification_dir, 'spec.yaml'))

    # Configure https
    if api_conf['https']['enabled']:

        # Generate SSC if it does not exist and HTTPS is enabled
        if not os.path.exists(api_conf['https']['key']) or \
                not os.path.exists(api_conf['https']['cert']):
            logger = logging.getLogger('wazuh')
            logger.info('HTTPS is enabled but cannot find the private key and/or certificate. '
                        'Attempting to generate them.')
            private_key = generate_private_key(api_conf['https']['key'])
            logger.info(f"Generated private key file in WAZUH_PATH/{to_relative_path(api_conf['https']['key'])}.")
            generate_self_signed_certificate(private_key, api_conf['https']['cert'])
            logger.info(f"Generated certificate file in WAZUH_PATH/{to_relative_path(api_conf['https']['cert'])}.")

        if ssl_context is None:
            try:
                ssl_context = ssl.SSLContext(protocol=ssl.PROTOCOL_TLS)
                if api_conf['https']['use_ca']:
                    ssl_context.verify_mode = ssl.CERT_REQUIRED
                    ssl_context.load_verify_locations(api_conf['https']['ca'])
                ssl_context.load_cert_chain(certfile=api_conf['https']['cert'],
                                            keyfile=api_conf['https']['key'])
            except ssl.SSLError:
                raise APIError(2003, details='Private key does not match with the certificate')
            except IOError:
                raise APIError(2003,
                               details='Please, ensure if path to certificates is correct in the configuration '
                                       f'file WAZUH_PATH/{to_relative_path(CONFIG_FILE_PATH)}')

    app.run(port=api_conf['port'],
            host=api_conf['host'],
            ssl_context=ssl_context,
            access_log_class=alogging.AccessLogger,
            use_default_access_log=True
            )


def stop():
    """
    Stop the Wazuh API

    This function applies when the API is running in daemon mode.
    """

    def on_terminate(p):
        print(f"Wazuh API process {p.pid} terminated.")

    pids = get_wazuh_apid_pids()
    if pids:
        procs = [psutil.Process(pid=pid) for pid in pids]
        for proc in procs:
            proc.terminate()
        gone, alive = psutil.wait_procs(procs=procs, timeout=5, callback=on_terminate)
        for proc in alive:
            proc.kill()


def restart(foreground, root, config_file):
    """
    Restart the API by calling the `stop` and `start` functions respectively.

    Arguments
    ---------
    foreground : bool
        If the API must be daemonized or not
    root : bool
        If true, the daemon is run as root. Normally not recommended for security reasons
    config_file : str
        Path to the API config file
    """
    print("Restarting Wazuh API")
    stop()
    start(foreground, root, config_file)
    print("Wazuh API restarted")


def status():
    """
    Print the current status of the API daemon.
    """
    if get_wazuh_apid_pids():
        print("Wazuh API is running")
    else:
        print("Wazuh API is stopped")
        try:
            with open(API_LOG_FILE_PATH, 'r') as log:
                for line in deque(log, 20):
                    print(line)
            print(f"Full log in {API_LOG_FILE_PATH}")
        except FileNotFoundError:
            print(f"Could not find API log in '{os.path.dirname(API_LOG_FILE_PATH)}'")


def get_wazuh_apid_pids():
    """
    Get the API service pid.

    This function applies when the API is running as a daemon.

    Returns
    -------
    list
        List with all the pids of API processes. None if no one is found.
    """
    result = []
    for process in psutil.process_iter(attrs=['pid', 'name']):
        if process.pid != os.getpid() and process.info['name'] == 'python3':
            if 'wazuh-apid.py' in ' '.join(process.cmdline()):
                result.append(process.pid)
    return result if len(result) > 0 else None


def test_config(config_file):
    """
    Make an attempt to read the API config file

    Exits with 0 code if sucess, 1 otherwise.

    Arguments
    ---------
    config_file : str
        Path of the file
    """
    try:
        configuration.read_yaml_config(config_file=config_file)
    except Exception as e:
        print(f"Configuration not valid: {e}")
        sys.exit(1)
    sys.exit(0)


def version():
    """
    Print API version and exits with 0 code.
    """
    print_version()
    sys.exit(0)


if __name__ == '__main__':

    parser = argparse.ArgumentParser()
    ####################################################################################################################
    parser.add_argument('action', help="Action to be performed", choices=('start', 'stop', 'restart',
                                                                          'status', 'test_config', 'version'),
                        default='start', nargs='?')
    parser.add_argument('-f', help="Run in foreground", action='store_true', dest='foreground')
    parser.add_argument('-V', help="Print version", action='store_true', dest="version")
    parser.add_argument('-t', help="Test configuration", action='store_true', dest='test_config')
    parser.add_argument('-r', help="Run as root", action='store_true', dest='root')
    parser.add_argument('-c', help="Configuration file to use", type=str, metavar='config', dest='config_file',
                        default=common.api_config_path)
    args = parser.parse_args()

    if args.action == 'start':
        start(args.foreground, args.root, args.config_file)
    elif args.action == 'stop':
        stop()
    elif args.action == 'restart':
        restart(args.foreground, args.root, args.config_file)
    elif args.action == 'status':
        status()
    elif args.action == 'test_config':
        test_config(args.config_file)
    elif args.action == 'version':
        version()
    else:
        print("Invalid action")
        sys.exit(1)<|MERGE_RESOLUTION|>--- conflicted
+++ resolved
@@ -26,11 +26,7 @@
 from api.api_exception import APIError
 from api.configuration import generate_self_signed_certificate, generate_private_key
 from api.constants import CONFIG_FILE_PATH, API_LOG_FILE_PATH
-<<<<<<< HEAD
-from api.middlewares import set_user_name, prevent_bruteforce_attack, prevent_denial_of_service, response_postprocessing
-=======
-from api.middlewares import set_user_name, security_middleware
->>>>>>> 4d8eb3b4
+from api.middlewares import set_user_name, security_middleware, response_postprocessing
 from api.uri_parser import APIUriParser
 from api.util import to_relative_path
 from wazuh.core import pyDaemonModule, common
@@ -128,12 +124,7 @@
                 strict_validation=True,
                 validate_responses=True,
                 pass_context_arg_name='request',
-<<<<<<< HEAD
-                options={"middlewares": [set_user_name, response_postprocessing, prevent_bruteforce_attack,
-                                         prevent_denial_of_service]})
-=======
-                options={"middlewares": [set_user_name, security_middleware]})
->>>>>>> 4d8eb3b4
+                options={"middlewares": [set_user_name, security_middleware, response_postprocessing]})
 
     # Enable CORS
     if cors['enabled']:
