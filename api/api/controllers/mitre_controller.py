# Copyright (C) 2015, Wazuh Inc.
# Created by Wazuh, Inc. <info@wazuh.com>.
# This program is a free software; you can redistribute it and/or modify it under the terms of GPLv2

import logging

from aiohttp import web

from api.encoder import dumps, prettify
from api.util import raise_if_exc, parse_api_param, remove_nones_to_dict
from wazuh import mitre
from wazuh.core.cluster.dapi.dapi import DistributedAPI

logger = logging.getLogger('wazuh-api')

<<<<<<< HEAD
MITRE_TECHNIQUES_TIMEOUT = 30
MITRE_SOFTWARE_TIMEOUT = 20

=======
>>>>>>> b678c56b

async def get_metadata(request, pretty=False, wait_for_complete=False):
    """Return the metadata of the MITRE's database

    Parameters
    ----------
    request : connexion.request
    pretty : bool, optional
        Show results in human-readable format
    wait_for_complete : bool, optional
        Disable timeout response

    Returns
    -------
    Metadata of MITRE's db
    """

    dapi = DistributedAPI(f=mitre.mitre_metadata,
                          f_kwargs={},
                          request_type='local_any',
                          is_async=False,
                          wait_for_complete=wait_for_complete,
                          logger=logger,
                          rbac_permissions=request['token_info']['rbac_policies']
                          )
    data = raise_if_exc(await dapi.distribute_function())

    return web.json_response(data=data, status=200, dumps=prettify if pretty else dumps)


async def get_references(request, reference_ids: list = None, pretty: bool = False, wait_for_complete: bool = False,
                         offset: int = None, limit: int = None, sort: str = None, search: str = None,
                         select: list = None, q: str = None):
    """Get information of specified MITRE's references.

    Parameters
    ----------
    request : connexion.request
    reference_ids : list
        List of reference ids to be obtained.
    pretty : bool
        Show results in human-readable format.
    wait_for_complete : bool
        Disable timeout response.
    offset : int
        First item to return.
    limit : int
        Maximum number of items to return.
    search : str
        Looks for elements with the specified string.
    select : list
        Select which fields to return (separated by comma).
    sort : str
        Sorts the collection by a field or fields (separated by comma). Use +/- at the beginning to list in
        ascending or descending order.
    q : str
        Query to filter by.

    Returns
    -------
    MITRE's references information.
    """
    f_kwargs = {
        'filters': {
            'id': reference_ids,
        },
        'offset': offset,
        'limit': limit,
        'sort_by': parse_api_param(sort, 'sort')['fields'] if sort else None,
        'sort_ascending': False if not sort or parse_api_param(sort, 'sort')['order'] == 'desc' else True,
        'search_text': parse_api_param(search, 'search')['value'] if search else None,
        'complementary_search': parse_api_param(search, 'search')['negation'] if search else None,
        'select': select,
        'q': q
    }

    dapi = DistributedAPI(f=mitre.mitre_references,
                          f_kwargs=remove_nones_to_dict(f_kwargs),
                          request_type='local_any',
                          is_async=False,
                          wait_for_complete=wait_for_complete,
                          logger=logger,
                          rbac_permissions=request['token_info']['rbac_policies']
                          )
    data = raise_if_exc(await dapi.distribute_function())

    return web.json_response(data=data, status=200, dumps=prettify if pretty else dumps)


async def get_tactics(request, tactic_ids: list = None, pretty: bool = False, wait_for_complete: bool = False,
                      offset: int = None, limit: int = None, sort: str = None, search: str = None, select: list = None,
                      q: str = None):
    """Get information of specified MITRE's tactics.

    Parameters
    ----------
    request : connexion.request
    tactic_ids : list
        List of tactic ids to be obtained.
    pretty : bool
        Show results in human-readable format.
    wait_for_complete : bool
        Disable timeout response.
    offset : int
        First item to return.
    limit : int
        Maximum number of items to return.
    search : str
        Looks for elements with the specified string.
    select : list
        Select which fields to return (separated by comma).
    sort : str
        Sorts the collection by a field or fields (separated by comma). Use +/- at the beginning to list in
        ascending or descending order.
    q : str
        Query to filter by.

    Returns
    -------
    MITRE's tactics information.
    """
    f_kwargs = {
        'filters': {
            'id': tactic_ids,
        },
        'offset': offset,
        'limit': limit,
        'sort_by': parse_api_param(sort, 'sort')['fields'] if sort else None,
        'sort_ascending': False if not sort or parse_api_param(sort, 'sort')['order'] == 'desc' else True,
        'search_text': parse_api_param(search, 'search')['value'] if search else None,
        'complementary_search': parse_api_param(search, 'search')['negation'] if search else None,
        'select': select,
        'q': q
    }

    dapi = DistributedAPI(f=mitre.mitre_tactics,
                          f_kwargs=remove_nones_to_dict(f_kwargs),
                          request_type='local_any',
                          is_async=False,
                          wait_for_complete=wait_for_complete,
                          logger=logger,
                          rbac_permissions=request['token_info']['rbac_policies']
                          )
    data = raise_if_exc(await dapi.distribute_function())

    return web.json_response(data=data, status=200, dumps=prettify if pretty else dumps)


async def get_techniques(request, technique_ids=None, pretty=False, wait_for_complete=False, offset=None,
                         limit=None, sort=None, search=None, select=None, q=None):
    """Get information of specified MITRE's techniques.

    Parameters
    ----------
    request : connexion.request
    technique_ids : list, optional
        List of technique ids to be obtained
    pretty : bool, optional
        Show results in human-readable format
    wait_for_complete : bool, optional
        Disable timeout response
    offset : int, optional
        First item to return
    limit : int, optional
        Maximum number of items to return
    search : str
        Looks for elements with the specified string
    select : list[str]
        Select which fields to return (separated by comma).
    sort : str, optional
        Sorts the collection by a field or fields (separated by comma). Use +/- at the beginning to list in
        ascending or descending order
    q : str
        Query to filter by.

    Returns
    -------
    MITRE's techniques information
    """
    f_kwargs = {'filters': {
        'id': technique_ids,
    },
        'offset': offset,
        'limit': limit,
        'sort_by': parse_api_param(sort, 'sort')['fields'] if sort is not None else None,
        'sort_ascending': False if sort is None or parse_api_param(sort, 'sort')['order'] == 'desc' else True,
        'search_text': parse_api_param(search, 'search')['value'] if search is not None else None,
        'complementary_search': parse_api_param(search, 'search')['negation'] if search is not None else None,
        'select': select, 'q': q}

    dapi = DistributedAPI(f=mitre.mitre_techniques,
                          f_kwargs=remove_nones_to_dict(f_kwargs),
                          request_type='local_any',
                          is_async=False,
                          wait_for_complete=wait_for_complete,
                          logger=logger,
                          rbac_permissions=request['token_info']['rbac_policies'])

    data = raise_if_exc(await dapi.distribute_function())

    return web.json_response(data=data, status=200, dumps=prettify if pretty else dumps)


async def get_mitigations(request, mitigation_ids=None, pretty=False, wait_for_complete=False, offset=None,
                          limit=None, sort=None, search=None, select=None, q=None):
    """Get information of specified MITRE's mitigations.

    Parameters
    ----------
    request : connexion.request
    mitigation_ids : list, optional
        List of mitigation ids to be obtained
    pretty : bool, optional
        Show results in human-readable format
    wait_for_complete : bool, optional
        Disable timeout response
    offset : int, optional
        First item to return
    limit : int, optional
        Maximum number of items to return
    search : str
        Looks for elements with the specified string
    select : list[str]
        Select which fields to return (separated by comma).
    sort : str, optional
        Sorts the collection by a field or fields (separated by comma). Use +/- at the beginning to list in
        ascending or descending order
    q : str
        Query to filter by.

    Returns
    -------
    MITRE's mitigations information
    """
    f_kwargs = {'filters': {
        'id': mitigation_ids,
    },
        'offset': offset,
        'limit': limit,
        'sort_by': parse_api_param(sort, 'sort')['fields'] if sort is not None else None,
        'sort_ascending': False if sort is None or parse_api_param(sort, 'sort')['order'] == 'desc' else True,
        'search_text': parse_api_param(search, 'search')['value'] if search is not None else None,
        'complementary_search': parse_api_param(search, 'search')['negation'] if search is not None else None,
        'select': select, 'q': q}

    dapi = DistributedAPI(f=mitre.mitre_mitigations,
                          f_kwargs=remove_nones_to_dict(f_kwargs),
                          request_type='local_any',
                          is_async=False,
                          wait_for_complete=wait_for_complete,
                          logger=logger,
                          rbac_permissions=request['token_info']['rbac_policies']
                          )
    data = raise_if_exc(await dapi.distribute_function())

    return web.json_response(data=data, status=200, dumps=prettify if pretty else dumps)


async def get_groups(request, group_ids=None, pretty=False, wait_for_complete=False, offset=None,
                     limit=None, sort=None, search=None, select=None, q=None):
    """Get information of specified MITRE's groups.

    Parameters
    ----------
    request : connexion.request
    group_ids : list, optional
        List of group IDs to be obtained
    pretty : bool, optional
        Show results in human-readable format
    wait_for_complete : bool, optional
        Disable timeout response
    offset : int, optional
        First item to return
    limit : int, optional
        Maximum number of items to return
    search : str
        Looks for elements with the specified string
    select : list[str]
        Select which fields to return (separated by comma).
    sort : str, optional
        Sorts the collection by a field or fields (separated by comma). Use +/- at the beginning to list in
        ascending or descending order
    q : str
        Query to filter by.

    Returns
    -------
    MITRE's groups information
    """
    f_kwargs = {
        'filters': {
            'id': group_ids,
        },
        'offset': offset,
        'limit': limit,
        'sort_by': parse_api_param(sort, 'sort')['fields'] if sort is not None else None,
        'sort_ascending': False if sort is None or parse_api_param(sort, 'sort')['order'] == 'desc' else True,
        'search_text': parse_api_param(search, 'search')['value'] if search is not None else None,
        'complementary_search': parse_api_param(search, 'search')['negation'] if search is not None else None,
        'select': select,
        'q': q}

    dapi = DistributedAPI(f=mitre.mitre_groups,
                          f_kwargs=remove_nones_to_dict(f_kwargs),
                          request_type='local_any',
                          is_async=False,
                          wait_for_complete=wait_for_complete,
                          logger=logger,
                          rbac_permissions=request['token_info']['rbac_policies']
                          )
    data = raise_if_exc(await dapi.distribute_function())

    return web.json_response(data=data, status=200, dumps=prettify if pretty else dumps)


async def get_software(request, software_ids=None, pretty=False, wait_for_complete=False, offset=None,
                       limit=None, sort=None, search=None, select=None, q=None):
    """Get information of specified MITRE's software.

    Parameters
    ----------
    request : connexion.request
    software_ids : list, optional
        List of softwware IDs to be obtained
    pretty : bool, optional
        Show results in human-readable format
    wait_for_complete : bool, optional
        Disable timeout response
    offset : int, optional
        First item to return
    limit : int, optional
        Maximum number of items to return
    search : str
        Looks for elements with the specified string
    select : list[str]
        Select which fields to return (separated by comma).
    sort : str, optional
        Sorts the collection by a field or fields (separated by comma). Use +/- at the beginning to list in
        ascending or descending order
    q : str
        Query to filter by.

    Returns
    -------
    MITRE's software information
    """
    f_kwargs = {
        'filters': {
            'id': software_ids,
        },
        'offset': offset,
        'limit': limit,
        'sort_by': parse_api_param(sort, 'sort')['fields'] if sort is not None else None,
        'sort_ascending': False if sort is None or parse_api_param(sort, 'sort')['order'] == 'desc' else True,
        'search_text': parse_api_param(search, 'search')['value'] if search is not None else None,
        'complementary_search': parse_api_param(search, 'search')['negation'] if search is not None else None,
        'select': select,
        'q': q}

    dapi = DistributedAPI(f=mitre.mitre_software,
                          f_kwargs=remove_nones_to_dict(f_kwargs),
                          request_type='local_any',
                          is_async=False,
                          wait_for_complete=wait_for_complete,
                          logger=logger,
                          rbac_permissions=request['token_info']['rbac_policies'])

    data = raise_if_exc(await dapi.distribute_function())

    return web.json_response(data=data, status=200, dumps=prettify if pretty else dumps)<|MERGE_RESOLUTION|>--- conflicted
+++ resolved
@@ -12,13 +12,6 @@
 from wazuh.core.cluster.dapi.dapi import DistributedAPI
 
 logger = logging.getLogger('wazuh-api')
-
-<<<<<<< HEAD
-MITRE_TECHNIQUES_TIMEOUT = 30
-MITRE_SOFTWARE_TIMEOUT = 20
-
-=======
->>>>>>> b678c56b
 
 async def get_metadata(request, pretty=False, wait_for_complete=False):
     """Return the metadata of the MITRE's database
